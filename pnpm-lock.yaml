lockfileVersion: '9.0'

settings:
  autoInstallPeers: false
  excludeLinksFromLockfile: false

overrides:
  vite: workspace:*

patchedDependencies:
  acorn@8.12.1:
    hash: i6svphyqbutfresqjorapmeqfu
    path: patches/acorn@8.12.1.patch
  chokidar@3.6.0:
    hash: bckcfsslxcffppz65mxcq6naau
    path: patches/chokidar@3.6.0.patch
  http-proxy@1.18.1:
    hash: qqiqxx62zlcu62nljjmhlvexni
    path: patches/http-proxy@1.18.1.patch
  sirv@2.0.4:
    hash: amdes53ifqfntejkflpaq5ifce
    path: patches/sirv@2.0.4.patch

importers:

  .:
    devDependencies:
      '@eslint/js':
<<<<<<< HEAD
        specifier: ^9.8.0
        version: 9.8.0
      '@type-challenges/utils':
        specifier: ^0.1.1
        version: 0.1.1
=======
        specifier: ^9.9.0
        version: 9.9.0
>>>>>>> b1ecdaf6
      '@types/babel__core':
        specifier: ^7.20.5
        version: 7.20.5
      '@types/babel__preset-env':
        specifier: ^7.9.7
        version: 7.9.7
      '@types/convert-source-map':
        specifier: ^2.0.3
        version: 2.0.3
      '@types/cross-spawn':
        specifier: ^6.0.6
        version: 6.0.6
      '@types/debug':
        specifier: ^4.1.12
        version: 4.1.12
      '@types/estree':
        specifier: ^1.0.5
        version: 1.0.5
      '@types/etag':
        specifier: ^1.8.3
        version: 1.8.3
      '@types/less':
        specifier: ^3.0.6
        version: 3.0.6
      '@types/micromatch':
        specifier: ^4.0.9
        version: 4.0.9
      '@types/node':
        specifier: ^20.16.1
        version: 20.16.1
      '@types/picomatch':
        specifier: ^3.0.1
        version: 3.0.1
      '@types/stylus':
        specifier: ^0.48.42
        version: 0.48.42
      '@types/ws':
        specifier: ^8.5.12
        version: 8.5.12
      '@vitejs/release-scripts':
        specifier: ^1.3.2
        version: 1.3.2
      conventional-changelog-cli:
        specifier: ^5.0.0
        version: 5.0.0(conventional-commits-filter@5.0.0)
      eslint:
        specifier: ^9.9.0
        version: 9.9.0(jiti@1.21.0)
      eslint-plugin-import-x:
        specifier: ^3.1.0
        version: 3.1.0(eslint@9.9.0(jiti@1.21.0))(typescript@5.5.3)
      eslint-plugin-n:
        specifier: ^17.10.2
        version: 17.10.2(eslint@9.9.0(jiti@1.21.0))
      eslint-plugin-regexp:
        specifier: ^2.6.0
        version: 2.6.0(eslint@9.9.0(jiti@1.21.0))
      execa:
        specifier: ^9.3.1
        version: 9.3.1
      globals:
        specifier: ^15.9.0
        version: 15.9.0
      lint-staged:
        specifier: ^15.2.9
        version: 15.2.9
      npm-run-all2:
        specifier: ^6.2.2
        version: 6.2.2
      picocolors:
        specifier: ^1.0.1
        version: 1.0.1
      playwright-chromium:
        specifier: ^1.46.1
        version: 1.46.1
      prettier:
        specifier: 3.3.3
        version: 3.3.3
      rimraf:
        specifier: ^5.0.10
        version: 5.0.10
      rollup:
        specifier: ^4.20.0
        version: 4.20.0
      rollup-plugin-esbuild:
        specifier: ^6.1.1
        version: 6.1.1(esbuild@0.23.0)(rollup@4.20.0)
      simple-git-hooks:
        specifier: ^2.11.1
        version: 2.11.1
      tslib:
        specifier: ^2.6.3
        version: 2.6.3
      tsx:
        specifier: ^4.17.0
        version: 4.17.0
      typescript:
        specifier: ^5.5.3
        version: 5.5.3
      typescript-eslint:
        specifier: ^8.1.0
        version: 8.1.0(eslint@9.9.0(jiti@1.21.0))(typescript@5.5.3)
      vite:
        specifier: workspace:*
        version: link:packages/vite
      vitest:
        specifier: ^2.0.5
        version: 2.0.5(@types/node@20.16.1)

  docs:
    devDependencies:
      '@shikijs/vitepress-twoslash':
        specifier: ^1.14.1
        version: 1.14.1(typescript@5.5.3)
      '@types/express':
        specifier: ^4.17.21
        version: 4.17.21
      feed:
        specifier: ^4.2.2
        version: 4.2.2
      vitepress:
<<<<<<< HEAD
        specifier: 1.3.1
        version: 1.3.1(@algolia/client-search@4.20.0)(@types/react@18.3.3)(axios@1.7.2)(postcss@8.4.40)(react-dom@18.3.1(react@18.3.1))(react@18.3.1)(typescript@5.5.3)
=======
        specifier: 1.3.3
        version: 1.3.3(@algolia/client-search@4.20.0)(axios@1.7.4)(postcss@8.4.41)(react-dom@18.3.1(react@18.3.1))(react@18.3.1)(typescript@5.5.3)
>>>>>>> b1ecdaf6
      vue:
        specifier: ^3.4.38
        version: 3.4.38(typescript@5.5.3)

  packages/create-vite:
    devDependencies:
      '@types/minimist':
        specifier: ^1.2.5
        version: 1.2.5
      '@types/prompts':
        specifier: ^2.4.9
        version: 2.4.9
      cross-spawn:
        specifier: ^7.0.3
        version: 7.0.3
      kolorist:
        specifier: ^1.8.0
        version: 1.8.0
      minimist:
        specifier: ^1.2.8
        version: 1.2.8
      prompts:
        specifier: ^2.4.2
        version: 2.4.2
      unbuild:
        specifier: ^2.0.0
        version: 2.0.0(sass@1.77.8)(typescript@5.5.3)

  packages/plugin-legacy:
    dependencies:
      '@babel/core':
        specifier: ^7.25.2
        version: 7.25.2
      '@babel/preset-env':
        specifier: ^7.25.3
        version: 7.25.3(@babel/core@7.25.2)
      browserslist:
        specifier: ^4.23.3
        version: 4.23.3
      browserslist-to-esbuild:
        specifier: ^2.1.1
        version: 2.1.1(browserslist@4.23.3)
      core-js:
        specifier: ^3.38.0
        version: 3.38.0
      magic-string:
        specifier: ^0.30.11
        version: 0.30.11
      regenerator-runtime:
        specifier: ^0.14.1
        version: 0.14.1
      systemjs:
        specifier: ^6.15.1
        version: 6.15.1
    devDependencies:
      acorn:
        specifier: ^8.12.1
        version: 8.12.1(patch_hash=i6svphyqbutfresqjorapmeqfu)
      picocolors:
        specifier: ^1.0.1
        version: 1.0.1
      unbuild:
        specifier: ^2.0.0
        version: 2.0.0(sass@1.77.8)(typescript@5.5.3)
      vite:
        specifier: workspace:*
        version: link:../vite

  packages/vite:
    dependencies:
      esbuild:
        specifier: ^0.21.3
        version: 0.21.5
      postcss:
        specifier: ^8.4.41
        version: 8.4.41
      rollup:
        specifier: ^4.20.0
        version: 4.20.0
    optionalDependencies:
      fsevents:
        specifier: ~2.3.3
        version: 2.3.3
    devDependencies:
      '@ampproject/remapping':
        specifier: ^2.3.0
        version: 2.3.0
      '@babel/parser':
        specifier: ^7.25.3
        version: 7.25.3
      '@jridgewell/trace-mapping':
        specifier: ^0.3.25
        version: 0.3.25
      '@polka/compression':
        specifier: ^1.0.0-next.25
        version: 1.0.0-next.25
      '@rollup/plugin-alias':
        specifier: ^5.1.0
        version: 5.1.0(rollup@4.20.0)
      '@rollup/plugin-commonjs':
        specifier: ^26.0.1
        version: 26.0.1(rollup@4.20.0)
      '@rollup/plugin-dynamic-import-vars':
        specifier: ^2.1.2
        version: 2.1.2(rollup@4.20.0)
      '@rollup/plugin-json':
        specifier: ^6.1.0
        version: 6.1.0(rollup@4.20.0)
      '@rollup/plugin-node-resolve':
        specifier: 15.2.3
        version: 15.2.3(rollup@4.20.0)
      '@rollup/pluginutils':
        specifier: ^5.1.0
        version: 5.1.0(rollup@4.20.0)
      '@types/escape-html':
        specifier: ^1.0.4
        version: 1.0.4
      '@types/pnpapi':
        specifier: ^0.0.5
        version: 0.0.5
      artichokie:
        specifier: ^0.2.1
        version: 0.2.1
      cac:
        specifier: ^6.7.14
        version: 6.7.14
      chokidar:
        specifier: ^3.6.0
        version: 3.6.0(patch_hash=bckcfsslxcffppz65mxcq6naau)
      connect:
        specifier: ^3.7.0
        version: 3.7.0
      convert-source-map:
        specifier: ^2.0.0
        version: 2.0.0
      cors:
        specifier: ^2.8.5
        version: 2.8.5
      cross-spawn:
        specifier: ^7.0.3
        version: 7.0.3
      debug:
        specifier: ^4.3.6
        version: 4.3.6
      dep-types:
        specifier: link:./src/types
        version: link:src/types
      dotenv:
        specifier: ^16.4.5
        version: 16.4.5
      dotenv-expand:
        specifier: ^11.0.6
        version: 11.0.6
      es-module-lexer:
        specifier: ^1.5.4
        version: 1.5.4
      escape-html:
        specifier: ^1.0.3
        version: 1.0.3
      estree-walker:
        specifier: ^3.0.3
        version: 3.0.3
      etag:
        specifier: ^1.8.1
        version: 1.8.1
      fast-glob:
        specifier: ^3.3.2
        version: 3.3.2
      http-proxy:
        specifier: ^1.18.1
        version: 1.18.1(patch_hash=qqiqxx62zlcu62nljjmhlvexni)(debug@4.3.6)
      launch-editor-middleware:
        specifier: ^2.8.1
        version: 2.8.1
      lightningcss:
        specifier: ^1.26.0
        version: 1.26.0
      magic-string:
        specifier: ^0.30.11
        version: 0.30.11
      micromatch:
        specifier: ^4.0.7
        version: 4.0.7
      mlly:
        specifier: ^1.7.1
        version: 1.7.1
      mrmime:
        specifier: ^2.0.0
        version: 2.0.0
      nanoid:
        specifier: ^5.0.7
        version: 5.0.7
      open:
        specifier: ^8.4.2
        version: 8.4.2
      parse5:
        specifier: ^7.1.2
        version: 7.1.2
      pathe:
        specifier: ^1.1.2
        version: 1.1.2
      periscopic:
        specifier: ^4.0.2
        version: 4.0.2
      picocolors:
        specifier: ^1.0.1
        version: 1.0.1
      picomatch:
        specifier: ^2.3.1
        version: 2.3.1
      postcss-import:
        specifier: ^16.1.0
        version: 16.1.0(postcss@8.4.41)
      postcss-load-config:
        specifier: ^4.0.2
        version: 4.0.2(postcss@8.4.41)(ts-node@10.9.2(@types/node@20.16.1)(typescript@5.5.3))
      postcss-modules:
        specifier: ^6.0.0
        version: 6.0.0(postcss@8.4.41)
      resolve.exports:
        specifier: ^2.0.2
        version: 2.0.2
      rollup-plugin-dts:
        specifier: ^6.1.1
        version: 6.1.1(rollup@4.20.0)(typescript@5.5.3)
      rollup-plugin-esbuild:
        specifier: ^6.1.1
        version: 6.1.1(esbuild@0.21.5)(rollup@4.20.0)
      rollup-plugin-license:
        specifier: ^3.5.2
        version: 3.5.2(picomatch@2.3.1)(rollup@4.20.0)
      sass:
        specifier: ^1.77.8
        version: 1.77.8
      sass-embedded:
        specifier: ^1.77.8
        version: 1.77.8
      sirv:
        specifier: ^2.0.4
        version: 2.0.4(patch_hash=amdes53ifqfntejkflpaq5ifce)
      source-map-support:
        specifier: ^0.5.21
        version: 0.5.21
      strip-ansi:
        specifier: ^7.1.0
        version: 7.1.0
      strip-literal:
        specifier: ^2.1.0
        version: 2.1.0
      tsconfck:
        specifier: ^3.1.1
        version: 3.1.1(typescript@5.5.3)
      tslib:
        specifier: ^2.6.3
        version: 2.6.3
      types:
        specifier: link:./types
        version: link:types
      ufo:
        specifier: ^1.5.4
        version: 1.5.4
      ws:
        specifier: ^8.18.0
        version: 8.18.0

  packages/vite/src/node/__tests__:
    dependencies:
      '@vitejs/cjs-ssr-dep':
        specifier: link:./fixtures/cjs-ssr-dep
        version: link:fixtures/cjs-ssr-dep

  packages/vite/src/node/__tests__/fixtures/cjs-ssr-dep: {}

  packages/vite/src/node/__tests__/packages/module: {}

  packages/vite/src/node/__tests__/packages/name: {}

  packages/vite/src/node/__tests__/packages/noname: {}

  packages/vite/src/node/server/__tests__/fixtures/lerna/nested: {}

  packages/vite/src/node/server/__tests__/fixtures/none/nested: {}

  packages/vite/src/node/server/__tests__/fixtures/pnpm: {}

  packages/vite/src/node/server/__tests__/fixtures/pnpm/nested: {}

  packages/vite/src/node/server/__tests__/fixtures/watcher: {}

  packages/vite/src/node/server/__tests__/fixtures/yarn: {}

  packages/vite/src/node/server/__tests__/fixtures/yarn/nested: {}

  packages/vite/src/node/ssr/runtime/__tests__:
    dependencies:
      '@vitejs/cjs-external':
        specifier: link:./fixtures/cjs-external
        version: link:fixtures/cjs-external
      '@vitejs/esm-external':
        specifier: link:./fixtures/esm-external
        version: link:fixtures/esm-external
      tinyspy:
        specifier: 2.2.0
        version: 2.2.0

  packages/vite/src/node/ssr/runtime/__tests__/fixtures/cjs-external: {}

  packages/vite/src/node/ssr/runtime/__tests__/fixtures/esm-external: {}

  playground:
    devDependencies:
      convert-source-map:
        specifier: ^2.0.0
        version: 2.0.0
      css-color-names:
        specifier: ^1.0.1
        version: 1.0.1
      kill-port:
        specifier: ^1.6.1
        version: 1.6.1
      node-fetch:
        specifier: ^3.3.2
        version: 3.3.2

  playground/alias:
    dependencies:
      '@vue/shared':
        specifier: ^3.4.38
        version: 3.4.38
      aliased-module:
        specifier: file:./dir/module
        version: '@vitejs/test-aliased-module@file:playground/alias/dir/module'
      vue:
        specifier: ^3.4.38
        version: 3.4.38(typescript@5.5.3)
    devDependencies:
      '@vitejs/test-resolve-linked':
        specifier: workspace:*
        version: link:../resolve-linked

  playground/alias/dir/module: {}

  playground/assets: {}

  playground/assets-sanitize: {}

  playground/backend-integration:
    devDependencies:
      fast-glob:
        specifier: ^3.3.2
        version: 3.3.2
      sass:
        specifier: ^1.77.8
        version: 1.77.8
      tailwindcss:
        specifier: ^3.4.10
        version: 3.4.10(ts-node@10.9.2(@types/node@20.16.1)(typescript@5.5.3))

  playground/build-old: {}

  playground/cli: {}

  playground/cli-module:
    devDependencies:
      url:
        specifier: ^0.11.4
        version: 0.11.4

  playground/config/packages/entry:
    dependencies:
      '@vite/test-config-plugin-module-condition':
        specifier: link:../plugin-module-condition
        version: link:../plugin-module-condition

  playground/config/packages/plugin-module-condition: {}

  playground/config/packages/siblings:
    devDependencies:
      '@types/lodash':
        specifier: ^4.17.7
        version: 4.17.7
      lodash:
        specifier: ^4.17.21
        version: 4.17.21

  playground/csp: {}

  playground/css:
    devDependencies:
      '@vitejs/test-css-dep':
        specifier: link:./css-dep
        version: link:css-dep
      '@vitejs/test-css-dep-exports':
        specifier: link:./css-dep-exports
        version: link:css-dep-exports
      '@vitejs/test-css-js-dep':
        specifier: file:./css-js-dep
        version: file:playground/css/css-js-dep
      '@vitejs/test-css-proxy-dep':
        specifier: file:./css-proxy-dep
        version: file:playground/css/css-proxy-dep
      '@vitejs/test-scss-proxy-dep':
        specifier: file:./scss-proxy-dep
        version: file:playground/css/scss-proxy-dep
      fast-glob:
        specifier: ^3.3.2
        version: 3.3.2
      less:
        specifier: ^4.2.0
        version: 4.2.0
      postcss-nested:
        specifier: ^6.2.0
        version: 6.2.0(postcss@8.4.41)
      sass:
        specifier: ^1.77.8
        version: 1.77.8
      stylus:
        specifier: ^0.63.0
        version: 0.63.0
      sugarss:
        specifier: ^4.0.1
        version: 4.0.1(postcss@8.4.41)

  playground/css-codesplit: {}

  playground/css-codesplit-cjs: {}

  playground/css-dynamic-import: {}

  playground/css-lightningcss:
    devDependencies:
      lightningcss:
        specifier: ^1.26.0
        version: 1.26.0

  playground/css-lightningcss-proxy:
    devDependencies:
      express:
        specifier: ^4.19.2
        version: 4.19.2
      lightningcss:
        specifier: ^1.26.0
        version: 1.26.0

  playground/css-no-codesplit: {}

  playground/css-sourcemap:
    devDependencies:
      less:
        specifier: ^4.2.0
        version: 4.2.0
      magic-string:
        specifier: ^0.30.11
        version: 0.30.11
      sass:
        specifier: ^1.77.8
        version: 1.77.8
      stylus:
        specifier: ^0.63.0
        version: 0.63.0
      sugarss:
        specifier: ^4.0.1
        version: 4.0.1(postcss@8.4.41)

  playground/css/css-dep: {}

  playground/css/css-dep-exports: {}

  playground/css/css-js-dep: {}

  playground/css/css-proxy-dep:
    dependencies:
      '@vitejs/test-css-proxy-dep-nested':
        specifier: file:../css-proxy-dep-nested
        version: file:playground/css/css-proxy-dep-nested

  playground/css/css-proxy-dep-nested: {}

  playground/css/pkg-dep: {}

  playground/css/postcss-caching/blue-app: {}

  playground/css/postcss-caching/green-app: {}

  playground/css/scss-proxy-dep:
    dependencies:
      '@vitejs/test-scss-proxy-dep-nested':
        specifier: file:../scss-proxy-dep-nested
        version: file:playground/css/scss-proxy-dep-nested

  playground/css/scss-proxy-dep-nested: {}

  playground/data-uri: {}

  playground/define:
    dependencies:
      '@vitejs/test-commonjs-dep':
        specifier: file:./commonjs-dep
        version: file:playground/define/commonjs-dep

  playground/define/commonjs-dep: {}

  playground/dynamic-import:
    dependencies:
      '@vitejs/test-pkg':
        specifier: file:./pkg
        version: file:playground/dynamic-import/pkg

  playground/dynamic-import-inline: {}

  playground/dynamic-import/pkg: {}

  playground/env: {}

  playground/env-nested: {}

  playground/environment-react-ssr:
    devDependencies:
      '@types/react':
        specifier: ^18.2.73
        version: 18.3.3
      '@types/react-dom':
        specifier: ^18.2.23
        version: 18.3.0
      react:
        specifier: ^18.2.0
        version: 18.3.1
      react-dom:
        specifier: ^18.2.0
        version: 18.3.1(react@18.3.1)

  playground/extensions:
    dependencies:
      vue:
        specifier: ^3.4.38
        version: 3.4.38(typescript@5.5.3)

  playground/external:
    dependencies:
      '@vitejs/test-dep-that-imports':
        specifier: file:./dep-that-imports
        version: file:playground/external/dep-that-imports(typescript@5.5.3)
      '@vitejs/test-dep-that-requires':
        specifier: file:./dep-that-requires
        version: file:playground/external/dep-that-requires(typescript@5.5.3)
    devDependencies:
      slash3:
        specifier: npm:slash@^3.0.0
        version: slash@3.0.0
      slash5:
        specifier: npm:slash@^5.1.0
        version: slash@5.1.0
      vite:
        specifier: workspace:*
        version: link:../../packages/vite
      vue:
        specifier: ^3.4.38
        version: 3.4.38(typescript@5.5.3)
      vue32:
        specifier: npm:vue@~3.2.0
        version: vue@3.2.0

  playground/external/dep-that-imports:
    dependencies:
      slash3:
        specifier: npm:slash@^3.0.0
        version: slash@3.0.0
      slash5:
        specifier: npm:slash@^5.1.0
        version: slash@5.1.0
      vue:
        specifier: ^3.4.38
        version: 3.4.38(typescript@5.5.3)

  playground/external/dep-that-requires:
    dependencies:
      slash3:
        specifier: npm:slash@^3.0.0
        version: slash@3.0.0
      slash5:
        specifier: npm:slash@^5.1.0
        version: slash@5.1.0
      vue:
        specifier: ^3.4.38
        version: 3.4.38(typescript@5.5.3)

  playground/fs-serve: {}

  playground/glob-import:
    dependencies:
      '@vitejs/test-import-meta-glob-pkg':
        specifier: file:./import-meta-glob-pkg
        version: file:playground/glob-import/import-meta-glob-pkg

  playground/glob-import/import-meta-glob-pkg: {}

  playground/hmr: {}

  playground/hmr-ssr: {}

  playground/html: {}

  playground/html/side-effects: {}

  playground/import-assertion:
    dependencies:
      '@vitejs/test-import-assertion-dep':
        specifier: file:./import-assertion-dep
        version: file:playground/import-assertion/import-assertion-dep

  playground/import-assertion/import-assertion-dep: {}

  playground/js-sourcemap:
    dependencies:
      '@vitejs/test-importee-pkg':
        specifier: file:importee-pkg
        version: file:playground/js-sourcemap/importee-pkg
      magic-string:
        specifier: ^0.30.11
        version: 0.30.11

  playground/js-sourcemap/importee-pkg: {}

  playground/json:
    devDependencies:
      '@vitejs/test-json-module':
        specifier: file:./json-module
        version: file:playground/json/json-module
      express:
        specifier: ^4.19.2
        version: 4.19.2
      vue:
        specifier: ^3.4.38
        version: 3.4.38(typescript@5.5.3)

  playground/json/json-module: {}

  playground/legacy:
    devDependencies:
      '@vitejs/plugin-legacy':
        specifier: workspace:*
        version: link:../../packages/plugin-legacy
      express:
        specifier: ^4.19.2
        version: 4.19.2
      terser:
        specifier: ^5.31.6
        version: 5.31.6
      vite:
        specifier: workspace:*
        version: link:../../packages/vite

  playground/lib:
    devDependencies:
      sirv:
        specifier: ^2.0.4
        version: 2.0.4(patch_hash=amdes53ifqfntejkflpaq5ifce)

  playground/minify:
    dependencies:
      minified-module:
        specifier: file:./dir/module
        version: '@vitejs/test-minify@file:playground/minify/dir/module'

  playground/minify/dir/module: {}

  playground/module-graph: {}

  playground/multiple-entrypoints:
    devDependencies:
      sass:
        specifier: ^1.77.8
        version: 1.77.8

  playground/nested-deps:
    dependencies:
      '@vitejs/self-referencing':
        specifier: link:../self-referencing
        version: link:../self-referencing
      '@vitejs/test-package-a':
        specifier: link:./test-package-a
        version: link:test-package-a
      '@vitejs/test-package-b':
        specifier: link:./test-package-b
        version: link:test-package-b
      '@vitejs/test-package-c':
        specifier: link:./test-package-c
        version: link:test-package-c
      '@vitejs/test-package-d':
        specifier: link:./test-package-d
        version: link:test-package-d
      '@vitejs/test-package-e':
        specifier: link:./test-package-e
        version: link:test-package-e
      '@vitejs/test-package-f':
        specifier: link:./test-package-f
        version: link:test-package-f

  playground/nested-deps/test-package-a: {}

  playground/nested-deps/test-package-b: {}

  playground/nested-deps/test-package-c: {}

  playground/nested-deps/test-package-d:
    dependencies:
      '@vitejs/test-package-d-nested':
        specifier: link:./test-package-d-nested
        version: link:test-package-d-nested

  playground/nested-deps/test-package-d/test-package-d-nested: {}

  playground/nested-deps/test-package-e:
    dependencies:
      '@vitejs/test-package-e-excluded':
        specifier: link:./test-package-e-excluded
        version: link:test-package-e-excluded
      '@vitejs/test-package-e-included':
        specifier: link:./test-package-e-included
        version: link:test-package-e-included

  playground/nested-deps/test-package-e/test-package-e-excluded: {}

  playground/nested-deps/test-package-e/test-package-e-included:
    dependencies:
      test-package-e-excluded:
        specifier: link:../test-package-e-excluded
        version: link:../test-package-e-excluded

  playground/nested-deps/test-package-f: {}

  playground/object-hooks:
    dependencies:
      vue:
        specifier: ^3.4.38
        version: 3.4.38(typescript@5.5.3)

  playground/optimize-deps:
    dependencies:
      '@vitejs/longfilename-aaaaaaaaaaaaaaaaaaaaaaaaaaaaaaaaaaaaaaaaaaaaaaaaaaaaaaaaaaaaaaaaaaaaaaaaaaaaaaaaaaaaaaaaaaaaaaaaaaaaaaaaaaaaaaaaaaaaaaaaaaaaaaaaaaaaaaaaaaaaaaaaaaaaaaaaaaaaaaaaaaaaaaaaaaaaaaaaaaaaaaaaaaaa':
        specifier: file:./longfilename
        version: file:playground/optimize-deps/longfilename
      '@vitejs/test-added-in-entries':
        specifier: file:./added-in-entries
        version: file:playground/optimize-deps/added-in-entries
      '@vitejs/test-dep-alias-using-absolute-path':
        specifier: file:./dep-alias-using-absolute-path
        version: file:playground/optimize-deps/dep-alias-using-absolute-path
      '@vitejs/test-dep-cjs-browser-field-bare':
        specifier: file:./dep-cjs-browser-field-bare
        version: file:playground/optimize-deps/dep-cjs-browser-field-bare
      '@vitejs/test-dep-cjs-compiled-from-cjs':
        specifier: file:./dep-cjs-compiled-from-cjs
        version: file:playground/optimize-deps/dep-cjs-compiled-from-cjs
      '@vitejs/test-dep-cjs-compiled-from-esm':
        specifier: file:./dep-cjs-compiled-from-esm
        version: file:playground/optimize-deps/dep-cjs-compiled-from-esm
      '@vitejs/test-dep-cjs-external-package-omit-js-suffix':
        specifier: file:./dep-cjs-external-package-omit-js-suffix
        version: file:playground/optimize-deps/dep-cjs-external-package-omit-js-suffix
      '@vitejs/test-dep-cjs-with-assets':
        specifier: file:./dep-cjs-with-assets
        version: file:playground/optimize-deps/dep-cjs-with-assets
      '@vitejs/test-dep-css-require':
        specifier: file:./dep-css-require
        version: file:playground/optimize-deps/dep-css-require
      '@vitejs/test-dep-esbuild-plugin-transform':
        specifier: file:./dep-esbuild-plugin-transform
        version: file:playground/optimize-deps/dep-esbuild-plugin-transform
      '@vitejs/test-dep-incompatible':
        specifier: file:./dep-incompatible
        version: file:playground/optimize-deps/dep-incompatible
      '@vitejs/test-dep-linked':
        specifier: link:./dep-linked
        version: link:dep-linked
      '@vitejs/test-dep-linked-include':
        specifier: link:./dep-linked-include
        version: link:dep-linked-include
      '@vitejs/test-dep-node-env':
        specifier: file:./dep-node-env
        version: file:playground/optimize-deps/dep-node-env
      '@vitejs/test-dep-non-optimized':
        specifier: file:./dep-non-optimized
        version: file:playground/optimize-deps/dep-non-optimized
      '@vitejs/test-dep-not-js':
        specifier: file:./dep-not-js
        version: file:playground/optimize-deps/dep-not-js
      '@vitejs/test-dep-optimize-exports-with-glob':
        specifier: file:./dep-optimize-exports-with-glob
        version: file:playground/optimize-deps/dep-optimize-exports-with-glob
      '@vitejs/test-dep-optimize-exports-with-root-glob':
        specifier: file:./dep-optimize-exports-with-root-glob
        version: file:playground/optimize-deps/dep-optimize-exports-with-root-glob
      '@vitejs/test-dep-optimize-with-glob':
        specifier: file:./dep-optimize-with-glob
        version: file:playground/optimize-deps/dep-optimize-with-glob
      '@vitejs/test-dep-relative-to-main':
        specifier: file:./dep-relative-to-main
        version: file:playground/optimize-deps/dep-relative-to-main
      '@vitejs/test-dep-with-builtin-module-cjs':
        specifier: file:./dep-with-builtin-module-cjs
        version: file:playground/optimize-deps/dep-with-builtin-module-cjs
      '@vitejs/test-dep-with-builtin-module-esm':
        specifier: file:./dep-with-builtin-module-esm
        version: file:playground/optimize-deps/dep-with-builtin-module-esm
      '@vitejs/test-dep-with-dynamic-import':
        specifier: file:./dep-with-dynamic-import
        version: file:playground/optimize-deps/dep-with-dynamic-import
      '@vitejs/test-dep-with-optional-peer-dep':
        specifier: file:./dep-with-optional-peer-dep
        version: file:playground/optimize-deps/dep-with-optional-peer-dep
      '@vitejs/test-dep-with-optional-peer-dep-submodule':
        specifier: file:./dep-with-optional-peer-dep-submodule
        version: file:playground/optimize-deps/dep-with-optional-peer-dep-submodule
      '@vitejs/test-nested-exclude':
        specifier: file:./nested-exclude
        version: file:playground/optimize-deps/nested-exclude
      '@vitejs/test-resolve-linked':
        specifier: workspace:0.0.0
        version: link:../resolve-linked
      axios:
        specifier: ^1.7.4
        version: 1.7.4
      clipboard:
        specifier: ^2.0.11
        version: 2.0.11
      lodash:
        specifier: ^4.17.21
        version: 4.17.21
      lodash-es:
        specifier: ^4.17.21
        version: 4.17.21
      lodash.clonedeep:
        specifier: ^4.5.0
        version: 4.5.0
      phoenix:
        specifier: ^1.7.14
        version: 1.7.14
      react:
        specifier: ^18.3.1
        version: 18.3.1
      react-dom:
        specifier: ^18.3.1
        version: 18.3.1(react@18.3.1)
      url:
        specifier: ^0.11.4
        version: 0.11.4
      vue:
        specifier: ^3.4.38
        version: 3.4.38(typescript@5.5.3)
      vuex:
        specifier: ^4.1.0
        version: 4.1.0(vue@3.4.38(typescript@5.5.3))

  playground/optimize-deps-no-discovery:
    dependencies:
      '@vitejs/test-dep-no-discovery':
        specifier: file:./dep-no-discovery
        version: file:playground/optimize-deps-no-discovery/dep-no-discovery
      vue:
        specifier: ^3.4.38
        version: 3.4.38(typescript@5.5.3)
      vuex:
        specifier: ^4.1.0
        version: 4.1.0(vue@3.4.38(typescript@5.5.3))

  playground/optimize-deps-no-discovery/dep-no-discovery: {}

  playground/optimize-deps/added-in-entries: {}

  playground/optimize-deps/dep-alias-using-absolute-path:
    dependencies:
      lodash:
        specifier: ^4.17.21
        version: 4.17.21

  playground/optimize-deps/dep-cjs-browser-field-bare: {}

  playground/optimize-deps/dep-cjs-compiled-from-cjs: {}

  playground/optimize-deps/dep-cjs-compiled-from-esm: {}

  playground/optimize-deps/dep-cjs-external-package-omit-js-suffix: {}

  playground/optimize-deps/dep-cjs-with-assets: {}

  playground/optimize-deps/dep-css-require: {}

  playground/optimize-deps/dep-esbuild-plugin-transform: {}

  playground/optimize-deps/dep-incompatible: {}

  playground/optimize-deps/dep-linked:
    dependencies:
      lodash-es:
        specifier: ^4.17.21
        version: 4.17.21

  playground/optimize-deps/dep-linked-include:
    dependencies:
      react:
        specifier: 18.3.1
        version: 18.3.1

  playground/optimize-deps/dep-node-env: {}

  playground/optimize-deps/dep-non-optimized: {}

  playground/optimize-deps/dep-not-js: {}

  playground/optimize-deps/dep-optimize-exports-with-glob: {}

  playground/optimize-deps/dep-optimize-exports-with-root-glob: {}

  playground/optimize-deps/dep-optimize-with-glob: {}

  playground/optimize-deps/dep-relative-to-main: {}

  playground/optimize-deps/dep-with-builtin-module-cjs: {}

  playground/optimize-deps/dep-with-builtin-module-esm: {}

  playground/optimize-deps/dep-with-dynamic-import: {}

  playground/optimize-deps/dep-with-optional-peer-dep: {}

  playground/optimize-deps/dep-with-optional-peer-dep-submodule: {}

  playground/optimize-deps/longfilename: {}

  playground/optimize-deps/nested-exclude:
    dependencies:
      '@vitejs/test-nested-include':
        specifier: file:../nested-include
        version: file:playground/optimize-deps/nested-include

  playground/optimize-deps/nested-include: {}

  playground/optimize-deps/non-optimizable-include: {}

  playground/optimize-missing-deps:
    dependencies:
      '@vitejs/test-missing-dep':
        specifier: file:./missing-dep
        version: file:playground/optimize-missing-deps/missing-dep
    devDependencies:
      express:
        specifier: ^4.19.2
        version: 4.19.2

  playground/optimize-missing-deps/missing-dep:
    dependencies:
      '@vitejs/test-multi-entry-dep':
        specifier: file:../multi-entry-dep
        version: file:playground/optimize-missing-deps/multi-entry-dep

  playground/optimize-missing-deps/multi-entry-dep: {}

  playground/preload:
    devDependencies:
      '@vitejs/test-dep-a':
        specifier: file:./dep-a
        version: file:playground/preload/dep-a
      '@vitejs/test-dep-including-a':
        specifier: file:./dep-including-a
        version: file:playground/preload/dep-including-a
      terser:
        specifier: ^5.31.6
        version: 5.31.6

  playground/preload/dep-a: {}

  playground/preload/dep-including-a:
    dependencies:
      '@vitejs/test-dep-a':
        specifier: file:../dep-a
        version: file:playground/preload/dep-a

  playground/preserve-symlinks:
    dependencies:
      '@vitejs/test-module-a':
        specifier: link:./module-a
        version: link:module-a

  playground/preserve-symlinks/module-a: {}

  playground/proxy-bypass: {}

  playground/proxy-hmr: {}

  playground/proxy-hmr/other-app: {}

  playground/resolve:
    dependencies:
      '@babel/runtime':
        specifier: ^7.25.0
        version: 7.25.0
      '@vitejs/test-require-pkg-with-module-field':
        specifier: link:./require-pkg-with-module-field
        version: link:require-pkg-with-module-field
      '@vitejs/test-resolve-browser-field':
        specifier: link:./browser-field
        version: link:browser-field
      '@vitejs/test-resolve-browser-module-field1':
        specifier: link:./browser-module-field1
        version: link:browser-module-field1
      '@vitejs/test-resolve-browser-module-field2':
        specifier: link:./browser-module-field2
        version: link:browser-module-field2
      '@vitejs/test-resolve-browser-module-field3':
        specifier: link:./browser-module-field3
        version: link:browser-module-field3
      '@vitejs/test-resolve-custom-browser-main-field':
        specifier: link:./custom-browser-main-field
        version: link:custom-browser-main-field
      '@vitejs/test-resolve-custom-condition':
        specifier: link:./custom-condition
        version: link:custom-condition
      '@vitejs/test-resolve-custom-main-field':
        specifier: link:./custom-main-field
        version: link:custom-main-field
      '@vitejs/test-resolve-exports-and-nested-scope':
        specifier: link:./exports-and-nested-scope
        version: link:exports-and-nested-scope
      '@vitejs/test-resolve-exports-env':
        specifier: link:./exports-env
        version: link:exports-env
      '@vitejs/test-resolve-exports-from-root':
        specifier: link:./exports-from-root
        version: link:exports-from-root
      '@vitejs/test-resolve-exports-legacy-fallback':
        specifier: link:./exports-legacy-fallback
        version: link:exports-legacy-fallback
      '@vitejs/test-resolve-exports-path':
        specifier: link:./exports-path
        version: link:exports-path
      '@vitejs/test-resolve-exports-with-module':
        specifier: link:./exports-with-module
        version: link:exports-with-module
      '@vitejs/test-resolve-exports-with-module-condition':
        specifier: link:./exports-with-module-condition
        version: link:exports-with-module-condition
      '@vitejs/test-resolve-exports-with-module-condition-required':
        specifier: link:./exports-with-module-condition-required
        version: link:exports-with-module-condition-required
      '@vitejs/test-resolve-imports-pkg':
        specifier: link:./imports-path/other-pkg
        version: link:imports-path/other-pkg
      '@vitejs/test-resolve-linked':
        specifier: workspace:*
        version: link:../resolve-linked
      '@vitejs/test-resolve-sharp-dir':
        specifier: link:./sharp-dir
        version: link:sharp-dir
      es5-ext:
        specifier: 0.10.64
        version: 0.10.64
      normalize.css:
        specifier: ^8.0.1
        version: 8.0.1

  playground/resolve-config: {}

  playground/resolve-linked: {}

  playground/resolve/browser-field:
    dependencies:
      '@vitejs/test-resolve-browser-field-bare-import-fail':
        specifier: link:../browser-field-bare-import-fail
        version: link:../browser-field-bare-import-fail
      '@vitejs/test-resolve-browser-field-bare-import-success':
        specifier: link:../browser-field-bare-import-success
        version: link:../browser-field-bare-import-success

  playground/resolve/browser-field-bare-import-fail: {}

  playground/resolve/browser-field-bare-import-success: {}

  playground/resolve/browser-module-field1: {}

  playground/resolve/browser-module-field2: {}

  playground/resolve/browser-module-field3: {}

  playground/resolve/custom-browser-main-field: {}

  playground/resolve/custom-condition: {}

  playground/resolve/custom-main-field: {}

  playground/resolve/exports-and-nested-scope: {}

  playground/resolve/exports-and-nested-scope/nested-scope: {}

  playground/resolve/exports-env: {}

  playground/resolve/exports-from-root: {}

  playground/resolve/exports-from-root/nested: {}

  playground/resolve/exports-legacy-fallback: {}

  playground/resolve/exports-legacy-fallback/dir: {}

  playground/resolve/exports-path: {}

  playground/resolve/exports-with-module: {}

  playground/resolve/exports-with-module-condition: {}

  playground/resolve/exports-with-module-condition-required:
    dependencies:
      '@vitejs/test-resolve-exports-with-module-condition':
        specifier: link:../exports-with-module-condition
        version: link:../exports-with-module-condition

  playground/resolve/imports-path/other-pkg: {}

  playground/resolve/inline-package: {}

  playground/resolve/require-pkg-with-module-field:
    dependencies:
      bignumber.js:
        specifier: 9.1.2
        version: 9.1.2

  playground/resolve/sharp-dir:
    dependencies:
      es5-ext:
        specifier: 0.10.64
        version: 0.10.64

  playground/self-referencing: {}

  playground/ssr:
    devDependencies:
      express:
        specifier: ^4.19.2
        version: 4.19.2

  playground/ssr-alias:
    dependencies:
      '@vitejs/test-alias-original':
        specifier: file:./alias-original
        version: file:playground/ssr-alias/alias-original

  playground/ssr-alias/alias-original: {}

  playground/ssr-conditions:
    dependencies:
      '@vitejs/test-ssr-conditions-external':
        specifier: file:./external
        version: file:playground/ssr-conditions/external
      '@vitejs/test-ssr-conditions-no-external':
        specifier: file:./no-external
        version: file:playground/ssr-conditions/no-external
    devDependencies:
      express:
        specifier: ^4.19.2
        version: 4.19.2

  playground/ssr-conditions/external: {}

  playground/ssr-conditions/no-external: {}

  playground/ssr-deps:
    dependencies:
      '@vitejs/test-css-lib':
        specifier: file:./css-lib
        version: file:playground/ssr-deps/css-lib
      '@vitejs/test-define-properties-exports':
        specifier: file:./define-properties-exports
        version: file:playground/ssr-deps/define-properties-exports
      '@vitejs/test-define-property-exports':
        specifier: file:./define-property-exports
        version: file:playground/ssr-deps/define-property-exports
      '@vitejs/test-external-entry':
        specifier: file:./external-entry
        version: file:playground/ssr-deps/external-entry
      '@vitejs/test-external-using-external-entry':
        specifier: file:./external-using-external-entry
        version: file:playground/ssr-deps/external-using-external-entry
      '@vitejs/test-forwarded-export':
        specifier: file:./forwarded-export
        version: file:playground/ssr-deps/forwarded-export
      '@vitejs/test-import-builtin-cjs':
        specifier: file:./import-builtin-cjs
        version: '@vitejs/test-import-builtin@file:playground/ssr-deps/import-builtin-cjs'
      '@vitejs/test-linked-no-external':
        specifier: link:./linked-no-external
        version: link:linked-no-external
      '@vitejs/test-module-condition':
        specifier: file:./module-condition
        version: file:playground/ssr-deps/module-condition
      '@vitejs/test-no-external-cjs':
        specifier: file:./no-external-cjs
        version: file:playground/ssr-deps/no-external-cjs
      '@vitejs/test-no-external-css':
        specifier: file:./no-external-css
        version: file:playground/ssr-deps/no-external-css
      '@vitejs/test-non-optimized-with-nested-external':
        specifier: workspace:*
        version: link:non-optimized-with-nested-external
      '@vitejs/test-object-assigned-exports':
        specifier: file:./object-assigned-exports
        version: file:playground/ssr-deps/object-assigned-exports
      '@vitejs/test-only-object-assigned-exports':
        specifier: file:./only-object-assigned-exports
        version: file:playground/ssr-deps/only-object-assigned-exports
      '@vitejs/test-optimized-cjs-with-nested-external':
        specifier: file:./optimized-with-nested-external
        version: '@vitejs/test-optimized-with-nested-external@file:playground/ssr-deps/optimized-with-nested-external'
      '@vitejs/test-optimized-with-nested-external':
        specifier: file:./optimized-with-nested-external
        version: file:playground/ssr-deps/optimized-with-nested-external
      '@vitejs/test-pkg-exports':
        specifier: file:./pkg-exports
        version: file:playground/ssr-deps/pkg-exports
      '@vitejs/test-primitive-export':
        specifier: file:./primitive-export
        version: file:playground/ssr-deps/primitive-export
      '@vitejs/test-read-file-content':
        specifier: file:./read-file-content
        version: file:playground/ssr-deps/read-file-content
      '@vitejs/test-require-absolute':
        specifier: file:./require-absolute
        version: file:playground/ssr-deps/require-absolute
      '@vitejs/test-ts-transpiled-exports':
        specifier: file:./ts-transpiled-exports
        version: file:playground/ssr-deps/ts-transpiled-exports
      bcrypt:
        specifier: ^5.1.1
        version: 5.1.1
    devDependencies:
      express:
        specifier: ^4.19.2
        version: 4.19.2

  playground/ssr-deps/css-lib: {}

  playground/ssr-deps/define-properties-exports: {}

  playground/ssr-deps/define-property-exports: {}

  playground/ssr-deps/external-entry: {}

  playground/ssr-deps/external-using-external-entry:
    dependencies:
      external-entry:
        specifier: file:../external-entry
        version: '@vitejs/test-external-entry@file:playground/ssr-deps/external-entry'

  playground/ssr-deps/forwarded-export:
    dependencies:
      object-assigned-exports:
        specifier: file:../object-assigned-exports
        version: '@vitejs/test-object-assigned-exports@file:playground/ssr-deps/object-assigned-exports'

  playground/ssr-deps/import-builtin-cjs: {}

  playground/ssr-deps/linked-no-external: {}

  playground/ssr-deps/module-condition: {}

  playground/ssr-deps/nested-external: {}

  playground/ssr-deps/nested-external-cjs: {}

  playground/ssr-deps/no-external-cjs: {}

  playground/ssr-deps/no-external-css: {}

  playground/ssr-deps/non-optimized-with-nested-external:
    dependencies:
      nested-external:
        specifier: file:../nested-external
        version: '@vitejs/test-nested-external@file:playground/ssr-deps/nested-external'
      nested-external-cjs:
        specifier: file:../nested-external-cjs
        version: file:playground/ssr-deps/nested-external-cjs

  playground/ssr-deps/object-assigned-exports: {}

  playground/ssr-deps/only-object-assigned-exports: {}

  playground/ssr-deps/optimized-cjs-with-nested-external:
    dependencies:
      nested-external:
        specifier: file:../nested-external
        version: '@vitejs/test-nested-external@file:playground/ssr-deps/nested-external'

  playground/ssr-deps/optimized-with-nested-external:
    dependencies:
      nested-external:
        specifier: file:../nested-external
        version: '@vitejs/test-nested-external@file:playground/ssr-deps/nested-external'

  playground/ssr-deps/pkg-exports: {}

  playground/ssr-deps/primitive-export: {}

  playground/ssr-deps/read-file-content: {}

  playground/ssr-deps/require-absolute: {}

  playground/ssr-deps/ts-transpiled-exports: {}

  playground/ssr-html:
    devDependencies:
      express:
        specifier: ^4.19.2
        version: 4.19.2

  playground/ssr-noexternal:
    dependencies:
      '@vitejs/test-external-cjs':
        specifier: file:./external-cjs
        version: file:playground/ssr-noexternal/external-cjs
      '@vitejs/test-require-external-cjs':
        specifier: file:./require-external-cjs
        version: file:playground/ssr-noexternal/require-external-cjs
      express:
        specifier: ^4.19.2
        version: 4.19.2

  playground/ssr-noexternal/external-cjs: {}

  playground/ssr-noexternal/require-external-cjs:
    dependencies:
      '@vitejs/test-external-cjs':
        specifier: file:../external-cjs
        version: file:playground/ssr-noexternal/external-cjs

  playground/ssr-pug:
    devDependencies:
      express:
        specifier: ^4.19.2
        version: 4.19.2
      pug:
        specifier: ^3.0.3
        version: 3.0.3

  playground/ssr-resolve:
    dependencies:
      '@vitejs/test-deep-import':
        specifier: file:./deep-import
        version: file:playground/ssr-resolve/deep-import
      '@vitejs/test-entries':
        specifier: file:./entries
        version: file:playground/ssr-resolve/entries
      '@vitejs/test-resolve-pkg-exports':
        specifier: file:./pkg-exports
        version: file:playground/ssr-resolve/pkg-exports

  playground/ssr-resolve/deep-import: {}

  playground/ssr-resolve/deep-import/bar: {}

  playground/ssr-resolve/deep-import/foo: {}

  playground/ssr-resolve/entries: {}

  playground/ssr-resolve/pkg-exports: {}

  playground/ssr-webworker:
    dependencies:
      '@vitejs/test-browser-exports':
        specifier: file:./browser-exports
        version: file:playground/ssr-webworker/browser-exports
      '@vitejs/test-worker-exports':
        specifier: file:./worker-exports
        version: file:playground/ssr-webworker/worker-exports
      react:
        specifier: ^18.3.1
        version: 18.3.1
    devDependencies:
      '@vitejs/test-resolve-linked':
        specifier: workspace:*
        version: link:../resolve-linked
      miniflare:
        specifier: ^3.20240806.1
        version: 3.20240806.1

  playground/ssr-webworker/browser-exports: {}

  playground/ssr-webworker/worker-exports: {}

  playground/tailwind:
    dependencies:
      autoprefixer:
        specifier: ^10.4.20
        version: 10.4.20(postcss@8.4.41)
      tailwindcss:
        specifier: ^3.4.10
        version: 3.4.10(ts-node@10.9.2(@types/node@20.16.1)(typescript@5.5.3))
      vue:
        specifier: ^3.4.38
        version: 3.4.38(typescript@5.5.3)
      vue-router:
        specifier: ^4.4.3
        version: 4.4.3(vue@3.4.38(typescript@5.5.3))
    devDependencies:
      ts-node:
        specifier: ^10.9.2
        version: 10.9.2(@types/node@20.16.1)(typescript@5.5.3)

  playground/tailwind-sourcemap:
    dependencies:
      tailwindcss:
        specifier: ^3.4.10
        version: 3.4.10(ts-node@10.9.2(@types/node@20.16.1)(typescript@5.5.3))

  playground/transform-plugin: {}

  playground/tsconfig-json: {}

  playground/tsconfig-json-load-error: {}

  playground/wasm: {}

  playground/worker:
    dependencies:
      '@vitejs/test-dep-self-reference-url-worker':
        specifier: file:./dep-self-reference-url-worker
        version: file:playground/worker/dep-self-reference-url-worker
      '@vitejs/test-dep-to-optimize':
        specifier: file:./dep-to-optimize
        version: file:playground/worker/dep-to-optimize

  playground/worker/dep-self-reference-url-worker: {}

  playground/worker/dep-to-optimize: {}

packages:

  '@adobe/css-tools@4.3.3':
    resolution: {integrity: sha512-rE0Pygv0sEZ4vBWHlAgJLGDU7Pm8xoO6p3wsEceb7GYAjScrOHpEo8KK/eVkAcnSM+slAEtXjA2JpdjLp4fJQQ==}

  '@algolia/autocomplete-core@1.9.3':
    resolution: {integrity: sha512-009HdfugtGCdC4JdXUbVJClA0q0zh24yyePn+KUGk3rP7j8FEe/m5Yo/z65gn6nP/cM39PxpzqKrL7A6fP6PPw==}

  '@algolia/autocomplete-plugin-algolia-insights@1.9.3':
    resolution: {integrity: sha512-a/yTUkcO/Vyy+JffmAnTWbr4/90cLzw+CC3bRbhnULr/EM0fGNvM13oQQ14f2moLMcVDyAx/leczLlAOovhSZg==}
    peerDependencies:
      search-insights: '>= 1 < 3'

  '@algolia/autocomplete-preset-algolia@1.9.3':
    resolution: {integrity: sha512-d4qlt6YmrLMYy95n5TB52wtNDr6EgAIPH81dvvvW8UmuWRgxEtY0NJiPwl/h95JtG2vmRM804M0DSwMCNZlzRA==}
    peerDependencies:
      '@algolia/client-search': '>= 4.9.1 < 6'
      algoliasearch: '>= 4.9.1 < 6'

  '@algolia/autocomplete-shared@1.9.3':
    resolution: {integrity: sha512-Wnm9E4Ye6Rl6sTTqjoymD+l8DjSTHsHboVRYrKgEt8Q7UHm9nYbqhN/i0fhUYA3OAEH7WA8x3jfpnmJm3rKvaQ==}
    peerDependencies:
      '@algolia/client-search': '>= 4.9.1 < 6'
      algoliasearch: '>= 4.9.1 < 6'

  '@algolia/cache-browser-local-storage@4.20.0':
    resolution: {integrity: sha512-uujahcBt4DxduBTvYdwO3sBfHuJvJokiC3BP1+O70fglmE1ShkH8lpXqZBac1rrU3FnNYSUs4pL9lBdTKeRPOQ==}

  '@algolia/cache-common@4.20.0':
    resolution: {integrity: sha512-vCfxauaZutL3NImzB2G9LjLt36vKAckc6DhMp05An14kVo8F1Yofb6SIl6U3SaEz8pG2QOB9ptwM5c+zGevwIQ==}

  '@algolia/cache-in-memory@4.20.0':
    resolution: {integrity: sha512-Wm9ak/IaacAZXS4mB3+qF/KCoVSBV6aLgIGFEtQtJwjv64g4ePMapORGmCyulCFwfePaRAtcaTbMcJF+voc/bg==}

  '@algolia/client-account@4.20.0':
    resolution: {integrity: sha512-GGToLQvrwo7am4zVkZTnKa72pheQeez/16sURDWm7Seyz+HUxKi3BM6fthVVPUEBhtJ0reyVtuK9ArmnaKl10Q==}

  '@algolia/client-analytics@4.20.0':
    resolution: {integrity: sha512-EIr+PdFMOallRdBTHHdKI3CstslgLORQG7844Mq84ib5oVFRVASuuPmG4bXBgiDbcsMLUeOC6zRVJhv1KWI0ug==}

  '@algolia/client-common@4.20.0':
    resolution: {integrity: sha512-P3WgMdEss915p+knMMSd/fwiHRHKvDu4DYRrCRaBrsfFw7EQHon+EbRSm4QisS9NYdxbS04kcvNoavVGthyfqQ==}

  '@algolia/client-personalization@4.20.0':
    resolution: {integrity: sha512-N9+zx0tWOQsLc3K4PVRDV8GUeOLAY0i445En79Pr3zWB+m67V+n/8w4Kw1C5LlbHDDJcyhMMIlqezh6BEk7xAQ==}

  '@algolia/client-search@4.20.0':
    resolution: {integrity: sha512-zgwqnMvhWLdpzKTpd3sGmMlr4c+iS7eyyLGiaO51zDZWGMkpgoNVmltkzdBwxOVXz0RsFMznIxB9zuarUv4TZg==}

  '@algolia/logger-common@4.20.0':
    resolution: {integrity: sha512-xouigCMB5WJYEwvoWW5XDv7Z9f0A8VoXJc3VKwlHJw/je+3p2RcDXfksLI4G4lIVncFUYMZx30tP/rsdlvvzHQ==}

  '@algolia/logger-console@4.20.0':
    resolution: {integrity: sha512-THlIGG1g/FS63z0StQqDhT6bprUczBI8wnLT3JWvfAQDZX5P6fCg7dG+pIrUBpDIHGszgkqYEqECaKKsdNKOUA==}

  '@algolia/requester-browser-xhr@4.20.0':
    resolution: {integrity: sha512-HbzoSjcjuUmYOkcHECkVTwAelmvTlgs48N6Owt4FnTOQdwn0b8pdht9eMgishvk8+F8bal354nhx/xOoTfwiAw==}

  '@algolia/requester-common@4.20.0':
    resolution: {integrity: sha512-9h6ye6RY/BkfmeJp7Z8gyyeMrmmWsMOCRBXQDs4mZKKsyVlfIVICpcSibbeYcuUdurLhIlrOUkH3rQEgZzonng==}

  '@algolia/requester-node-http@4.20.0':
    resolution: {integrity: sha512-ocJ66L60ABSSTRFnCHIEZpNHv6qTxsBwJEPfYaSBsLQodm0F9ptvalFkHMpvj5DfE22oZrcrLbOYM2bdPJRHng==}

  '@algolia/transporter@4.20.0':
    resolution: {integrity: sha512-Lsii1pGWOAISbzeyuf+r/GPhvHMPHSPrTDWNcIzOE1SG1inlJHICaVe2ikuoRjcpgxZNU54Jl+if15SUCsaTUg==}

  '@alloc/quick-lru@5.2.0':
    resolution: {integrity: sha512-UrcABB+4bUrFABwbluTIBErXwvbsU/V7TZWfmbgJfbkwiBuziS9gxdODUyuiecfdGQ85jglMW6juS3+z5TsKLw==}
    engines: {node: '>=10'}

  '@ampproject/remapping@2.3.0':
    resolution: {integrity: sha512-30iZtAPgz+LTIYoeivqYo853f02jBYSd5uGnGpkFV0M3xOt9aN73erkgYAmZU43x4VfqcnLxW9Kpg3R5LC4YYw==}
    engines: {node: '>=6.0.0'}

  '@babel/code-frame@7.24.7':
    resolution: {integrity: sha512-BcYH1CVJBO9tvyIZ2jVeXgSIMvGZ2FDRvDdOIVQyuklNKSsx+eppDEBq/g47Ayw+RqNFE+URvOShmf+f/qwAlA==}
    engines: {node: '>=6.9.0'}

  '@babel/compat-data@7.25.2':
    resolution: {integrity: sha512-bYcppcpKBvX4znYaPEeFau03bp89ShqNMLs+rmdptMw+heSZh9+z84d2YG+K7cYLbWwzdjtDoW/uqZmPjulClQ==}
    engines: {node: '>=6.9.0'}

  '@babel/core@7.25.2':
    resolution: {integrity: sha512-BBt3opiCOxUr9euZ5/ro/Xv8/V7yJ5bjYMqG/C1YAo8MIKAnumZalCN+msbci3Pigy4lIQfPUpfMM27HMGaYEA==}
    engines: {node: '>=6.9.0'}

  '@babel/generator@7.25.0':
    resolution: {integrity: sha512-3LEEcj3PVW8pW2R1SR1M89g/qrYk/m/mB/tLqn7dn4sbBUQyTqnlod+II2U4dqiGtUmkcnAmkMDralTFZttRiw==}
    engines: {node: '>=6.9.0'}

  '@babel/helper-annotate-as-pure@7.24.7':
    resolution: {integrity: sha512-BaDeOonYvhdKw+JoMVkAixAAJzG2jVPIwWoKBPdYuY9b452e2rPuI9QPYh3KpofZ3pW2akOmwZLOiOsHMiqRAg==}
    engines: {node: '>=6.9.0'}

  '@babel/helper-builder-binary-assignment-operator-visitor@7.24.7':
    resolution: {integrity: sha512-xZeCVVdwb4MsDBkkyZ64tReWYrLRHlMN72vP7Bdm3OUOuyFZExhsHUUnuWnm2/XOlAJzR0LfPpB56WXZn0X/lA==}
    engines: {node: '>=6.9.0'}

  '@babel/helper-compilation-targets@7.25.2':
    resolution: {integrity: sha512-U2U5LsSaZ7TAt3cfaymQ8WHh0pxvdHoEk6HVpaexxixjyEquMh0L0YNJNM6CTGKMXV1iksi0iZkGw4AcFkPaaw==}
    engines: {node: '>=6.9.0'}

  '@babel/helper-create-class-features-plugin@7.24.7':
    resolution: {integrity: sha512-kTkaDl7c9vO80zeX1rJxnuRpEsD5tA81yh11X1gQo+PhSti3JS+7qeZo9U4RHobKRiFPKaGK3svUAeb8D0Q7eg==}
    engines: {node: '>=6.9.0'}
    peerDependencies:
      '@babel/core': ^7.0.0

  '@babel/helper-create-regexp-features-plugin@7.25.2':
    resolution: {integrity: sha512-+wqVGP+DFmqwFD3EH6TMTfUNeqDehV3E/dl+Sd54eaXqm17tEUNbEIn4sVivVowbvUpOtIGxdo3GoXyDH9N/9g==}
    engines: {node: '>=6.9.0'}
    peerDependencies:
      '@babel/core': ^7.0.0

  '@babel/helper-define-polyfill-provider@0.6.1':
    resolution: {integrity: sha512-o7SDgTJuvx5vLKD6SFvkydkSMBvahDKGiNJzG22IZYXhiqoe9efY7zocICBgzHV4IRg5wdgl2nEL/tulKIEIbA==}
    peerDependencies:
      '@babel/core': ^7.4.0 || ^8.0.0-0 <8.0.0

  '@babel/helper-environment-visitor@7.24.7':
    resolution: {integrity: sha512-DoiN84+4Gnd0ncbBOM9AZENV4a5ZiL39HYMyZJGZ/AZEykHYdJw0wW3kdcsh9/Kn+BRXHLkkklZ51ecPKmI1CQ==}
    engines: {node: '>=6.9.0'}

  '@babel/helper-function-name@7.24.7':
    resolution: {integrity: sha512-FyoJTsj/PEUWu1/TYRiXTIHc8lbw+TDYkZuoE43opPS5TrI7MyONBE1oNvfguEXAD9yhQRrVBnXdXzSLQl9XnA==}
    engines: {node: '>=6.9.0'}

  '@babel/helper-member-expression-to-functions@7.24.8':
    resolution: {integrity: sha512-LABppdt+Lp/RlBxqrh4qgf1oEH/WxdzQNDJIu5gC/W1GyvPVrOBiItmmM8wan2fm4oYqFuFfkXmlGpLQhPY8CA==}
    engines: {node: '>=6.9.0'}

  '@babel/helper-module-imports@7.24.7':
    resolution: {integrity: sha512-8AyH3C+74cgCVVXow/myrynrAGv+nTVg5vKu2nZph9x7RcRwzmh0VFallJuFTZ9mx6u4eSdXZfcOzSqTUm0HCA==}
    engines: {node: '>=6.9.0'}

  '@babel/helper-module-transforms@7.25.2':
    resolution: {integrity: sha512-BjyRAbix6j/wv83ftcVJmBt72QtHI56C7JXZoG2xATiLpmoC7dpd8WnkikExHDVPpi/3qCmO6WY1EaXOluiecQ==}
    engines: {node: '>=6.9.0'}
    peerDependencies:
      '@babel/core': ^7.0.0

  '@babel/helper-optimise-call-expression@7.24.7':
    resolution: {integrity: sha512-jKiTsW2xmWwxT1ixIdfXUZp+P5yURx2suzLZr5Hi64rURpDYdMW0pv+Uf17EYk2Rd428Lx4tLsnjGJzYKDM/6A==}
    engines: {node: '>=6.9.0'}

  '@babel/helper-plugin-utils@7.24.8':
    resolution: {integrity: sha512-FFWx5142D8h2Mgr/iPVGH5G7w6jDn4jUSpZTyDnQO0Yn7Ks2Kuz6Pci8H6MPCoUJegd/UZQ3tAvfLCxQSnWWwg==}
    engines: {node: '>=6.9.0'}

  '@babel/helper-remap-async-to-generator@7.25.0':
    resolution: {integrity: sha512-NhavI2eWEIz/H9dbrG0TuOicDhNexze43i5z7lEqwYm0WEZVTwnPpA0EafUTP7+6/W79HWIP2cTe3Z5NiSTVpw==}
    engines: {node: '>=6.9.0'}
    peerDependencies:
      '@babel/core': ^7.0.0

  '@babel/helper-replace-supers@7.25.0':
    resolution: {integrity: sha512-q688zIvQVYtZu+i2PsdIu/uWGRpfxzr5WESsfpShfZECkO+d2o+WROWezCi/Q6kJ0tfPa5+pUGUlfx2HhrA3Bg==}
    engines: {node: '>=6.9.0'}
    peerDependencies:
      '@babel/core': ^7.0.0

  '@babel/helper-simple-access@7.24.7':
    resolution: {integrity: sha512-zBAIvbCMh5Ts+b86r/CjU+4XGYIs+R1j951gxI3KmmxBMhCg4oQMsv6ZXQ64XOm/cvzfU1FmoCyt6+owc5QMYg==}
    engines: {node: '>=6.9.0'}

  '@babel/helper-skip-transparent-expression-wrappers@7.24.7':
    resolution: {integrity: sha512-IO+DLT3LQUElMbpzlatRASEyQtfhSE0+m465v++3jyyXeBTBUjtVZg28/gHeV5mrTJqvEKhKroBGAvhW+qPHiQ==}
    engines: {node: '>=6.9.0'}

  '@babel/helper-split-export-declaration@7.24.7':
    resolution: {integrity: sha512-oy5V7pD+UvfkEATUKvIjvIAH/xCzfsFVw7ygW2SI6NClZzquT+mwdTfgfdbUiceh6iQO0CHtCPsyze/MZ2YbAA==}
    engines: {node: '>=6.9.0'}

  '@babel/helper-string-parser@7.24.8':
    resolution: {integrity: sha512-pO9KhhRcuUyGnJWwyEgnRJTSIZHiT+vMD0kPeD+so0l7mxkMT19g3pjY9GTnHySck/hDzq+dtW/4VgnMkippsQ==}
    engines: {node: '>=6.9.0'}

  '@babel/helper-validator-identifier@7.24.7':
    resolution: {integrity: sha512-rR+PBcQ1SMQDDyF6X0wxtG8QyLCgUB0eRAGguqRLfkCA87l7yAP7ehq8SNj96OOGTO8OBV70KhuFYcIkHXOg0w==}
    engines: {node: '>=6.9.0'}

  '@babel/helper-validator-option@7.24.8':
    resolution: {integrity: sha512-xb8t9tD1MHLungh/AIoWYN+gVHaB9kwlu8gffXGSt3FFEIT7RjS+xWbc2vUD1UTZdIpKj/ab3rdqJ7ufngyi2Q==}
    engines: {node: '>=6.9.0'}

  '@babel/helper-wrap-function@7.25.0':
    resolution: {integrity: sha512-s6Q1ebqutSiZnEjaofc/UKDyC4SbzV5n5SrA2Gq8UawLycr3i04f1dX4OzoQVnexm6aOCh37SQNYlJ/8Ku+PMQ==}
    engines: {node: '>=6.9.0'}

  '@babel/helpers@7.25.0':
    resolution: {integrity: sha512-MjgLZ42aCm0oGjJj8CtSM3DB8NOOf8h2l7DCTePJs29u+v7yO/RBX9nShlKMgFnRks/Q4tBAe7Hxnov9VkGwLw==}
    engines: {node: '>=6.9.0'}

  '@babel/highlight@7.24.7':
    resolution: {integrity: sha512-EStJpq4OuY8xYfhGVXngigBJRWxftKX9ksiGDnmlY3o7B/V7KIAc9X4oiK87uPJSc/vs5L869bem5fhZa8caZw==}
    engines: {node: '>=6.9.0'}

  '@babel/parser@7.25.3':
    resolution: {integrity: sha512-iLTJKDbJ4hMvFPgQwwsVoxtHyWpKKPBrxkANrSYewDPaPpT5py5yeVkgPIJ7XYXhndxJpaA3PyALSXQ7u8e/Dw==}
    engines: {node: '>=6.0.0'}
    hasBin: true

  '@babel/plugin-bugfix-firefox-class-in-computed-class-key@7.25.3':
    resolution: {integrity: sha512-wUrcsxZg6rqBXG05HG1FPYgsP6EvwF4WpBbxIpWIIYnH8wG0gzx3yZY3dtEHas4sTAOGkbTsc9EGPxwff8lRoA==}
    engines: {node: '>=6.9.0'}
    peerDependencies:
      '@babel/core': ^7.0.0

  '@babel/plugin-bugfix-safari-class-field-initializer-scope@7.25.0':
    resolution: {integrity: sha512-Bm4bH2qsX880b/3ziJ8KD711LT7z4u8CFudmjqle65AZj/HNUFhEf90dqYv6O86buWvSBmeQDjv0Tn2aF/bIBA==}
    engines: {node: '>=6.9.0'}
    peerDependencies:
      '@babel/core': ^7.0.0

  '@babel/plugin-bugfix-safari-id-destructuring-collision-in-function-expression@7.25.0':
    resolution: {integrity: sha512-lXwdNZtTmeVOOFtwM/WDe7yg1PL8sYhRk/XH0FzbR2HDQ0xC+EnQ/JHeoMYSavtU115tnUk0q9CDyq8si+LMAA==}
    engines: {node: '>=6.9.0'}
    peerDependencies:
      '@babel/core': ^7.0.0

  '@babel/plugin-bugfix-v8-spread-parameters-in-optional-chaining@7.24.7':
    resolution: {integrity: sha512-+izXIbke1T33mY4MSNnrqhPXDz01WYhEf3yF5NbnUtkiNnm+XBZJl3kNfoK6NKmYlz/D07+l2GWVK/QfDkNCuQ==}
    engines: {node: '>=6.9.0'}
    peerDependencies:
      '@babel/core': ^7.13.0

  '@babel/plugin-bugfix-v8-static-class-fields-redefine-readonly@7.25.0':
    resolution: {integrity: sha512-tggFrk1AIShG/RUQbEwt2Tr/E+ObkfwrPjR6BjbRvsx24+PSjK8zrq0GWPNCjo8qpRx4DuJzlcvWJqlm+0h3kw==}
    engines: {node: '>=6.9.0'}
    peerDependencies:
      '@babel/core': ^7.0.0

  '@babel/plugin-proposal-private-property-in-object@7.21.0-placeholder-for-preset-env.2':
    resolution: {integrity: sha512-SOSkfJDddaM7mak6cPEpswyTRnuRltl429hMraQEglW+OkovnCzsiszTmsrlY//qLFjCpQDFRvjdm2wA5pPm9w==}
    engines: {node: '>=6.9.0'}
    peerDependencies:
      '@babel/core': ^7.0.0-0

  '@babel/plugin-syntax-async-generators@7.8.4':
    resolution: {integrity: sha512-tycmZxkGfZaxhMRbXlPXuVFpdWlXpir2W4AMhSJgRKzk/eDlIXOhb2LHWoLpDF7TEHylV5zNhykX6KAgHJmTNw==}
    peerDependencies:
      '@babel/core': ^7.0.0-0

  '@babel/plugin-syntax-class-properties@7.12.13':
    resolution: {integrity: sha512-fm4idjKla0YahUNgFNLCB0qySdsoPiZP3iQE3rky0mBUtMZ23yDJ9SJdg6dXTSDnulOVqiF3Hgr9nbXvXTQZYA==}
    peerDependencies:
      '@babel/core': ^7.0.0-0

  '@babel/plugin-syntax-class-static-block@7.14.5':
    resolution: {integrity: sha512-b+YyPmr6ldyNnM6sqYeMWE+bgJcJpO6yS4QD7ymxgH34GBPNDM/THBh8iunyvKIZztiwLH4CJZ0RxTk9emgpjw==}
    engines: {node: '>=6.9.0'}
    peerDependencies:
      '@babel/core': ^7.0.0-0

  '@babel/plugin-syntax-dynamic-import@7.8.3':
    resolution: {integrity: sha512-5gdGbFon+PszYzqs83S3E5mpi7/y/8M9eC90MRTZfduQOYW76ig6SOSPNe41IG5LoP3FGBn2N0RjVDSQiS94kQ==}
    peerDependencies:
      '@babel/core': ^7.0.0-0

  '@babel/plugin-syntax-export-namespace-from@7.8.3':
    resolution: {integrity: sha512-MXf5laXo6c1IbEbegDmzGPwGNTsHZmEy6QGznu5Sh2UCWvueywb2ee+CCE4zQiZstxU9BMoQO9i6zUFSY0Kj0Q==}
    peerDependencies:
      '@babel/core': ^7.0.0-0

  '@babel/plugin-syntax-import-assertions@7.24.7':
    resolution: {integrity: sha512-Ec3NRUMoi8gskrkBe3fNmEQfxDvY8bgfQpz6jlk/41kX9eUjvpyqWU7PBP/pLAvMaSQjbMNKJmvX57jP+M6bPg==}
    engines: {node: '>=6.9.0'}
    peerDependencies:
      '@babel/core': ^7.0.0-0

  '@babel/plugin-syntax-import-attributes@7.24.7':
    resolution: {integrity: sha512-hbX+lKKeUMGihnK8nvKqmXBInriT3GVjzXKFriV3YC6APGxMbP8RZNFwy91+hocLXq90Mta+HshoB31802bb8A==}
    engines: {node: '>=6.9.0'}
    peerDependencies:
      '@babel/core': ^7.0.0-0

  '@babel/plugin-syntax-import-meta@7.10.4':
    resolution: {integrity: sha512-Yqfm+XDx0+Prh3VSeEQCPU81yC+JWZ2pDPFSS4ZdpfZhp4MkFMaDC1UqseovEKwSUpnIL7+vK+Clp7bfh0iD7g==}
    peerDependencies:
      '@babel/core': ^7.0.0-0

  '@babel/plugin-syntax-json-strings@7.8.3':
    resolution: {integrity: sha512-lY6kdGpWHvjoe2vk4WrAapEuBR69EMxZl+RoGRhrFGNYVK8mOPAW8VfbT/ZgrFbXlDNiiaxQnAtgVCZ6jv30EA==}
    peerDependencies:
      '@babel/core': ^7.0.0-0

  '@babel/plugin-syntax-logical-assignment-operators@7.10.4':
    resolution: {integrity: sha512-d8waShlpFDinQ5MtvGU9xDAOzKH47+FFoney2baFIoMr952hKOLp1HR7VszoZvOsV/4+RRszNY7D17ba0te0ig==}
    peerDependencies:
      '@babel/core': ^7.0.0-0

  '@babel/plugin-syntax-nullish-coalescing-operator@7.8.3':
    resolution: {integrity: sha512-aSff4zPII1u2QD7y+F8oDsz19ew4IGEJg9SVW+bqwpwtfFleiQDMdzA/R+UlWDzfnHFCxxleFT0PMIrR36XLNQ==}
    peerDependencies:
      '@babel/core': ^7.0.0-0

  '@babel/plugin-syntax-numeric-separator@7.10.4':
    resolution: {integrity: sha512-9H6YdfkcK/uOnY/K7/aA2xpzaAgkQn37yzWUMRK7OaPOqOpGS1+n0H5hxT9AUw9EsSjPW8SVyMJwYRtWs3X3ug==}
    peerDependencies:
      '@babel/core': ^7.0.0-0

  '@babel/plugin-syntax-object-rest-spread@7.8.3':
    resolution: {integrity: sha512-XoqMijGZb9y3y2XskN+P1wUGiVwWZ5JmoDRwx5+3GmEplNyVM2s2Dg8ILFQm8rWM48orGy5YpI5Bl8U1y7ydlA==}
    peerDependencies:
      '@babel/core': ^7.0.0-0

  '@babel/plugin-syntax-optional-catch-binding@7.8.3':
    resolution: {integrity: sha512-6VPD0Pc1lpTqw0aKoeRTMiB+kWhAoT24PA+ksWSBrFtl5SIRVpZlwN3NNPQjehA2E/91FV3RjLWoVTglWcSV3Q==}
    peerDependencies:
      '@babel/core': ^7.0.0-0

  '@babel/plugin-syntax-optional-chaining@7.8.3':
    resolution: {integrity: sha512-KoK9ErH1MBlCPxV0VANkXW2/dw4vlbGDrFgz8bmUsBGYkFRcbRwMh6cIJubdPrkxRwuGdtCk0v/wPTKbQgBjkg==}
    peerDependencies:
      '@babel/core': ^7.0.0-0

  '@babel/plugin-syntax-private-property-in-object@7.14.5':
    resolution: {integrity: sha512-0wVnp9dxJ72ZUJDV27ZfbSj6iHLoytYZmh3rFcxNnvsJF3ktkzLDZPy/mA17HGsaQT3/DQsWYX1f1QGWkCoVUg==}
    engines: {node: '>=6.9.0'}
    peerDependencies:
      '@babel/core': ^7.0.0-0

  '@babel/plugin-syntax-top-level-await@7.14.5':
    resolution: {integrity: sha512-hx++upLv5U1rgYfwe1xBQUhRmU41NEvpUvrp8jkrSCdvGSnM5/qdRMtylJ6PG5OFkBaHkbTAKTnd3/YyESRHFw==}
    engines: {node: '>=6.9.0'}
    peerDependencies:
      '@babel/core': ^7.0.0-0

  '@babel/plugin-syntax-unicode-sets-regex@7.18.6':
    resolution: {integrity: sha512-727YkEAPwSIQTv5im8QHz3upqp92JTWhidIC81Tdx4VJYIte/VndKf1qKrfnnhPLiPghStWfvC/iFaMCQu7Nqg==}
    engines: {node: '>=6.9.0'}
    peerDependencies:
      '@babel/core': ^7.0.0

  '@babel/plugin-transform-arrow-functions@7.24.7':
    resolution: {integrity: sha512-Dt9LQs6iEY++gXUwY03DNFat5C2NbO48jj+j/bSAz6b3HgPs39qcPiYt77fDObIcFwj3/C2ICX9YMwGflUoSHQ==}
    engines: {node: '>=6.9.0'}
    peerDependencies:
      '@babel/core': ^7.0.0-0

  '@babel/plugin-transform-async-generator-functions@7.25.0':
    resolution: {integrity: sha512-uaIi2FdqzjpAMvVqvB51S42oC2JEVgh0LDsGfZVDysWE8LrJtQC2jvKmOqEYThKyB7bDEb7BP1GYWDm7tABA0Q==}
    engines: {node: '>=6.9.0'}
    peerDependencies:
      '@babel/core': ^7.0.0-0

  '@babel/plugin-transform-async-to-generator@7.24.7':
    resolution: {integrity: sha512-SQY01PcJfmQ+4Ash7NE+rpbLFbmqA2GPIgqzxfFTL4t1FKRq4zTms/7htKpoCUI9OcFYgzqfmCdH53s6/jn5fA==}
    engines: {node: '>=6.9.0'}
    peerDependencies:
      '@babel/core': ^7.0.0-0

  '@babel/plugin-transform-block-scoped-functions@7.24.7':
    resolution: {integrity: sha512-yO7RAz6EsVQDaBH18IDJcMB1HnrUn2FJ/Jslc/WtPPWcjhpUJXU/rjbwmluzp7v/ZzWcEhTMXELnnsz8djWDwQ==}
    engines: {node: '>=6.9.0'}
    peerDependencies:
      '@babel/core': ^7.0.0-0

  '@babel/plugin-transform-block-scoping@7.25.0':
    resolution: {integrity: sha512-yBQjYoOjXlFv9nlXb3f1casSHOZkWr29NX+zChVanLg5Nc157CrbEX9D7hxxtTpuFy7Q0YzmmWfJxzvps4kXrQ==}
    engines: {node: '>=6.9.0'}
    peerDependencies:
      '@babel/core': ^7.0.0-0

  '@babel/plugin-transform-class-properties@7.24.7':
    resolution: {integrity: sha512-vKbfawVYayKcSeSR5YYzzyXvsDFWU2mD8U5TFeXtbCPLFUqe7GyCgvO6XDHzje862ODrOwy6WCPmKeWHbCFJ4w==}
    engines: {node: '>=6.9.0'}
    peerDependencies:
      '@babel/core': ^7.0.0-0

  '@babel/plugin-transform-class-static-block@7.24.7':
    resolution: {integrity: sha512-HMXK3WbBPpZQufbMG4B46A90PkuuhN9vBCb5T8+VAHqvAqvcLi+2cKoukcpmUYkszLhScU3l1iudhrks3DggRQ==}
    engines: {node: '>=6.9.0'}
    peerDependencies:
      '@babel/core': ^7.12.0

  '@babel/plugin-transform-classes@7.25.0':
    resolution: {integrity: sha512-xyi6qjr/fYU304fiRwFbekzkqVJZ6A7hOjWZd+89FVcBqPV3S9Wuozz82xdpLspckeaafntbzglaW4pqpzvtSw==}
    engines: {node: '>=6.9.0'}
    peerDependencies:
      '@babel/core': ^7.0.0-0

  '@babel/plugin-transform-computed-properties@7.24.7':
    resolution: {integrity: sha512-25cS7v+707Gu6Ds2oY6tCkUwsJ9YIDbggd9+cu9jzzDgiNq7hR/8dkzxWfKWnTic26vsI3EsCXNd4iEB6e8esQ==}
    engines: {node: '>=6.9.0'}
    peerDependencies:
      '@babel/core': ^7.0.0-0

  '@babel/plugin-transform-destructuring@7.24.8':
    resolution: {integrity: sha512-36e87mfY8TnRxc7yc6M9g9gOB7rKgSahqkIKwLpz4Ppk2+zC2Cy1is0uwtuSG6AE4zlTOUa+7JGz9jCJGLqQFQ==}
    engines: {node: '>=6.9.0'}
    peerDependencies:
      '@babel/core': ^7.0.0-0

  '@babel/plugin-transform-dotall-regex@7.24.7':
    resolution: {integrity: sha512-ZOA3W+1RRTSWvyqcMJDLqbchh7U4NRGqwRfFSVbOLS/ePIP4vHB5e8T8eXcuqyN1QkgKyj5wuW0lcS85v4CrSw==}
    engines: {node: '>=6.9.0'}
    peerDependencies:
      '@babel/core': ^7.0.0-0

  '@babel/plugin-transform-duplicate-keys@7.24.7':
    resolution: {integrity: sha512-JdYfXyCRihAe46jUIliuL2/s0x0wObgwwiGxw/UbgJBr20gQBThrokO4nYKgWkD7uBaqM7+9x5TU7NkExZJyzw==}
    engines: {node: '>=6.9.0'}
    peerDependencies:
      '@babel/core': ^7.0.0-0

  '@babel/plugin-transform-duplicate-named-capturing-groups-regex@7.25.0':
    resolution: {integrity: sha512-YLpb4LlYSc3sCUa35un84poXoraOiQucUTTu8X1j18JV+gNa8E0nyUf/CjZ171IRGr4jEguF+vzJU66QZhn29g==}
    engines: {node: '>=6.9.0'}
    peerDependencies:
      '@babel/core': ^7.0.0

  '@babel/plugin-transform-dynamic-import@7.24.7':
    resolution: {integrity: sha512-sc3X26PhZQDb3JhORmakcbvkeInvxz+A8oda99lj7J60QRuPZvNAk9wQlTBS1ZynelDrDmTU4pw1tyc5d5ZMUg==}
    engines: {node: '>=6.9.0'}
    peerDependencies:
      '@babel/core': ^7.0.0-0

  '@babel/plugin-transform-exponentiation-operator@7.24.7':
    resolution: {integrity: sha512-Rqe/vSc9OYgDajNIK35u7ot+KeCoetqQYFXM4Epf7M7ez3lWlOjrDjrwMei6caCVhfdw+mIKD4cgdGNy5JQotQ==}
    engines: {node: '>=6.9.0'}
    peerDependencies:
      '@babel/core': ^7.0.0-0

  '@babel/plugin-transform-export-namespace-from@7.24.7':
    resolution: {integrity: sha512-v0K9uNYsPL3oXZ/7F9NNIbAj2jv1whUEtyA6aujhekLs56R++JDQuzRcP2/z4WX5Vg/c5lE9uWZA0/iUoFhLTA==}
    engines: {node: '>=6.9.0'}
    peerDependencies:
      '@babel/core': ^7.0.0-0

  '@babel/plugin-transform-for-of@7.24.7':
    resolution: {integrity: sha512-wo9ogrDG1ITTTBsy46oGiN1dS9A7MROBTcYsfS8DtsImMkHk9JXJ3EWQM6X2SUw4x80uGPlwj0o00Uoc6nEE3g==}
    engines: {node: '>=6.9.0'}
    peerDependencies:
      '@babel/core': ^7.0.0-0

  '@babel/plugin-transform-function-name@7.25.1':
    resolution: {integrity: sha512-TVVJVdW9RKMNgJJlLtHsKDTydjZAbwIsn6ySBPQaEAUU5+gVvlJt/9nRmqVbsV/IBanRjzWoaAQKLoamWVOUuA==}
    engines: {node: '>=6.9.0'}
    peerDependencies:
      '@babel/core': ^7.0.0-0

  '@babel/plugin-transform-json-strings@7.24.7':
    resolution: {integrity: sha512-2yFnBGDvRuxAaE/f0vfBKvtnvvqU8tGpMHqMNpTN2oWMKIR3NqFkjaAgGwawhqK/pIN2T3XdjGPdaG0vDhOBGw==}
    engines: {node: '>=6.9.0'}
    peerDependencies:
      '@babel/core': ^7.0.0-0

  '@babel/plugin-transform-literals@7.25.2':
    resolution: {integrity: sha512-HQI+HcTbm9ur3Z2DkO+jgESMAMcYLuN/A7NRw9juzxAezN9AvqvUTnpKP/9kkYANz6u7dFlAyOu44ejuGySlfw==}
    engines: {node: '>=6.9.0'}
    peerDependencies:
      '@babel/core': ^7.0.0-0

  '@babel/plugin-transform-logical-assignment-operators@7.24.7':
    resolution: {integrity: sha512-4D2tpwlQ1odXmTEIFWy9ELJcZHqrStlzK/dAOWYyxX3zT0iXQB6banjgeOJQXzEc4S0E0a5A+hahxPaEFYftsw==}
    engines: {node: '>=6.9.0'}
    peerDependencies:
      '@babel/core': ^7.0.0-0

  '@babel/plugin-transform-member-expression-literals@7.24.7':
    resolution: {integrity: sha512-T/hRC1uqrzXMKLQ6UCwMT85S3EvqaBXDGf0FaMf4446Qx9vKwlghvee0+uuZcDUCZU5RuNi4781UQ7R308zzBw==}
    engines: {node: '>=6.9.0'}
    peerDependencies:
      '@babel/core': ^7.0.0-0

  '@babel/plugin-transform-modules-amd@7.24.7':
    resolution: {integrity: sha512-9+pB1qxV3vs/8Hdmz/CulFB8w2tuu6EB94JZFsjdqxQokwGa9Unap7Bo2gGBGIvPmDIVvQrom7r5m/TCDMURhg==}
    engines: {node: '>=6.9.0'}
    peerDependencies:
      '@babel/core': ^7.0.0-0

  '@babel/plugin-transform-modules-commonjs@7.24.8':
    resolution: {integrity: sha512-WHsk9H8XxRs3JXKWFiqtQebdh9b/pTk4EgueygFzYlTKAg0Ud985mSevdNjdXdFBATSKVJGQXP1tv6aGbssLKA==}
    engines: {node: '>=6.9.0'}
    peerDependencies:
      '@babel/core': ^7.0.0-0

  '@babel/plugin-transform-modules-systemjs@7.25.0':
    resolution: {integrity: sha512-YPJfjQPDXxyQWg/0+jHKj1llnY5f/R6a0p/vP4lPymxLu7Lvl4k2WMitqi08yxwQcCVUUdG9LCUj4TNEgAp3Jw==}
    engines: {node: '>=6.9.0'}
    peerDependencies:
      '@babel/core': ^7.0.0-0

  '@babel/plugin-transform-modules-umd@7.24.7':
    resolution: {integrity: sha512-3aytQvqJ/h9z4g8AsKPLvD4Zqi2qT+L3j7XoFFu1XBlZWEl2/1kWnhmAbxpLgPrHSY0M6UA02jyTiwUVtiKR6A==}
    engines: {node: '>=6.9.0'}
    peerDependencies:
      '@babel/core': ^7.0.0-0

  '@babel/plugin-transform-named-capturing-groups-regex@7.24.7':
    resolution: {integrity: sha512-/jr7h/EWeJtk1U/uz2jlsCioHkZk1JJZVcc8oQsJ1dUlaJD83f4/6Zeh2aHt9BIFokHIsSeDfhUmju0+1GPd6g==}
    engines: {node: '>=6.9.0'}
    peerDependencies:
      '@babel/core': ^7.0.0

  '@babel/plugin-transform-new-target@7.24.7':
    resolution: {integrity: sha512-RNKwfRIXg4Ls/8mMTza5oPF5RkOW8Wy/WgMAp1/F1yZ8mMbtwXW+HDoJiOsagWrAhI5f57Vncrmr9XeT4CVapA==}
    engines: {node: '>=6.9.0'}
    peerDependencies:
      '@babel/core': ^7.0.0-0

  '@babel/plugin-transform-nullish-coalescing-operator@7.24.7':
    resolution: {integrity: sha512-Ts7xQVk1OEocqzm8rHMXHlxvsfZ0cEF2yomUqpKENHWMF4zKk175Y4q8H5knJes6PgYad50uuRmt3UJuhBw8pQ==}
    engines: {node: '>=6.9.0'}
    peerDependencies:
      '@babel/core': ^7.0.0-0

  '@babel/plugin-transform-numeric-separator@7.24.7':
    resolution: {integrity: sha512-e6q1TiVUzvH9KRvicuxdBTUj4AdKSRwzIyFFnfnezpCfP2/7Qmbb8qbU2j7GODbl4JMkblitCQjKYUaX/qkkwA==}
    engines: {node: '>=6.9.0'}
    peerDependencies:
      '@babel/core': ^7.0.0-0

  '@babel/plugin-transform-object-rest-spread@7.24.7':
    resolution: {integrity: sha512-4QrHAr0aXQCEFni2q4DqKLD31n2DL+RxcwnNjDFkSG0eNQ/xCavnRkfCUjsyqGC2OviNJvZOF/mQqZBw7i2C5Q==}
    engines: {node: '>=6.9.0'}
    peerDependencies:
      '@babel/core': ^7.0.0-0

  '@babel/plugin-transform-object-super@7.24.7':
    resolution: {integrity: sha512-A/vVLwN6lBrMFmMDmPPz0jnE6ZGx7Jq7d6sT/Ev4H65RER6pZ+kczlf1DthF5N0qaPHBsI7UXiE8Zy66nmAovg==}
    engines: {node: '>=6.9.0'}
    peerDependencies:
      '@babel/core': ^7.0.0-0

  '@babel/plugin-transform-optional-catch-binding@7.24.7':
    resolution: {integrity: sha512-uLEndKqP5BfBbC/5jTwPxLh9kqPWWgzN/f8w6UwAIirAEqiIVJWWY312X72Eub09g5KF9+Zn7+hT7sDxmhRuKA==}
    engines: {node: '>=6.9.0'}
    peerDependencies:
      '@babel/core': ^7.0.0-0

  '@babel/plugin-transform-optional-chaining@7.24.8':
    resolution: {integrity: sha512-5cTOLSMs9eypEy8JUVvIKOu6NgvbJMnpG62VpIHrTmROdQ+L5mDAaI40g25k5vXti55JWNX5jCkq3HZxXBQANw==}
    engines: {node: '>=6.9.0'}
    peerDependencies:
      '@babel/core': ^7.0.0-0

  '@babel/plugin-transform-parameters@7.24.7':
    resolution: {integrity: sha512-yGWW5Rr+sQOhK0Ot8hjDJuxU3XLRQGflvT4lhlSY0DFvdb3TwKaY26CJzHtYllU0vT9j58hc37ndFPsqT1SrzA==}
    engines: {node: '>=6.9.0'}
    peerDependencies:
      '@babel/core': ^7.0.0-0

  '@babel/plugin-transform-private-methods@7.24.7':
    resolution: {integrity: sha512-COTCOkG2hn4JKGEKBADkA8WNb35TGkkRbI5iT845dB+NyqgO8Hn+ajPbSnIQznneJTa3d30scb6iz/DhH8GsJQ==}
    engines: {node: '>=6.9.0'}
    peerDependencies:
      '@babel/core': ^7.0.0-0

  '@babel/plugin-transform-private-property-in-object@7.24.7':
    resolution: {integrity: sha512-9z76mxwnwFxMyxZWEgdgECQglF2Q7cFLm0kMf8pGwt+GSJsY0cONKj/UuO4bOH0w/uAel3ekS4ra5CEAyJRmDA==}
    engines: {node: '>=6.9.0'}
    peerDependencies:
      '@babel/core': ^7.0.0-0

  '@babel/plugin-transform-property-literals@7.24.7':
    resolution: {integrity: sha512-EMi4MLQSHfd2nrCqQEWxFdha2gBCqU4ZcCng4WBGZ5CJL4bBRW0ptdqqDdeirGZcpALazVVNJqRmsO8/+oNCBA==}
    engines: {node: '>=6.9.0'}
    peerDependencies:
      '@babel/core': ^7.0.0-0

  '@babel/plugin-transform-regenerator@7.24.7':
    resolution: {integrity: sha512-lq3fvXPdimDrlg6LWBoqj+r/DEWgONuwjuOuQCSYgRroXDH/IdM1C0IZf59fL5cHLpjEH/O6opIRBbqv7ELnuA==}
    engines: {node: '>=6.9.0'}
    peerDependencies:
      '@babel/core': ^7.0.0-0

  '@babel/plugin-transform-reserved-words@7.24.7':
    resolution: {integrity: sha512-0DUq0pHcPKbjFZCfTss/pGkYMfy3vFWydkUBd9r0GHpIyfs2eCDENvqadMycRS9wZCXR41wucAfJHJmwA0UmoQ==}
    engines: {node: '>=6.9.0'}
    peerDependencies:
      '@babel/core': ^7.0.0-0

  '@babel/plugin-transform-shorthand-properties@7.24.7':
    resolution: {integrity: sha512-KsDsevZMDsigzbA09+vacnLpmPH4aWjcZjXdyFKGzpplxhbeB4wYtury3vglQkg6KM/xEPKt73eCjPPf1PgXBA==}
    engines: {node: '>=6.9.0'}
    peerDependencies:
      '@babel/core': ^7.0.0-0

  '@babel/plugin-transform-spread@7.24.7':
    resolution: {integrity: sha512-x96oO0I09dgMDxJaANcRyD4ellXFLLiWhuwDxKZX5g2rWP1bTPkBSwCYv96VDXVT1bD9aPj8tppr5ITIh8hBng==}
    engines: {node: '>=6.9.0'}
    peerDependencies:
      '@babel/core': ^7.0.0-0

  '@babel/plugin-transform-sticky-regex@7.24.7':
    resolution: {integrity: sha512-kHPSIJc9v24zEml5geKg9Mjx5ULpfncj0wRpYtxbvKyTtHCYDkVE3aHQ03FrpEo4gEe2vrJJS1Y9CJTaThA52g==}
    engines: {node: '>=6.9.0'}
    peerDependencies:
      '@babel/core': ^7.0.0-0

  '@babel/plugin-transform-template-literals@7.24.7':
    resolution: {integrity: sha512-AfDTQmClklHCOLxtGoP7HkeMw56k1/bTQjwsfhL6pppo/M4TOBSq+jjBUBLmV/4oeFg4GWMavIl44ZeCtmmZTw==}
    engines: {node: '>=6.9.0'}
    peerDependencies:
      '@babel/core': ^7.0.0-0

  '@babel/plugin-transform-typeof-symbol@7.24.8':
    resolution: {integrity: sha512-adNTUpDCVnmAE58VEqKlAA6ZBlNkMnWD0ZcW76lyNFN3MJniyGFZfNwERVk8Ap56MCnXztmDr19T4mPTztcuaw==}
    engines: {node: '>=6.9.0'}
    peerDependencies:
      '@babel/core': ^7.0.0-0

  '@babel/plugin-transform-unicode-escapes@7.24.7':
    resolution: {integrity: sha512-U3ap1gm5+4edc2Q/P+9VrBNhGkfnf+8ZqppY71Bo/pzZmXhhLdqgaUl6cuB07O1+AQJtCLfaOmswiNbSQ9ivhw==}
    engines: {node: '>=6.9.0'}
    peerDependencies:
      '@babel/core': ^7.0.0-0

  '@babel/plugin-transform-unicode-property-regex@7.24.7':
    resolution: {integrity: sha512-uH2O4OV5M9FZYQrwc7NdVmMxQJOCCzFeYudlZSzUAHRFeOujQefa92E74TQDVskNHCzOXoigEuoyzHDhaEaK5w==}
    engines: {node: '>=6.9.0'}
    peerDependencies:
      '@babel/core': ^7.0.0-0

  '@babel/plugin-transform-unicode-regex@7.24.7':
    resolution: {integrity: sha512-hlQ96MBZSAXUq7ltkjtu3FJCCSMx/j629ns3hA3pXnBXjanNP0LHi+JpPeA81zaWgVK1VGH95Xuy7u0RyQ8kMg==}
    engines: {node: '>=6.9.0'}
    peerDependencies:
      '@babel/core': ^7.0.0-0

  '@babel/plugin-transform-unicode-sets-regex@7.24.7':
    resolution: {integrity: sha512-2G8aAvF4wy1w/AGZkemprdGMRg5o6zPNhbHVImRz3lss55TYCBd6xStN19rt8XJHq20sqV0JbyWjOWwQRwV/wg==}
    engines: {node: '>=6.9.0'}
    peerDependencies:
      '@babel/core': ^7.0.0

  '@babel/preset-env@7.25.3':
    resolution: {integrity: sha512-QsYW7UeAaXvLPX9tdVliMJE7MD7M6MLYVTovRTIwhoYQVFHR1rM4wO8wqAezYi3/BpSD+NzVCZ69R6smWiIi8g==}
    engines: {node: '>=6.9.0'}
    peerDependencies:
      '@babel/core': ^7.0.0-0

  '@babel/preset-modules@0.1.6-no-external-plugins':
    resolution: {integrity: sha512-HrcgcIESLm9aIR842yhJ5RWan/gebQUJ6E/E5+rf0y9o6oj7w0Br+sWuL6kEQ/o/AdfvR1Je9jG18/gnpwjEyA==}
    peerDependencies:
      '@babel/core': ^7.0.0-0 || ^8.0.0-0 <8.0.0

  '@babel/regjsgen@0.8.0':
    resolution: {integrity: sha512-x/rqGMdzj+fWZvCOYForTghzbtqPDZ5gPwaoNGHdgDfF2QA/XZbCBp4Moo5scrkAMPhB7z26XM/AaHuIJdgauA==}

  '@babel/runtime@7.25.0':
    resolution: {integrity: sha512-7dRy4DwXwtzBrPbZflqxnvfxLF8kdZXPkhymtDeFoFqE6ldzjQFgYTtYIFARcLEYDrqfBfYcZt1WqFxRoyC9Rw==}
    engines: {node: '>=6.9.0'}

  '@babel/standalone@7.22.20':
    resolution: {integrity: sha512-1W+v64N5c4yEQH1WZDGTzChpxfJ23QjmeH6qPT8CSqLV1kwKkpajMSK/xpD2aQkvy+Hfw4WaMMOhSMQtMC+PNw==}
    engines: {node: '>=6.9.0'}

  '@babel/template@7.25.0':
    resolution: {integrity: sha512-aOOgh1/5XzKvg1jvVz7AVrx2piJ2XBi227DHmbY6y+bM9H2FlN+IfecYu4Xl0cNiiVejlsCri89LUsbj8vJD9Q==}
    engines: {node: '>=6.9.0'}

  '@babel/traverse@7.25.3':
    resolution: {integrity: sha512-HefgyP1x754oGCsKmV5reSmtV7IXj/kpaE1XYY+D9G5PvKKoFfSbiS4M77MdjuwlZKDIKFCffq9rPU+H/s3ZdQ==}
    engines: {node: '>=6.9.0'}

  '@babel/types@7.25.2':
    resolution: {integrity: sha512-YTnYtra7W9e6/oAZEHj0bJehPRUlLH9/fbpT5LfB0NhQXyALCRkRs3zH9v07IYhkgpqX6Z78FnuccZr/l4Fs4Q==}
    engines: {node: '>=6.9.0'}

  '@bufbuild/protobuf@1.10.0':
    resolution: {integrity: sha512-QDdVFLoN93Zjg36NoQPZfsVH9tZew7wKDKyV5qRdj8ntT4wQCOradQjRaTdwMhWUYsgKsvCINKKm87FdEk96Ag==}

  '@cloudflare/workerd-darwin-64@1.20240806.0':
    resolution: {integrity: sha512-FqcVBBCO//I39K5F+HqE/v+UkqY1UrRnS653Jv+XsNNH9TpX5fTs7VCKG4kDSnmxlAaKttyIN5sMEt7lpuNExQ==}
    engines: {node: '>=16'}
    cpu: [x64]
    os: [darwin]

  '@cloudflare/workerd-darwin-arm64@1.20240806.0':
    resolution: {integrity: sha512-8c3KvmzYp/wg+82KHSOzDetJK+pThH4MTrU1OsjmsR2cUfedm5dk5Lah9/0Ld68+6A0umFACi4W2xJHs/RoBpA==}
    engines: {node: '>=16'}
    cpu: [arm64]
    os: [darwin]

  '@cloudflare/workerd-linux-64@1.20240806.0':
    resolution: {integrity: sha512-/149Bpxw4e2p5QqnBc06g0mx+4sZYh9j0doilnt0wk/uqYkLp0DdXGMQVRB74sBLg2UD3wW8amn1w3KyFhK2tQ==}
    engines: {node: '>=16'}
    cpu: [x64]
    os: [linux]

  '@cloudflare/workerd-linux-arm64@1.20240806.0':
    resolution: {integrity: sha512-lacDWY3S1rKL/xT6iMtTQJEKmTTKrBavPczInEuBFXElmrS6IwVjZwv8hhVm32piyNt/AuFu9BYoJALi9D85/g==}
    engines: {node: '>=16'}
    cpu: [arm64]
    os: [linux]

  '@cloudflare/workerd-windows-64@1.20240806.0':
    resolution: {integrity: sha512-hC6JEfTSQK6//Lg+D54TLVn1ceTPY+fv4MXqDZIYlPP53iN+dL8Xd0utn2SG57UYdlL5FRAhm/EWHcATZg1RgA==}
    engines: {node: '>=16'}
    cpu: [x64]
    os: [win32]

  '@conventional-changelog/git-client@1.0.1':
    resolution: {integrity: sha512-PJEqBwAleffCMETaVm/fUgHldzBE35JFk3/9LL6NUA5EXa3qednu+UT6M7E5iBu3zIQZCULYIiZ90fBYHt6xUw==}
    engines: {node: '>=18'}
    peerDependencies:
      conventional-commits-filter: ^5.0.0
      conventional-commits-parser: ^6.0.0
    peerDependenciesMeta:
      conventional-commits-filter:
        optional: true
      conventional-commits-parser:
        optional: true

  '@cspotcode/source-map-support@0.8.1':
    resolution: {integrity: sha512-IchNf6dN4tHoMFIn/7OE8LWZ19Y6q/67Bmf6vnGREv8RSbBVb9LPJxEcnwrcwX6ixSvaiGoomAUvu4YSxXrVgw==}
    engines: {node: '>=12'}

  '@docsearch/css@3.6.1':
    resolution: {integrity: sha512-VtVb5DS+0hRIprU2CO6ZQjK2Zg4QU5HrDM1+ix6rT0umsYvFvatMAnf97NHZlVWDaaLlx7GRfR/7FikANiM2Fg==}

  '@docsearch/js@3.6.1':
    resolution: {integrity: sha512-erI3RRZurDr1xES5hvYJ3Imp7jtrXj6f1xYIzDzxiS7nNBufYWPbJwrmMqWC5g9y165PmxEmN9pklGCdLi0Iqg==}

  '@docsearch/react@3.6.1':
    resolution: {integrity: sha512-qXZkEPvybVhSXj0K7U3bXc233tk5e8PfhoZ6MhPOiik/qUQxYC+Dn9DnoS7CxHQQhHfCvTiN0eY9M12oRghEXw==}
    peerDependencies:
      '@types/react': '>= 16.8.0 < 19.0.0'
      react: '>= 16.8.0 < 19.0.0'
      react-dom: '>= 16.8.0 < 19.0.0'
      search-insights: '>= 1 < 3'
    peerDependenciesMeta:
      '@types/react':
        optional: true
      react:
        optional: true
      react-dom:
        optional: true
      search-insights:
        optional: true

  '@esbuild/aix-ppc64@0.19.11':
    resolution: {integrity: sha512-FnzU0LyE3ySQk7UntJO4+qIiQgI7KoODnZg5xzXIrFJlKd2P2gwHsHY4927xj9y5PJmJSzULiUCWmv7iWnNa7g==}
    engines: {node: '>=12'}
    cpu: [ppc64]
    os: [aix]

  '@esbuild/aix-ppc64@0.21.5':
    resolution: {integrity: sha512-1SDgH6ZSPTlggy1yI6+Dbkiz8xzpHJEVAlF/AM1tHPLsf5STom9rwtjE4hKAF20FfXXNTFqEYXyJNWh1GiZedQ==}
    engines: {node: '>=12'}
    cpu: [ppc64]
    os: [aix]

  '@esbuild/aix-ppc64@0.23.0':
    resolution: {integrity: sha512-3sG8Zwa5fMcA9bgqB8AfWPQ+HFke6uD3h1s3RIwUNK8EG7a4buxvuFTs3j1IMs2NXAk9F30C/FF4vxRgQCcmoQ==}
    engines: {node: '>=18'}
    cpu: [ppc64]
    os: [aix]

  '@esbuild/android-arm64@0.18.20':
    resolution: {integrity: sha512-Nz4rJcchGDtENV0eMKUNa6L12zz2zBDXuhj/Vjh18zGqB44Bi7MBMSXjgunJgjRhCmKOjnPuZp4Mb6OKqtMHLQ==}
    engines: {node: '>=12'}
    cpu: [arm64]
    os: [android]

  '@esbuild/android-arm64@0.19.11':
    resolution: {integrity: sha512-aiu7K/5JnLj//KOnOfEZ0D90obUkRzDMyqd/wNAUQ34m4YUPVhRZpnqKV9uqDGxT7cToSDnIHsGooyIczu9T+Q==}
    engines: {node: '>=12'}
    cpu: [arm64]
    os: [android]

  '@esbuild/android-arm64@0.21.5':
    resolution: {integrity: sha512-c0uX9VAUBQ7dTDCjq+wdyGLowMdtR/GoC2U5IYk/7D1H1JYC0qseD7+11iMP2mRLN9RcCMRcjC4YMclCzGwS/A==}
    engines: {node: '>=12'}
    cpu: [arm64]
    os: [android]

  '@esbuild/android-arm64@0.23.0':
    resolution: {integrity: sha512-EuHFUYkAVfU4qBdyivULuu03FhJO4IJN9PGuABGrFy4vUuzk91P2d+npxHcFdpUnfYKy0PuV+n6bKIpHOB3prQ==}
    engines: {node: '>=18'}
    cpu: [arm64]
    os: [android]

  '@esbuild/android-arm@0.18.20':
    resolution: {integrity: sha512-fyi7TDI/ijKKNZTUJAQqiG5T7YjJXgnzkURqmGj13C6dCqckZBLdl4h7bkhHt/t0WP+zO9/zwroDvANaOqO5Sw==}
    engines: {node: '>=12'}
    cpu: [arm]
    os: [android]

  '@esbuild/android-arm@0.19.11':
    resolution: {integrity: sha512-5OVapq0ClabvKvQ58Bws8+wkLCV+Rxg7tUVbo9xu034Nm536QTII4YzhaFriQ7rMrorfnFKUsArD2lqKbFY4vw==}
    engines: {node: '>=12'}
    cpu: [arm]
    os: [android]

  '@esbuild/android-arm@0.21.5':
    resolution: {integrity: sha512-vCPvzSjpPHEi1siZdlvAlsPxXl7WbOVUBBAowWug4rJHb68Ox8KualB+1ocNvT5fjv6wpkX6o/iEpbDrf68zcg==}
    engines: {node: '>=12'}
    cpu: [arm]
    os: [android]

  '@esbuild/android-arm@0.23.0':
    resolution: {integrity: sha512-+KuOHTKKyIKgEEqKbGTK8W7mPp+hKinbMBeEnNzjJGyFcWsfrXjSTNluJHCY1RqhxFurdD8uNXQDei7qDlR6+g==}
    engines: {node: '>=18'}
    cpu: [arm]
    os: [android]

  '@esbuild/android-x64@0.18.20':
    resolution: {integrity: sha512-8GDdlePJA8D6zlZYJV/jnrRAi6rOiNaCC/JclcXpB+KIuvfBN4owLtgzY2bsxnx666XjJx2kDPUmnTtR8qKQUg==}
    engines: {node: '>=12'}
    cpu: [x64]
    os: [android]

  '@esbuild/android-x64@0.19.11':
    resolution: {integrity: sha512-eccxjlfGw43WYoY9QgB82SgGgDbibcqyDTlk3l3C0jOVHKxrjdc9CTwDUQd0vkvYg5um0OH+GpxYvp39r+IPOg==}
    engines: {node: '>=12'}
    cpu: [x64]
    os: [android]

  '@esbuild/android-x64@0.21.5':
    resolution: {integrity: sha512-D7aPRUUNHRBwHxzxRvp856rjUHRFW1SdQATKXH2hqA0kAZb1hKmi02OpYRacl0TxIGz/ZmXWlbZgjwWYaCakTA==}
    engines: {node: '>=12'}
    cpu: [x64]
    os: [android]

  '@esbuild/android-x64@0.23.0':
    resolution: {integrity: sha512-WRrmKidLoKDl56LsbBMhzTTBxrsVwTKdNbKDalbEZr0tcsBgCLbEtoNthOW6PX942YiYq8HzEnb4yWQMLQuipQ==}
    engines: {node: '>=18'}
    cpu: [x64]
    os: [android]

  '@esbuild/darwin-arm64@0.18.20':
    resolution: {integrity: sha512-bxRHW5kHU38zS2lPTPOyuyTm+S+eobPUnTNkdJEfAddYgEcll4xkT8DB9d2008DtTbl7uJag2HuE5NZAZgnNEA==}
    engines: {node: '>=12'}
    cpu: [arm64]
    os: [darwin]

  '@esbuild/darwin-arm64@0.19.11':
    resolution: {integrity: sha512-ETp87DRWuSt9KdDVkqSoKoLFHYTrkyz2+65fj9nfXsaV3bMhTCjtQfw3y+um88vGRKRiF7erPrh/ZuIdLUIVxQ==}
    engines: {node: '>=12'}
    cpu: [arm64]
    os: [darwin]

  '@esbuild/darwin-arm64@0.21.5':
    resolution: {integrity: sha512-DwqXqZyuk5AiWWf3UfLiRDJ5EDd49zg6O9wclZ7kUMv2WRFr4HKjXp/5t8JZ11QbQfUS6/cRCKGwYhtNAY88kQ==}
    engines: {node: '>=12'}
    cpu: [arm64]
    os: [darwin]

  '@esbuild/darwin-arm64@0.23.0':
    resolution: {integrity: sha512-YLntie/IdS31H54Ogdn+v50NuoWF5BDkEUFpiOChVa9UnKpftgwzZRrI4J132ETIi+D8n6xh9IviFV3eXdxfow==}
    engines: {node: '>=18'}
    cpu: [arm64]
    os: [darwin]

  '@esbuild/darwin-x64@0.18.20':
    resolution: {integrity: sha512-pc5gxlMDxzm513qPGbCbDukOdsGtKhfxD1zJKXjCCcU7ju50O7MeAZ8c4krSJcOIJGFR+qx21yMMVYwiQvyTyQ==}
    engines: {node: '>=12'}
    cpu: [x64]
    os: [darwin]

  '@esbuild/darwin-x64@0.19.11':
    resolution: {integrity: sha512-fkFUiS6IUK9WYUO/+22omwetaSNl5/A8giXvQlcinLIjVkxwTLSktbF5f/kJMftM2MJp9+fXqZ5ezS7+SALp4g==}
    engines: {node: '>=12'}
    cpu: [x64]
    os: [darwin]

  '@esbuild/darwin-x64@0.21.5':
    resolution: {integrity: sha512-se/JjF8NlmKVG4kNIuyWMV/22ZaerB+qaSi5MdrXtd6R08kvs2qCN4C09miupktDitvh8jRFflwGFBQcxZRjbw==}
    engines: {node: '>=12'}
    cpu: [x64]
    os: [darwin]

  '@esbuild/darwin-x64@0.23.0':
    resolution: {integrity: sha512-IMQ6eme4AfznElesHUPDZ+teuGwoRmVuuixu7sv92ZkdQcPbsNHzutd+rAfaBKo8YK3IrBEi9SLLKWJdEvJniQ==}
    engines: {node: '>=18'}
    cpu: [x64]
    os: [darwin]

  '@esbuild/freebsd-arm64@0.18.20':
    resolution: {integrity: sha512-yqDQHy4QHevpMAaxhhIwYPMv1NECwOvIpGCZkECn8w2WFHXjEwrBn3CeNIYsibZ/iZEUemj++M26W3cNR5h+Tw==}
    engines: {node: '>=12'}
    cpu: [arm64]
    os: [freebsd]

  '@esbuild/freebsd-arm64@0.19.11':
    resolution: {integrity: sha512-lhoSp5K6bxKRNdXUtHoNc5HhbXVCS8V0iZmDvyWvYq9S5WSfTIHU2UGjcGt7UeS6iEYp9eeymIl5mJBn0yiuxA==}
    engines: {node: '>=12'}
    cpu: [arm64]
    os: [freebsd]

  '@esbuild/freebsd-arm64@0.21.5':
    resolution: {integrity: sha512-5JcRxxRDUJLX8JXp/wcBCy3pENnCgBR9bN6JsY4OmhfUtIHe3ZW0mawA7+RDAcMLrMIZaf03NlQiX9DGyB8h4g==}
    engines: {node: '>=12'}
    cpu: [arm64]
    os: [freebsd]

  '@esbuild/freebsd-arm64@0.23.0':
    resolution: {integrity: sha512-0muYWCng5vqaxobq6LB3YNtevDFSAZGlgtLoAc81PjUfiFz36n4KMpwhtAd4he8ToSI3TGyuhyx5xmiWNYZFyw==}
    engines: {node: '>=18'}
    cpu: [arm64]
    os: [freebsd]

  '@esbuild/freebsd-x64@0.18.20':
    resolution: {integrity: sha512-tgWRPPuQsd3RmBZwarGVHZQvtzfEBOreNuxEMKFcd5DaDn2PbBxfwLcj4+aenoh7ctXcbXmOQIn8HI6mCSw5MQ==}
    engines: {node: '>=12'}
    cpu: [x64]
    os: [freebsd]

  '@esbuild/freebsd-x64@0.19.11':
    resolution: {integrity: sha512-JkUqn44AffGXitVI6/AbQdoYAq0TEullFdqcMY/PCUZ36xJ9ZJRtQabzMA+Vi7r78+25ZIBosLTOKnUXBSi1Kw==}
    engines: {node: '>=12'}
    cpu: [x64]
    os: [freebsd]

  '@esbuild/freebsd-x64@0.21.5':
    resolution: {integrity: sha512-J95kNBj1zkbMXtHVH29bBriQygMXqoVQOQYA+ISs0/2l3T9/kj42ow2mpqerRBxDJnmkUDCaQT/dfNXWX/ZZCQ==}
    engines: {node: '>=12'}
    cpu: [x64]
    os: [freebsd]

  '@esbuild/freebsd-x64@0.23.0':
    resolution: {integrity: sha512-XKDVu8IsD0/q3foBzsXGt/KjD/yTKBCIwOHE1XwiXmrRwrX6Hbnd5Eqn/WvDekddK21tfszBSrE/WMaZh+1buQ==}
    engines: {node: '>=18'}
    cpu: [x64]
    os: [freebsd]

  '@esbuild/linux-arm64@0.18.20':
    resolution: {integrity: sha512-2YbscF+UL7SQAVIpnWvYwM+3LskyDmPhe31pE7/aoTMFKKzIc9lLbyGUpmmb8a8AixOL61sQ/mFh3jEjHYFvdA==}
    engines: {node: '>=12'}
    cpu: [arm64]
    os: [linux]

  '@esbuild/linux-arm64@0.19.11':
    resolution: {integrity: sha512-LneLg3ypEeveBSMuoa0kwMpCGmpu8XQUh+mL8XXwoYZ6Be2qBnVtcDI5azSvh7vioMDhoJFZzp9GWp9IWpYoUg==}
    engines: {node: '>=12'}
    cpu: [arm64]
    os: [linux]

  '@esbuild/linux-arm64@0.21.5':
    resolution: {integrity: sha512-ibKvmyYzKsBeX8d8I7MH/TMfWDXBF3db4qM6sy+7re0YXya+K1cem3on9XgdT2EQGMu4hQyZhan7TeQ8XkGp4Q==}
    engines: {node: '>=12'}
    cpu: [arm64]
    os: [linux]

  '@esbuild/linux-arm64@0.23.0':
    resolution: {integrity: sha512-j1t5iG8jE7BhonbsEg5d9qOYcVZv/Rv6tghaXM/Ug9xahM0nX/H2gfu6X6z11QRTMT6+aywOMA8TDkhPo8aCGw==}
    engines: {node: '>=18'}
    cpu: [arm64]
    os: [linux]

  '@esbuild/linux-arm@0.18.20':
    resolution: {integrity: sha512-/5bHkMWnq1EgKr1V+Ybz3s1hWXok7mDFUMQ4cG10AfW3wL02PSZi5kFpYKrptDsgb2WAJIvRcDm+qIvXf/apvg==}
    engines: {node: '>=12'}
    cpu: [arm]
    os: [linux]

  '@esbuild/linux-arm@0.19.11':
    resolution: {integrity: sha512-3CRkr9+vCV2XJbjwgzjPtO8T0SZUmRZla+UL1jw+XqHZPkPgZiyWvbDvl9rqAN8Zl7qJF0O/9ycMtjU67HN9/Q==}
    engines: {node: '>=12'}
    cpu: [arm]
    os: [linux]

  '@esbuild/linux-arm@0.21.5':
    resolution: {integrity: sha512-bPb5AHZtbeNGjCKVZ9UGqGwo8EUu4cLq68E95A53KlxAPRmUyYv2D6F0uUI65XisGOL1hBP5mTronbgo+0bFcA==}
    engines: {node: '>=12'}
    cpu: [arm]
    os: [linux]

  '@esbuild/linux-arm@0.23.0':
    resolution: {integrity: sha512-SEELSTEtOFu5LPykzA395Mc+54RMg1EUgXP+iw2SJ72+ooMwVsgfuwXo5Fn0wXNgWZsTVHwY2cg4Vi/bOD88qw==}
    engines: {node: '>=18'}
    cpu: [arm]
    os: [linux]

  '@esbuild/linux-ia32@0.18.20':
    resolution: {integrity: sha512-P4etWwq6IsReT0E1KHU40bOnzMHoH73aXp96Fs8TIT6z9Hu8G6+0SHSw9i2isWrD2nbx2qo5yUqACgdfVGx7TA==}
    engines: {node: '>=12'}
    cpu: [ia32]
    os: [linux]

  '@esbuild/linux-ia32@0.19.11':
    resolution: {integrity: sha512-caHy++CsD8Bgq2V5CodbJjFPEiDPq8JJmBdeyZ8GWVQMjRD0sU548nNdwPNvKjVpamYYVL40AORekgfIubwHoA==}
    engines: {node: '>=12'}
    cpu: [ia32]
    os: [linux]

  '@esbuild/linux-ia32@0.21.5':
    resolution: {integrity: sha512-YvjXDqLRqPDl2dvRODYmmhz4rPeVKYvppfGYKSNGdyZkA01046pLWyRKKI3ax8fbJoK5QbxblURkwK/MWY18Tg==}
    engines: {node: '>=12'}
    cpu: [ia32]
    os: [linux]

  '@esbuild/linux-ia32@0.23.0':
    resolution: {integrity: sha512-P7O5Tkh2NbgIm2R6x1zGJJsnacDzTFcRWZyTTMgFdVit6E98LTxO+v8LCCLWRvPrjdzXHx9FEOA8oAZPyApWUA==}
    engines: {node: '>=18'}
    cpu: [ia32]
    os: [linux]

  '@esbuild/linux-loong64@0.18.20':
    resolution: {integrity: sha512-nXW8nqBTrOpDLPgPY9uV+/1DjxoQ7DoB2N8eocyq8I9XuqJ7BiAMDMf9n1xZM9TgW0J8zrquIb/A7s3BJv7rjg==}
    engines: {node: '>=12'}
    cpu: [loong64]
    os: [linux]

  '@esbuild/linux-loong64@0.19.11':
    resolution: {integrity: sha512-ppZSSLVpPrwHccvC6nQVZaSHlFsvCQyjnvirnVjbKSHuE5N24Yl8F3UwYUUR1UEPaFObGD2tSvVKbvR+uT1Nrg==}
    engines: {node: '>=12'}
    cpu: [loong64]
    os: [linux]

  '@esbuild/linux-loong64@0.21.5':
    resolution: {integrity: sha512-uHf1BmMG8qEvzdrzAqg2SIG/02+4/DHB6a9Kbya0XDvwDEKCoC8ZRWI5JJvNdUjtciBGFQ5PuBlpEOXQj+JQSg==}
    engines: {node: '>=12'}
    cpu: [loong64]
    os: [linux]

  '@esbuild/linux-loong64@0.23.0':
    resolution: {integrity: sha512-InQwepswq6urikQiIC/kkx412fqUZudBO4SYKu0N+tGhXRWUqAx+Q+341tFV6QdBifpjYgUndV1hhMq3WeJi7A==}
    engines: {node: '>=18'}
    cpu: [loong64]
    os: [linux]

  '@esbuild/linux-mips64el@0.18.20':
    resolution: {integrity: sha512-d5NeaXZcHp8PzYy5VnXV3VSd2D328Zb+9dEq5HE6bw6+N86JVPExrA6O68OPwobntbNJ0pzCpUFZTo3w0GyetQ==}
    engines: {node: '>=12'}
    cpu: [mips64el]
    os: [linux]

  '@esbuild/linux-mips64el@0.19.11':
    resolution: {integrity: sha512-B5x9j0OgjG+v1dF2DkH34lr+7Gmv0kzX6/V0afF41FkPMMqaQ77pH7CrhWeR22aEeHKaeZVtZ6yFwlxOKPVFyg==}
    engines: {node: '>=12'}
    cpu: [mips64el]
    os: [linux]

  '@esbuild/linux-mips64el@0.21.5':
    resolution: {integrity: sha512-IajOmO+KJK23bj52dFSNCMsz1QP1DqM6cwLUv3W1QwyxkyIWecfafnI555fvSGqEKwjMXVLokcV5ygHW5b3Jbg==}
    engines: {node: '>=12'}
    cpu: [mips64el]
    os: [linux]

  '@esbuild/linux-mips64el@0.23.0':
    resolution: {integrity: sha512-J9rflLtqdYrxHv2FqXE2i1ELgNjT+JFURt/uDMoPQLcjWQA5wDKgQA4t/dTqGa88ZVECKaD0TctwsUfHbVoi4w==}
    engines: {node: '>=18'}
    cpu: [mips64el]
    os: [linux]

  '@esbuild/linux-ppc64@0.18.20':
    resolution: {integrity: sha512-WHPyeScRNcmANnLQkq6AfyXRFr5D6N2sKgkFo2FqguP44Nw2eyDlbTdZwd9GYk98DZG9QItIiTlFLHJHjxP3FA==}
    engines: {node: '>=12'}
    cpu: [ppc64]
    os: [linux]

  '@esbuild/linux-ppc64@0.19.11':
    resolution: {integrity: sha512-MHrZYLeCG8vXblMetWyttkdVRjQlQUb/oMgBNurVEnhj4YWOr4G5lmBfZjHYQHHN0g6yDmCAQRR8MUHldvvRDA==}
    engines: {node: '>=12'}
    cpu: [ppc64]
    os: [linux]

  '@esbuild/linux-ppc64@0.21.5':
    resolution: {integrity: sha512-1hHV/Z4OEfMwpLO8rp7CvlhBDnjsC3CttJXIhBi+5Aj5r+MBvy4egg7wCbe//hSsT+RvDAG7s81tAvpL2XAE4w==}
    engines: {node: '>=12'}
    cpu: [ppc64]
    os: [linux]

  '@esbuild/linux-ppc64@0.23.0':
    resolution: {integrity: sha512-cShCXtEOVc5GxU0fM+dsFD10qZ5UpcQ8AM22bYj0u/yaAykWnqXJDpd77ublcX6vdDsWLuweeuSNZk4yUxZwtw==}
    engines: {node: '>=18'}
    cpu: [ppc64]
    os: [linux]

  '@esbuild/linux-riscv64@0.18.20':
    resolution: {integrity: sha512-WSxo6h5ecI5XH34KC7w5veNnKkju3zBRLEQNY7mv5mtBmrP/MjNBCAlsM2u5hDBlS3NGcTQpoBvRzqBcRtpq1A==}
    engines: {node: '>=12'}
    cpu: [riscv64]
    os: [linux]

  '@esbuild/linux-riscv64@0.19.11':
    resolution: {integrity: sha512-f3DY++t94uVg141dozDu4CCUkYW+09rWtaWfnb3bqe4w5NqmZd6nPVBm+qbz7WaHZCoqXqHz5p6CM6qv3qnSSQ==}
    engines: {node: '>=12'}
    cpu: [riscv64]
    os: [linux]

  '@esbuild/linux-riscv64@0.21.5':
    resolution: {integrity: sha512-2HdXDMd9GMgTGrPWnJzP2ALSokE/0O5HhTUvWIbD3YdjME8JwvSCnNGBnTThKGEB91OZhzrJ4qIIxk/SBmyDDA==}
    engines: {node: '>=12'}
    cpu: [riscv64]
    os: [linux]

  '@esbuild/linux-riscv64@0.23.0':
    resolution: {integrity: sha512-HEtaN7Y5UB4tZPeQmgz/UhzoEyYftbMXrBCUjINGjh3uil+rB/QzzpMshz3cNUxqXN7Vr93zzVtpIDL99t9aRw==}
    engines: {node: '>=18'}
    cpu: [riscv64]
    os: [linux]

  '@esbuild/linux-s390x@0.18.20':
    resolution: {integrity: sha512-+8231GMs3mAEth6Ja1iK0a1sQ3ohfcpzpRLH8uuc5/KVDFneH6jtAJLFGafpzpMRO6DzJ6AvXKze9LfFMrIHVQ==}
    engines: {node: '>=12'}
    cpu: [s390x]
    os: [linux]

  '@esbuild/linux-s390x@0.19.11':
    resolution: {integrity: sha512-A5xdUoyWJHMMlcSMcPGVLzYzpcY8QP1RtYzX5/bS4dvjBGVxdhuiYyFwp7z74ocV7WDc0n1harxmpq2ePOjI0Q==}
    engines: {node: '>=12'}
    cpu: [s390x]
    os: [linux]

  '@esbuild/linux-s390x@0.21.5':
    resolution: {integrity: sha512-zus5sxzqBJD3eXxwvjN1yQkRepANgxE9lgOW2qLnmr8ikMTphkjgXu1HR01K4FJg8h1kEEDAqDcZQtbrRnB41A==}
    engines: {node: '>=12'}
    cpu: [s390x]
    os: [linux]

  '@esbuild/linux-s390x@0.23.0':
    resolution: {integrity: sha512-WDi3+NVAuyjg/Wxi+o5KPqRbZY0QhI9TjrEEm+8dmpY9Xir8+HE/HNx2JoLckhKbFopW0RdO2D72w8trZOV+Wg==}
    engines: {node: '>=18'}
    cpu: [s390x]
    os: [linux]

  '@esbuild/linux-x64@0.18.20':
    resolution: {integrity: sha512-UYqiqemphJcNsFEskc73jQ7B9jgwjWrSayxawS6UVFZGWrAAtkzjxSqnoclCXxWtfwLdzU+vTpcNYhpn43uP1w==}
    engines: {node: '>=12'}
    cpu: [x64]
    os: [linux]

  '@esbuild/linux-x64@0.19.11':
    resolution: {integrity: sha512-grbyMlVCvJSfxFQUndw5mCtWs5LO1gUlwP4CDi4iJBbVpZcqLVT29FxgGuBJGSzyOxotFG4LoO5X+M1350zmPA==}
    engines: {node: '>=12'}
    cpu: [x64]
    os: [linux]

  '@esbuild/linux-x64@0.21.5':
    resolution: {integrity: sha512-1rYdTpyv03iycF1+BhzrzQJCdOuAOtaqHTWJZCWvijKD2N5Xu0TtVC8/+1faWqcP9iBCWOmjmhoH94dH82BxPQ==}
    engines: {node: '>=12'}
    cpu: [x64]
    os: [linux]

  '@esbuild/linux-x64@0.23.0':
    resolution: {integrity: sha512-a3pMQhUEJkITgAw6e0bWA+F+vFtCciMjW/LPtoj99MhVt+Mfb6bbL9hu2wmTZgNd994qTAEw+U/r6k3qHWWaOQ==}
    engines: {node: '>=18'}
    cpu: [x64]
    os: [linux]

  '@esbuild/netbsd-x64@0.18.20':
    resolution: {integrity: sha512-iO1c++VP6xUBUmltHZoMtCUdPlnPGdBom6IrO4gyKPFFVBKioIImVooR5I83nTew5UOYrk3gIJhbZh8X44y06A==}
    engines: {node: '>=12'}
    cpu: [x64]
    os: [netbsd]

  '@esbuild/netbsd-x64@0.19.11':
    resolution: {integrity: sha512-13jvrQZJc3P230OhU8xgwUnDeuC/9egsjTkXN49b3GcS5BKvJqZn86aGM8W9pd14Kd+u7HuFBMVtrNGhh6fHEQ==}
    engines: {node: '>=12'}
    cpu: [x64]
    os: [netbsd]

  '@esbuild/netbsd-x64@0.21.5':
    resolution: {integrity: sha512-Woi2MXzXjMULccIwMnLciyZH4nCIMpWQAs049KEeMvOcNADVxo0UBIQPfSmxB3CWKedngg7sWZdLvLczpe0tLg==}
    engines: {node: '>=12'}
    cpu: [x64]
    os: [netbsd]

  '@esbuild/netbsd-x64@0.23.0':
    resolution: {integrity: sha512-cRK+YDem7lFTs2Q5nEv/HHc4LnrfBCbH5+JHu6wm2eP+d8OZNoSMYgPZJq78vqQ9g+9+nMuIsAO7skzphRXHyw==}
    engines: {node: '>=18'}
    cpu: [x64]
    os: [netbsd]

  '@esbuild/openbsd-arm64@0.23.0':
    resolution: {integrity: sha512-suXjq53gERueVWu0OKxzWqk7NxiUWSUlrxoZK7usiF50C6ipColGR5qie2496iKGYNLhDZkPxBI3erbnYkU0rQ==}
    engines: {node: '>=18'}
    cpu: [arm64]
    os: [openbsd]

  '@esbuild/openbsd-x64@0.18.20':
    resolution: {integrity: sha512-e5e4YSsuQfX4cxcygw/UCPIEP6wbIL+se3sxPdCiMbFLBWu0eiZOJ7WoD+ptCLrmjZBK1Wk7I6D/I3NglUGOxg==}
    engines: {node: '>=12'}
    cpu: [x64]
    os: [openbsd]

  '@esbuild/openbsd-x64@0.19.11':
    resolution: {integrity: sha512-ysyOGZuTp6SNKPE11INDUeFVVQFrhcNDVUgSQVDzqsqX38DjhPEPATpid04LCoUr2WXhQTEZ8ct/EgJCUDpyNw==}
    engines: {node: '>=12'}
    cpu: [x64]
    os: [openbsd]

  '@esbuild/openbsd-x64@0.21.5':
    resolution: {integrity: sha512-HLNNw99xsvx12lFBUwoT8EVCsSvRNDVxNpjZ7bPn947b8gJPzeHWyNVhFsaerc0n3TsbOINvRP2byTZ5LKezow==}
    engines: {node: '>=12'}
    cpu: [x64]
    os: [openbsd]

  '@esbuild/openbsd-x64@0.23.0':
    resolution: {integrity: sha512-6p3nHpby0DM/v15IFKMjAaayFhqnXV52aEmv1whZHX56pdkK+MEaLoQWj+H42ssFarP1PcomVhbsR4pkz09qBg==}
    engines: {node: '>=18'}
    cpu: [x64]
    os: [openbsd]

  '@esbuild/sunos-x64@0.18.20':
    resolution: {integrity: sha512-kDbFRFp0YpTQVVrqUd5FTYmWo45zGaXe0X8E1G/LKFC0v8x0vWrhOWSLITcCn63lmZIxfOMXtCfti/RxN/0wnQ==}
    engines: {node: '>=12'}
    cpu: [x64]
    os: [sunos]

  '@esbuild/sunos-x64@0.19.11':
    resolution: {integrity: sha512-Hf+Sad9nVwvtxy4DXCZQqLpgmRTQqyFyhT3bZ4F2XlJCjxGmRFF0Shwn9rzhOYRB61w9VMXUkxlBy56dk9JJiQ==}
    engines: {node: '>=12'}
    cpu: [x64]
    os: [sunos]

  '@esbuild/sunos-x64@0.21.5':
    resolution: {integrity: sha512-6+gjmFpfy0BHU5Tpptkuh8+uw3mnrvgs+dSPQXQOv3ekbordwnzTVEb4qnIvQcYXq6gzkyTnoZ9dZG+D4garKg==}
    engines: {node: '>=12'}
    cpu: [x64]
    os: [sunos]

  '@esbuild/sunos-x64@0.23.0':
    resolution: {integrity: sha512-BFelBGfrBwk6LVrmFzCq1u1dZbG4zy/Kp93w2+y83Q5UGYF1d8sCzeLI9NXjKyujjBBniQa8R8PzLFAUrSM9OA==}
    engines: {node: '>=18'}
    cpu: [x64]
    os: [sunos]

  '@esbuild/win32-arm64@0.18.20':
    resolution: {integrity: sha512-ddYFR6ItYgoaq4v4JmQQaAI5s7npztfV4Ag6NrhiaW0RrnOXqBkgwZLofVTlq1daVTQNhtI5oieTvkRPfZrePg==}
    engines: {node: '>=12'}
    cpu: [arm64]
    os: [win32]

  '@esbuild/win32-arm64@0.19.11':
    resolution: {integrity: sha512-0P58Sbi0LctOMOQbpEOvOL44Ne0sqbS0XWHMvvrg6NE5jQ1xguCSSw9jQeUk2lfrXYsKDdOe6K+oZiwKPilYPQ==}
    engines: {node: '>=12'}
    cpu: [arm64]
    os: [win32]

  '@esbuild/win32-arm64@0.21.5':
    resolution: {integrity: sha512-Z0gOTd75VvXqyq7nsl93zwahcTROgqvuAcYDUr+vOv8uHhNSKROyU961kgtCD1e95IqPKSQKH7tBTslnS3tA8A==}
    engines: {node: '>=12'}
    cpu: [arm64]
    os: [win32]

  '@esbuild/win32-arm64@0.23.0':
    resolution: {integrity: sha512-lY6AC8p4Cnb7xYHuIxQ6iYPe6MfO2CC43XXKo9nBXDb35krYt7KGhQnOkRGar5psxYkircpCqfbNDB4uJbS2jQ==}
    engines: {node: '>=18'}
    cpu: [arm64]
    os: [win32]

  '@esbuild/win32-ia32@0.18.20':
    resolution: {integrity: sha512-Wv7QBi3ID/rROT08SABTS7eV4hX26sVduqDOTe1MvGMjNd3EjOz4b7zeexIR62GTIEKrfJXKL9LFxTYgkyeu7g==}
    engines: {node: '>=12'}
    cpu: [ia32]
    os: [win32]

  '@esbuild/win32-ia32@0.19.11':
    resolution: {integrity: sha512-6YOrWS+sDJDmshdBIQU+Uoyh7pQKrdykdefC1avn76ss5c+RN6gut3LZA4E2cH5xUEp5/cA0+YxRaVtRAb0xBg==}
    engines: {node: '>=12'}
    cpu: [ia32]
    os: [win32]

  '@esbuild/win32-ia32@0.21.5':
    resolution: {integrity: sha512-SWXFF1CL2RVNMaVs+BBClwtfZSvDgtL//G/smwAc5oVK/UPu2Gu9tIaRgFmYFFKrmg3SyAjSrElf0TiJ1v8fYA==}
    engines: {node: '>=12'}
    cpu: [ia32]
    os: [win32]

  '@esbuild/win32-ia32@0.23.0':
    resolution: {integrity: sha512-7L1bHlOTcO4ByvI7OXVI5pNN6HSu6pUQq9yodga8izeuB1KcT2UkHaH6118QJwopExPn0rMHIseCTx1CRo/uNA==}
    engines: {node: '>=18'}
    cpu: [ia32]
    os: [win32]

  '@esbuild/win32-x64@0.18.20':
    resolution: {integrity: sha512-kTdfRcSiDfQca/y9QIkng02avJ+NCaQvrMejlsB3RRv5sE9rRoeBPISaZpKxHELzRxZyLvNts1P27W3wV+8geQ==}
    engines: {node: '>=12'}
    cpu: [x64]
    os: [win32]

  '@esbuild/win32-x64@0.19.11':
    resolution: {integrity: sha512-vfkhltrjCAb603XaFhqhAF4LGDi2M4OrCRrFusyQ+iTLQ/o60QQXxc9cZC/FFpihBI9N1Grn6SMKVJ4KP7Fuiw==}
    engines: {node: '>=12'}
    cpu: [x64]
    os: [win32]

  '@esbuild/win32-x64@0.21.5':
    resolution: {integrity: sha512-tQd/1efJuzPC6rCFwEvLtci/xNFcTZknmXs98FYDfGE4wP9ClFV98nyKrzJKVPMhdDnjzLhdUyMX4PsQAPjwIw==}
    engines: {node: '>=12'}
    cpu: [x64]
    os: [win32]

  '@esbuild/win32-x64@0.23.0':
    resolution: {integrity: sha512-Arm+WgUFLUATuoxCJcahGuk6Yj9Pzxd6l11Zb/2aAuv5kWWvvfhLFo2fni4uSK5vzlUdCGZ/BdV5tH8klj8p8g==}
    engines: {node: '>=18'}
    cpu: [x64]
    os: [win32]

  '@eslint-community/eslint-utils@4.4.0':
    resolution: {integrity: sha512-1/sA4dwrzBAyeUoQ6oxahHKmrZvsnLCg4RfxW3ZFGGmQkSNQPFNLV9CUEFQP1x9EYXHTo5p6xdhZM1Ne9p/AfA==}
    engines: {node: ^12.22.0 || ^14.17.0 || >=16.0.0}
    peerDependencies:
      eslint: ^6.0.0 || ^7.0.0 || >=8.0.0

  '@eslint-community/regexpp@4.11.0':
    resolution: {integrity: sha512-G/M/tIiMrTAxEWRfLfQJMmGNX28IxBg4PBz8XqQhqUHLFI6TL2htpIB1iQCj144V5ee/JaKyT9/WZ0MGZWfA7A==}
    engines: {node: ^12.0.0 || ^14.0.0 || >=16.0.0}

  '@eslint/config-array@0.17.1':
    resolution: {integrity: sha512-BlYOpej8AQ8Ev9xVqroV7a02JK3SkBAaN9GfMMH9W6Ch8FlQlkjGw4Ir7+FgYwfirivAf4t+GtzuAxqfukmISA==}
    engines: {node: ^18.18.0 || ^20.9.0 || >=21.1.0}

  '@eslint/eslintrc@3.1.0':
    resolution: {integrity: sha512-4Bfj15dVJdoy3RfZmmo86RK1Fwzn6SstsvK9JS+BaVKqC6QQQQyXekNaC+g+LKNgkQ+2VhGAzm6hO40AhMR3zQ==}
    engines: {node: ^18.18.0 || ^20.9.0 || >=21.1.0}

  '@eslint/js@9.9.0':
    resolution: {integrity: sha512-hhetes6ZHP3BlXLxmd8K2SNgkhNSi+UcecbnwWKwpP7kyi/uC75DJ1lOOBO3xrC4jyojtGE3YxKZPHfk4yrgug==}
    engines: {node: ^18.18.0 || ^20.9.0 || >=21.1.0}

  '@eslint/object-schema@2.1.4':
    resolution: {integrity: sha512-BsWiH1yFGjXXS2yvrf5LyuoSIIbPrGUWob917o+BTKuZ7qJdxX8aJLRxs1fS9n6r7vESrq1OUqb68dANcFXuQQ==}
    engines: {node: ^18.18.0 || ^20.9.0 || >=21.1.0}

  '@fastify/busboy@2.1.0':
    resolution: {integrity: sha512-+KpH+QxZU7O4675t3mnkQKcZZg56u+K/Ct2K+N2AZYNVK8kyeo/bI18tI8aPm3tvNNRyTWfj6s5tnGNlcbQRsA==}
    engines: {node: '>=14'}

  '@floating-ui/core@1.6.0':
    resolution: {integrity: sha512-PcF++MykgmTj3CIyOQbKA/hDzOAiqI3mhuoN44WRCopIs1sgoDoU4oty4Jtqaj/y3oDU6fnVSm4QG0a3t5i0+g==}

  '@floating-ui/dom@1.1.1':
    resolution: {integrity: sha512-TpIO93+DIujg3g7SykEAGZMDtbJRrmnYRCNYSjJlvIbGhBjRSNTLVbNeDQBrzy9qDgUbiWdc7KA0uZHZ2tJmiw==}

  '@floating-ui/utils@0.2.1':
    resolution: {integrity: sha512-9TANp6GPoMtYzQdt54kfAyMmz1+osLlXdg2ENroU7zzrtflTLrrC/lgrIfaSe+Wu0b89GKccT7vxXA0MoAIO+Q==}

  '@humanwhocodes/module-importer@1.0.1':
    resolution: {integrity: sha512-bxveV4V8v5Yb4ncFTT3rPSgZBOpCkjfK0y4oVVVJwIuDVBRMDXrPyXRL988i5ap9m9bnyEEjWfm5WkBmtffLfA==}
    engines: {node: '>=12.22'}

  '@humanwhocodes/retry@0.3.0':
    resolution: {integrity: sha512-d2CGZR2o7fS6sWB7DG/3a95bGKQyHMACZ5aW8qGkkqQpUoZV6C0X7Pc7l4ZNMZkfNBf4VWNe9E1jRsf0G146Ew==}
    engines: {node: '>=18.18'}

  '@hutson/parse-repository-url@5.0.0':
    resolution: {integrity: sha512-e5+YUKENATs1JgYHMzTr2MW/NDcXGfYFAuOQU8gJgF/kEh4EqKgfGrfLI67bMD4tbhZVlkigz/9YYwWcbOFthg==}
    engines: {node: '>=10.13.0'}

  '@isaacs/cliui@8.0.2':
    resolution: {integrity: sha512-O8jcjabXaleOG9DQ0+ARXWZBTfnP4WNAqzuiJK7ll44AmxGKv/J2M4TPjxjY3znBCfvBXFzucm1twdyFybFqEA==}
    engines: {node: '>=12'}

  '@jridgewell/gen-mapping@0.3.5':
    resolution: {integrity: sha512-IzL8ZoEDIBRWEzlCcRhOaCupYyN5gdIK+Q6fbFdPDg6HqX6jpkItn7DFIpW9LQzXG6Df9sA7+OKnq0qlz/GaQg==}
    engines: {node: '>=6.0.0'}

  '@jridgewell/resolve-uri@3.1.2':
    resolution: {integrity: sha512-bRISgCIjP20/tbWSPWMEi54QVPRZExkuD9lJL+UIxUKtwVJA8wW1Trb1jMs1RFXo1CBTNZ/5hpC9QvmKWdopKw==}
    engines: {node: '>=6.0.0'}

  '@jridgewell/set-array@1.2.1':
    resolution: {integrity: sha512-R8gLRTZeyp03ymzP/6Lil/28tGeGEzhx1q2k703KGWRAI1VdvPIXdG70VJc2pAMw3NA6JKL5hhFu1sJX0Mnn/A==}
    engines: {node: '>=6.0.0'}

  '@jridgewell/source-map@0.3.3':
    resolution: {integrity: sha512-b+fsZXeLYi9fEULmfBrhxn4IrPlINf8fiNarzTof004v3lFdntdwa9PF7vFJqm3mg7s+ScJMxXaE3Acp1irZcg==}

  '@jridgewell/sourcemap-codec@1.5.0':
    resolution: {integrity: sha512-gv3ZRaISU3fjPAgNsriBRqGWQL6quFx04YMPW/zD8XMLsU32mhCCbfbO6KZFLjvYpCZ8zyDEgqsgf+PwPaM7GQ==}

  '@jridgewell/trace-mapping@0.3.25':
    resolution: {integrity: sha512-vNk6aEwybGtawWmy/PzwnGDOjCkLWSD2wqvjGGAgOAwCGWySYXfYoxt00IJkTF+8Lb57DwOb3Aa0o9CApepiYQ==}

  '@jridgewell/trace-mapping@0.3.9':
    resolution: {integrity: sha512-3Belt6tdc8bPgAtbcmdtNJlirVoTmEb5e2gC94PnkwEW9jI6CAHUeoG85tjWP5WquqfavoMtMwiG4P926ZKKuQ==}

  '@mapbox/node-pre-gyp@1.0.11':
    resolution: {integrity: sha512-Yhlar6v9WQgUp/He7BdgzOz8lqMQ8sU+jkCq7Wx8Myc5YFJLbEe7lgui/V7G1qB1DJykHSGwreceSaD60Y0PUQ==}
    hasBin: true

  '@nodelib/fs.scandir@2.1.5':
    resolution: {integrity: sha512-vq24Bq3ym5HEQm2NKCr3yXDwjc7vTsEThRDnkp2DK9p1uqLR+DHurm/NOTo0KG7HYHU7eppKZj3MyqYuMBf62g==}
    engines: {node: '>= 8'}

  '@nodelib/fs.stat@2.0.5':
    resolution: {integrity: sha512-RkhPPp2zrqDAQA/2jNhnztcPAlv64XdhIp7a7454A5ovI7Bukxgt7MX7udwAu3zg1DcpPU0rz3VV1SeaqvY4+A==}
    engines: {node: '>= 8'}

  '@nodelib/fs.walk@1.2.8':
    resolution: {integrity: sha512-oGB+UxlgWcgQkgwo8GcEGwemoTFt3FIO9ababBmaGwXIoBKZ+GTy0pP185beGg7Llih/NSHSV2XAs1lnznocSg==}
    engines: {node: '>= 8'}

  '@pkgjs/parseargs@0.11.0':
    resolution: {integrity: sha512-+1VkjdD0QBLPodGrJUeqarH8VAIvQODIbwh9XpP5Syisf7YoQgsJKPNFoqqLQlu+VQ/tVSshMR6loPMn8U+dPg==}
    engines: {node: '>=14'}

  '@polka/compression@1.0.0-next.25':
    resolution: {integrity: sha512-UlVkoSGRig87riHSn8QOxd2DzGhadRpNSj5Ukqj+Bt7WTE4Es+sE3ju3OYbe8SiV2OwA+8tDcSuHWUh5S3jCBQ==}
    engines: {node: '>=6'}

  '@polka/url@1.0.0-next.24':
    resolution: {integrity: sha512-2LuNTFBIO0m7kKIQvvPHN6UE63VjpmL9rnEEaOOaiSPbZK+zUOYIzBAWcED+3XYzhYsd/0mD57VdxAEqqV52CQ==}

  '@rollup/plugin-alias@5.1.0':
    resolution: {integrity: sha512-lpA3RZ9PdIG7qqhEfv79tBffNaoDuukFDrmhLqg9ifv99u/ehn+lOg30x2zmhf8AQqQUZaMk/B9fZraQ6/acDQ==}
    engines: {node: '>=14.0.0'}
    peerDependencies:
      rollup: ^1.20.0||^2.0.0||^3.0.0||^4.0.0
    peerDependenciesMeta:
      rollup:
        optional: true

  '@rollup/plugin-commonjs@25.0.4':
    resolution: {integrity: sha512-L92Vz9WUZXDnlQQl3EwbypJR4+DM2EbsO+/KOcEkP4Mc6Ct453EeDB2uH9lgRwj4w5yflgNpq9pHOiY8aoUXBQ==}
    engines: {node: '>=14.0.0'}
    peerDependencies:
      rollup: ^2.68.0||^3.0.0
    peerDependenciesMeta:
      rollup:
        optional: true

  '@rollup/plugin-commonjs@26.0.1':
    resolution: {integrity: sha512-UnsKoZK6/aGIH6AdkptXhNvhaqftcjq3zZdT+LY5Ftms6JR06nADcDsYp5hTU9E2lbJUEOhdlY5J4DNTneM+jQ==}
    engines: {node: '>=16.0.0 || 14 >= 14.17'}
    peerDependencies:
      rollup: ^2.68.0||^3.0.0||^4.0.0
    peerDependenciesMeta:
      rollup:
        optional: true

  '@rollup/plugin-dynamic-import-vars@2.1.2':
    resolution: {integrity: sha512-4lr2oXxs9hcxtGGaK8s0i9evfjzDrAs7ngw28TqruWKTEm0+U4Eljb+F6HXGYdFv8xRojQlrQwV7M/yxeh3yzQ==}
    engines: {node: '>=14.0.0'}
    peerDependencies:
      rollup: ^1.20.0||^2.0.0||^3.0.0||^4.0.0
    peerDependenciesMeta:
      rollup:
        optional: true

  '@rollup/plugin-json@6.1.0':
    resolution: {integrity: sha512-EGI2te5ENk1coGeADSIwZ7G2Q8CJS2sF120T7jLw4xFw9n7wIOXHo+kIYRAoVpJAN+kmqZSoO3Fp4JtoNF4ReA==}
    engines: {node: '>=14.0.0'}
    peerDependencies:
      rollup: ^1.20.0||^2.0.0||^3.0.0||^4.0.0
    peerDependenciesMeta:
      rollup:
        optional: true

  '@rollup/plugin-node-resolve@15.2.3':
    resolution: {integrity: sha512-j/lym8nf5E21LwBT4Df1VD6hRO2L2iwUeUmP7litikRsVp1H6NWx20NEp0Y7su+7XGc476GnXXc4kFeZNGmaSQ==}
    engines: {node: '>=14.0.0'}
    peerDependencies:
      rollup: ^2.78.0||^3.0.0||^4.0.0
    peerDependenciesMeta:
      rollup:
        optional: true

  '@rollup/plugin-replace@5.0.2':
    resolution: {integrity: sha512-M9YXNekv/C/iHHK+cvORzfRYfPbq0RDD8r0G+bMiTXjNGKulPnCT9O3Ss46WfhI6ZOCgApOP7xAdmCQJ+U2LAA==}
    engines: {node: '>=14.0.0'}
    peerDependencies:
      rollup: ^1.20.0||^2.0.0||^3.0.0
    peerDependenciesMeta:
      rollup:
        optional: true

  '@rollup/pluginutils@5.1.0':
    resolution: {integrity: sha512-XTIWOPPcpvyKI6L1NHo0lFlCyznUEyPmPY1mc3KpPVDYulHSTvyeLNVW00QTLIAFNhR3kYnJTQHeGqU4M3n09g==}
    engines: {node: '>=14.0.0'}
    peerDependencies:
      rollup: ^1.20.0||^2.0.0||^3.0.0||^4.0.0
    peerDependenciesMeta:
      rollup:
        optional: true

  '@rollup/rollup-android-arm-eabi@4.20.0':
    resolution: {integrity: sha512-TSpWzflCc4VGAUJZlPpgAJE1+V60MePDQnBd7PPkpuEmOy8i87aL6tinFGKBFKuEDikYpig72QzdT3QPYIi+oA==}
    cpu: [arm]
    os: [android]

  '@rollup/rollup-android-arm64@4.20.0':
    resolution: {integrity: sha512-u00Ro/nok7oGzVuh/FMYfNoGqxU5CPWz1mxV85S2w9LxHR8OoMQBuSk+3BKVIDYgkpeOET5yXkx90OYFc+ytpQ==}
    cpu: [arm64]
    os: [android]

  '@rollup/rollup-darwin-arm64@4.20.0':
    resolution: {integrity: sha512-uFVfvzvsdGtlSLuL0ZlvPJvl6ZmrH4CBwLGEFPe7hUmf7htGAN+aXo43R/V6LATyxlKVC/m6UsLb7jbG+LG39Q==}
    cpu: [arm64]
    os: [darwin]

  '@rollup/rollup-darwin-x64@4.20.0':
    resolution: {integrity: sha512-xbrMDdlev53vNXexEa6l0LffojxhqDTBeL+VUxuuIXys4x6xyvbKq5XqTXBCEUA8ty8iEJblHvFaWRJTk/icAQ==}
    cpu: [x64]
    os: [darwin]

  '@rollup/rollup-linux-arm-gnueabihf@4.20.0':
    resolution: {integrity: sha512-jMYvxZwGmoHFBTbr12Xc6wOdc2xA5tF5F2q6t7Rcfab68TT0n+r7dgawD4qhPEvasDsVpQi+MgDzj2faOLsZjA==}
    cpu: [arm]
    os: [linux]

  '@rollup/rollup-linux-arm-musleabihf@4.20.0':
    resolution: {integrity: sha512-1asSTl4HKuIHIB1GcdFHNNZhxAYEdqML/MW4QmPS4G0ivbEcBr1JKlFLKsIRqjSwOBkdItn3/ZDlyvZ/N6KPlw==}
    cpu: [arm]
    os: [linux]

  '@rollup/rollup-linux-arm64-gnu@4.20.0':
    resolution: {integrity: sha512-COBb8Bkx56KldOYJfMf6wKeYJrtJ9vEgBRAOkfw6Ens0tnmzPqvlpjZiLgkhg6cA3DGzCmLmmd319pmHvKWWlQ==}
    cpu: [arm64]
    os: [linux]

  '@rollup/rollup-linux-arm64-musl@4.20.0':
    resolution: {integrity: sha512-+it+mBSyMslVQa8wSPvBx53fYuZK/oLTu5RJoXogjk6x7Q7sz1GNRsXWjn6SwyJm8E/oMjNVwPhmNdIjwP135Q==}
    cpu: [arm64]
    os: [linux]

  '@rollup/rollup-linux-powerpc64le-gnu@4.20.0':
    resolution: {integrity: sha512-yAMvqhPfGKsAxHN8I4+jE0CpLWD8cv4z7CK7BMmhjDuz606Q2tFKkWRY8bHR9JQXYcoLfopo5TTqzxgPUjUMfw==}
    cpu: [ppc64]
    os: [linux]

  '@rollup/rollup-linux-riscv64-gnu@4.20.0':
    resolution: {integrity: sha512-qmuxFpfmi/2SUkAw95TtNq/w/I7Gpjurx609OOOV7U4vhvUhBcftcmXwl3rqAek+ADBwSjIC4IVNLiszoj3dPA==}
    cpu: [riscv64]
    os: [linux]

  '@rollup/rollup-linux-s390x-gnu@4.20.0':
    resolution: {integrity: sha512-I0BtGXddHSHjV1mqTNkgUZLnS3WtsqebAXv11D5BZE/gfw5KoyXSAXVqyJximQXNvNzUo4GKlCK/dIwXlz+jlg==}
    cpu: [s390x]
    os: [linux]

  '@rollup/rollup-linux-x64-gnu@4.20.0':
    resolution: {integrity: sha512-y+eoL2I3iphUg9tN9GB6ku1FA8kOfmF4oUEWhztDJ4KXJy1agk/9+pejOuZkNFhRwHAOxMsBPLbXPd6mJiCwew==}
    cpu: [x64]
    os: [linux]

  '@rollup/rollup-linux-x64-musl@4.20.0':
    resolution: {integrity: sha512-hM3nhW40kBNYUkZb/r9k2FKK+/MnKglX7UYd4ZUy5DJs8/sMsIbqWK2piZtVGE3kcXVNj3B2IrUYROJMMCikNg==}
    cpu: [x64]
    os: [linux]

  '@rollup/rollup-win32-arm64-msvc@4.20.0':
    resolution: {integrity: sha512-psegMvP+Ik/Bg7QRJbv8w8PAytPA7Uo8fpFjXyCRHWm6Nt42L+JtoqH8eDQ5hRP7/XW2UiIriy1Z46jf0Oa1kA==}
    cpu: [arm64]
    os: [win32]

  '@rollup/rollup-win32-ia32-msvc@4.20.0':
    resolution: {integrity: sha512-GabekH3w4lgAJpVxkk7hUzUf2hICSQO0a/BLFA11/RMxQT92MabKAqyubzDZmMOC/hcJNlc+rrypzNzYl4Dx7A==}
    cpu: [ia32]
    os: [win32]

  '@rollup/rollup-win32-x64-msvc@4.20.0':
    resolution: {integrity: sha512-aJ1EJSuTdGnM6qbVC4B5DSmozPTqIag9fSzXRNNo+humQLG89XpPgdt16Ia56ORD7s+H8Pmyx44uczDQ0yDzpg==}
    cpu: [x64]
    os: [win32]

  '@sec-ant/readable-stream@0.4.1':
    resolution: {integrity: sha512-831qok9r2t8AlxLko40y2ebgSDhenenCatLVeW/uBtnHPyhHOvG0C7TvfgecV+wHzIm5KUICgzmVpWS+IMEAeg==}

  '@shikijs/core@1.14.1':
    resolution: {integrity: sha512-KyHIIpKNaT20FtFPFjCQB5WVSTpLR/n+jQXhWHWVUMm9MaOaG9BGOG0MSyt7yA4+Lm+4c9rTc03tt3nYzeYSfw==}

  '@shikijs/transformers@1.14.1':
    resolution: {integrity: sha512-JJqL8QBVCJh3L61jqqEXgFq1cTycwjcGj7aSmqOEsbxnETM9hRlaB74QuXvY/fVJNjbNt8nvWo0VwAXKvMSLRg==}

  '@shikijs/twoslash@1.14.1':
    resolution: {integrity: sha512-b0krVIqVCpdh9Gji+gTSJp0n2KyepPmnjKEDs+dUb765MUcyfN9qK/vRr7fA/YdAJxab8IDpz1GbLl0GuzAyFQ==}

  '@shikijs/vitepress-twoslash@1.14.1':
    resolution: {integrity: sha512-LgNRK3Ls8sbydonMFNOxz0R2WGscUa6HI6kcS7VeiMaoqPWs0PF8XHTNSyo+hCdIRa6jhlx4FbD2EbY4UpK6ZQ==}

  '@sindresorhus/merge-streams@4.0.0':
    resolution: {integrity: sha512-tlqY9xq5ukxTUZBmoOp+m61cqwQD5pHJtFY3Mn8CA8ps6yghLH/Hw8UPdqg4OLmFW3IFlcXnQNmo/dh8HzXYIQ==}
    engines: {node: '>=18'}

  '@tsconfig/node10@1.0.8':
    resolution: {integrity: sha512-6XFfSQmMgq0CFLY1MslA/CPUfhIL919M1rMsa5lP2P097N2Wd1sSX0tx1u4olM16fLNhtHZpRhedZJphNJqmZg==}

  '@tsconfig/node12@1.0.9':
    resolution: {integrity: sha512-/yBMcem+fbvhSREH+s14YJi18sp7J9jpuhYByADT2rypfajMZZN4WQ6zBGgBKp53NKmqI36wFYDb3yaMPurITw==}

  '@tsconfig/node14@1.0.1':
    resolution: {integrity: sha512-509r2+yARFfHHE7T6Puu2jjkoycftovhXRqW328PDXTVGKihlb1P8Z9mMZH04ebyajfRY7dedfGynlrFHJUQCg==}

  '@tsconfig/node16@1.0.2':
    resolution: {integrity: sha512-eZxlbI8GZscaGS7kkc/trHTT5xgrjH3/1n2JDwusC9iahPKWMRvRjJSAN5mCXviuTGQ/lHnhvv8Q1YTpnfz9gA==}

  '@type-challenges/utils@0.1.1':
    resolution: {integrity: sha512-A7ljYfBM+FLw+NDyuYvGBJiCEV9c0lPWEAdzfOAkb3JFqfLl0Iv/WhWMMARHiRKlmmiD1g8gz/507yVvHdQUYA==}

  '@types/babel__core@7.20.5':
    resolution: {integrity: sha512-qoQprZvz5wQFJwMDqeseRXWv3rqMvhgpbXFfVyWhbx9X47POIA6i/+dXefEmZKoAgOaTdaIgNSMqMIU61yRyzA==}

  '@types/babel__generator@7.6.8':
    resolution: {integrity: sha512-ASsj+tpEDsEiFr1arWrlN6V3mdfjRMZt6LtK/Vp/kreFLnr5QH5+DhvD5nINYZXzwJvXeGq+05iUXcAzVrqWtw==}

  '@types/babel__preset-env@7.9.7':
    resolution: {integrity: sha512-m63P4DQR9d0/g8GwRsmyizGqfCGWI6LVnuNg4OV8YhNM+VMBAepJ4394Z/rJA0pBYV+AXgFfHP4RiIlk9mYVVQ==}

  '@types/babel__template@7.4.4':
    resolution: {integrity: sha512-h/NUaSyG5EyxBIp8YRxo4RMe2/qQgvyowRwVMzhYhBCONbW8PUsg4lkFMrhgZhUe5z3L3MiLDuvyJ/CaPa2A8A==}

  '@types/babel__traverse@7.20.6':
    resolution: {integrity: sha512-r1bzfrm0tomOI8g1SzvCaQHo6Lcv6zu0EA+W2kHrt8dyrHQxGzBBL4kdkzIS+jBMV+EYcMAEAqXqYaLJq5rOZg==}

  '@types/body-parser@1.19.5':
    resolution: {integrity: sha512-fB3Zu92ucau0iQ0JMCFQE7b/dv8Ot07NI3KaZIkIUNXq82k4eBAqUaneXfleGY9JWskeS9y+u0nXMyspcuQrCg==}

  '@types/braces@3.0.4':
    resolution: {integrity: sha512-0WR3b8eaISjEW7RpZnclONaLFDf7buaowRHdqLp4vLj54AsSAYWfh3DRbfiYJY9XDxMgx1B4sE1Afw2PGpuHOA==}

  '@types/connect@3.4.38':
    resolution: {integrity: sha512-K6uROf1LD88uDQqJCktA4yzL1YYAK6NgfsI0v/mTgyPKWsX1CnJ0XPSDhViejru1GcRkLWb8RlzFYJRqGUbaug==}

  '@types/convert-source-map@2.0.3':
    resolution: {integrity: sha512-ag0BfJLZf6CQz8VIuRIEYQ5Ggwk/82uvTQf27RcpyDNbY0Vw49LIPqAxk5tqYfrCs9xDaIMvl4aj7ZopnYL8bA==}

  '@types/cross-spawn@6.0.6':
    resolution: {integrity: sha512-fXRhhUkG4H3TQk5dBhQ7m/JDdSNHKwR2BBia62lhwEIq9xGiQKLxd6LymNhn47SjXhsUEPmxi+PKw2OkW4LLjA==}

  '@types/debug@4.1.12':
    resolution: {integrity: sha512-vIChWdVG3LG1SMxEvI/AK+FWJthlrqlTu7fbrlywTkkaONwk/UAGaULXRlf8vkzFBLVm0zkMdCquhL5aOjhXPQ==}

  '@types/escape-html@1.0.4':
    resolution: {integrity: sha512-qZ72SFTgUAZ5a7Tj6kf2SHLetiH5S6f8G5frB2SPQ3EyF02kxdyBFf4Tz4banE3xCgGnKgWLt//a6VuYHKYJTg==}

  '@types/estree@1.0.5':
    resolution: {integrity: sha512-/kYRxGDLWzHOB7q+wtSUQlFrtcdUccpfy+X+9iMBpHK8QLLhx2wIPYuS5DYtR9Wa/YlZAbIovy7qVdB1Aq6Lyw==}

  '@types/etag@1.8.3':
    resolution: {integrity: sha512-QYHv9Yeh1ZYSMPQOoxY4XC4F1r+xRUiAriB303F4G6uBsT3KKX60DjiogvVv+2VISVDuJhcIzMdbjT+Bm938QQ==}

  '@types/express-serve-static-core@4.17.43':
    resolution: {integrity: sha512-oaYtiBirUOPQGSWNGPWnzyAFJ0BP3cwvN4oWZQY+zUBwpVIGsKUkpBpSztp74drYcjavs7SKFZ4DX1V2QeN8rg==}

  '@types/express@4.17.21':
    resolution: {integrity: sha512-ejlPM315qwLpaQlQDTjPdsUFSc6ZsP4AN6AlWnogPjQ7CVi7PYF3YVz+CY3jE2pwYf7E/7HlDAN0rV2GxTG0HQ==}

  '@types/hast@3.0.4':
    resolution: {integrity: sha512-WPs+bbQw5aCj+x6laNGWLH3wviHtoCv/P3+otBhbOhJgG8qtpdAMlTCxLtsTWA7LH1Oh/bFCHsBn0TPS5m30EQ==}

  '@types/http-errors@2.0.4':
    resolution: {integrity: sha512-D0CFMMtydbJAegzOyHjtiKPLlvnm3iTZyZRSZoLq2mRhDdmLfIWOCYPfQJ4cu2erKghU++QvjcUjp/5h7hESpA==}

  '@types/less@3.0.6':
    resolution: {integrity: sha512-PecSzorDGdabF57OBeQO/xFbAkYWo88g4Xvnsx7LRwqLC17I7OoKtA3bQB9uXkY6UkMWCOsA8HSVpaoitscdXw==}

  '@types/linkify-it@5.0.0':
    resolution: {integrity: sha512-sVDA58zAw4eWAffKOaQH5/5j3XeayukzDk+ewSsnv3p4yJEZHCCzMDiZM8e0OUrRvmpGZ85jf4yDHkHsgBNr9Q==}

  '@types/lodash@4.17.7':
    resolution: {integrity: sha512-8wTvZawATi/lsmNu10/j2hk1KEP0IvjubqPE3cu1Xz7xfXXt5oCq3SNUz4fMIP4XGF9Ky+Ue2tBA3hcS7LSBlA==}

  '@types/markdown-it@14.1.2':
    resolution: {integrity: sha512-promo4eFwuiW+TfGxhi+0x3czqTYJkG8qB17ZUJiVF10Xm7NLVRSLUsfRTU/6h1e24VvRnXCx+hG7li58lkzog==}

  '@types/mdast@4.0.3':
    resolution: {integrity: sha512-LsjtqsyF+d2/yFOYaN22dHZI1Cpwkrj+g06G8+qtUKlhovPW89YhqSnfKtMbkgmEtYpH2gydRNULd6y8mciAFg==}

  '@types/mdurl@2.0.0':
    resolution: {integrity: sha512-RGdgjQUZba5p6QEFAVx2OGb8rQDL/cPRG7GiedRzMcJ1tYnUANBncjbSB1NRGwbvjcPeikRABz2nshyPk1bhWg==}

  '@types/micromatch@4.0.9':
    resolution: {integrity: sha512-7V+8ncr22h4UoYRLnLXSpTxjQrNUXtWHGeMPRJt1nULXI57G9bIcpyrHlmrQ7QK24EyyuXvYcSSWAM8GA9nqCg==}

  '@types/mime@1.3.5':
    resolution: {integrity: sha512-/pyBZWSLD2n0dcHE3hq8s8ZvcETHtEuF+3E7XVt0Ig2nvsVQXdghHVcEkIWjy9A0wKfTn97a/PSDYohKIlnP/w==}

  '@types/mime@3.0.4':
    resolution: {integrity: sha512-iJt33IQnVRkqeqC7PzBHPTC6fDlRNRW8vjrgqtScAhrmMwe8c4Eo7+fUGTa+XdWrpEgpyKWMYmi2dIwMAYRzPw==}

  '@types/minimist@1.2.5':
    resolution: {integrity: sha512-hov8bUuiLiyFPGyFPE1lwWhmzYbirOXQNNo40+y3zow8aFVTeyn3VWL0VFFfdNddA8S4Vf0Tc062rzyNr7Paag==}

  '@types/ms@0.7.34':
    resolution: {integrity: sha512-nG96G3Wp6acyAgJqGasjODb+acrI7KltPiRxzHPXnP3NgI28bpQDRv53olbqGXbfcgF5aiiHmO3xpwEpS5Ld9g==}

  '@types/node@20.14.14':
    resolution: {integrity: sha512-d64f00982fS9YoOgJkAMolK7MN8Iq3TDdVjchbYHdEmjth/DHowx82GnoA+tVUAN+7vxfYUgAzi+JXbKNd2SDQ==}

  '@types/node@20.16.1':
    resolution: {integrity: sha512-zJDo7wEadFtSyNz5QITDfRcrhqDvQI1xQNQ0VoizPjM/dVAODqqIUWbJPkvsxmTI0MYRGRikcdjMPhOssnPejQ==}

  '@types/normalize-package-data@2.4.4':
    resolution: {integrity: sha512-37i+OaWTh9qeK4LSHPsyRC7NahnGotNuZvjLSgcPzblpHB3rrCJxAOgI5gCdKm7coonsaX1Of0ILiTcnZjbfxA==}

  '@types/picomatch@3.0.1':
    resolution: {integrity: sha512-1MRgzpzY0hOp9pW/kLRxeQhUWwil6gnrUYd3oEpeYBqp/FexhaCPv3F8LsYr47gtUU45fO2cm1dbwkSrHEo8Uw==}

  '@types/pnpapi@0.0.5':
    resolution: {integrity: sha512-tjymquatF9seZGE3GcN1barqNqpmyEpqIN0rBKTcoZWwgDC0SgBp5LFqCRJE6YhzXA7TjpXbpTdcL5A8cwyryw==}

  '@types/prompts@2.4.9':
    resolution: {integrity: sha512-qTxFi6Buiu8+50/+3DGIWLHM6QuWsEKugJnnP6iv2Mc4ncxE4A/OJkjuVOA+5X0X1S/nq5VJRa8Lu+nwcvbrKA==}

  '@types/prop-types@15.7.12':
    resolution: {integrity: sha512-5zvhXYtRNRluoE/jAp4GVsSduVUzNWKkOZrCDBWYtE7biZywwdC2AcEzg+cSMLFRfVgeAFqpfNabiPjxFddV1Q==}

  '@types/qs@6.9.12':
    resolution: {integrity: sha512-bZcOkJ6uWrL0Qb2NAWKa7TBU+mJHPzhx9jjLL1KHF+XpzEcR7EXHvjbHlGtR/IsP1vyPrehuS6XqkmaePy//mg==}

  '@types/range-parser@1.2.7':
    resolution: {integrity: sha512-hKormJbkJqzQGhziax5PItDUTMAM9uE2XXQmM37dyd4hVM+5aVl7oVxMVUiVQn2oCQFN/LKCZdvSM0pFRqbSmQ==}

  '@types/react-dom@18.3.0':
    resolution: {integrity: sha512-EhwApuTmMBmXuFOikhQLIBUn6uFg81SwLMOAUgodJF14SOBOCMdU04gDoYi0WOJJHD144TL32z4yDqCW3dnkQg==}

  '@types/react@18.3.3':
    resolution: {integrity: sha512-hti/R0pS0q1/xx+TsI73XIqk26eBsISZ2R0wUijXIngRK9R/e7Xw/cXVxQK7R5JjW+SV4zGcn5hXjudkN/pLIw==}

  '@types/resolve@1.20.2':
    resolution: {integrity: sha512-60BCwRFOZCQhDncwQdxxeOEEkbc5dIMccYLwbxsS4TUNeVECQ/pBJ0j09mrHOl/JJvpRPGwO9SvE4nR2Nb/a4Q==}

  '@types/semver@7.5.8':
    resolution: {integrity: sha512-I8EUhyrgfLrcTkzV3TSsGyl1tSuPrEDzr0yd5m90UgNxQkyDXULk3b6MlQqTCpZpNtWe1K0hzclnZkTcLBe2UQ==}

  '@types/send@0.17.4':
    resolution: {integrity: sha512-x2EM6TJOybec7c52BX0ZspPodMsQUd5L6PRwOunVyVUhXiBSKf3AezDL8Dgvgt5o0UfKNfuA0eMLr2wLT4AiBA==}

  '@types/serve-static@1.15.5':
    resolution: {integrity: sha512-PDRk21MnK70hja/YF8AHfC7yIsiQHn1rcXx7ijCFBX/k+XQJhQT/gw3xekXKJvx+5SXaMMS8oqQy09Mzvz2TuQ==}

  '@types/stylus@0.48.42':
    resolution: {integrity: sha512-CPGlr5teL4sqdap+EOowMifLuNGeIoLwc0VQ7u/BPxo+ocqiNa5jeVt0H0IVBblEh6ZwX1sGpIQIFnSSr8NBQA==}

  '@types/unist@3.0.2':
    resolution: {integrity: sha512-dqId9J8K/vGi5Zr7oo212BGii5m3q5Hxlkwy3WpYuKPklmBEvsbMYYyLxAQpSffdLl/gdW0XUpKWFvYmyoWCoQ==}

  '@types/web-bluetooth@0.0.20':
    resolution: {integrity: sha512-g9gZnnXVq7gM7v3tJCWV/qw7w+KeOlSHAhgF9RytFyifW6AF61hdT2ucrYhPq9hLs5JIryeupHV3qGk95dH9ow==}

  '@types/ws@8.5.12':
    resolution: {integrity: sha512-3tPRkv1EtkDpzlgyKyI8pGsGZAGPEaXeu0DOj5DI25Ja91bdAYddYHbADRYVrZMRbfW+1l5YwXVDKohDJNQxkQ==}

  '@typescript-eslint/eslint-plugin@8.1.0':
    resolution: {integrity: sha512-LlNBaHFCEBPHyD4pZXb35mzjGkuGKXU5eeCA1SxvHfiRES0E82dOounfVpL4DCqYvJEKab0bZIA0gCRpdLKkCw==}
    engines: {node: ^18.18.0 || ^20.9.0 || >=21.1.0}
    peerDependencies:
      '@typescript-eslint/parser': ^8.0.0 || ^8.0.0-alpha.0
      eslint: ^8.57.0 || ^9.0.0
      typescript: '*'
    peerDependenciesMeta:
      typescript:
        optional: true

  '@typescript-eslint/parser@8.1.0':
    resolution: {integrity: sha512-U7iTAtGgJk6DPX9wIWPPOlt1gO57097G06gIcl0N0EEnNw8RGD62c+2/DiP/zL7KrkqnnqF7gtFGR7YgzPllTA==}
    engines: {node: ^18.18.0 || ^20.9.0 || >=21.1.0}
    peerDependencies:
      eslint: ^8.57.0 || ^9.0.0
      typescript: '*'
    peerDependenciesMeta:
      typescript:
        optional: true

  '@typescript-eslint/scope-manager@7.17.0':
    resolution: {integrity: sha512-0P2jTTqyxWp9HiKLu/Vemr2Rg1Xb5B7uHItdVZ6iAenXmPo4SZ86yOPCJwMqpCyaMiEHTNqizHfsbmCFT1x9SA==}
    engines: {node: ^18.18.0 || >=20.0.0}

  '@typescript-eslint/scope-manager@8.1.0':
    resolution: {integrity: sha512-DsuOZQji687sQUjm4N6c9xABJa7fjvfIdjqpSIIVOgaENf2jFXiM9hIBZOL3hb6DHK9Nvd2d7zZnoMLf9e0OtQ==}
    engines: {node: ^18.18.0 || ^20.9.0 || >=21.1.0}

  '@typescript-eslint/type-utils@8.1.0':
    resolution: {integrity: sha512-oLYvTxljVvsMnldfl6jIKxTaU7ok7km0KDrwOt1RHYu6nxlhN3TIx8k5Q52L6wR33nOwDgM7VwW1fT1qMNfFIA==}
    engines: {node: ^18.18.0 || ^20.9.0 || >=21.1.0}
    peerDependencies:
      typescript: '*'
    peerDependenciesMeta:
      typescript:
        optional: true

  '@typescript-eslint/types@7.17.0':
    resolution: {integrity: sha512-a29Ir0EbyKTKHnZWbNsrc/gqfIBqYPwj3F2M+jWE/9bqfEHg0AMtXzkbUkOG6QgEScxh2+Pz9OXe11jHDnHR7A==}
    engines: {node: ^18.18.0 || >=20.0.0}

  '@typescript-eslint/types@8.1.0':
    resolution: {integrity: sha512-q2/Bxa0gMOu/2/AKALI0tCKbG2zppccnRIRCW6BaaTlRVaPKft4oVYPp7WOPpcnsgbr0qROAVCVKCvIQ0tbWog==}
    engines: {node: ^18.18.0 || ^20.9.0 || >=21.1.0}

  '@typescript-eslint/typescript-estree@7.17.0':
    resolution: {integrity: sha512-72I3TGq93t2GoSBWI093wmKo0n6/b7O4j9o8U+f65TVD0FS6bI2180X5eGEr8MA8PhKMvYe9myZJquUT2JkCZw==}
    engines: {node: ^18.18.0 || >=20.0.0}
    peerDependencies:
      typescript: '*'
    peerDependenciesMeta:
      typescript:
        optional: true

  '@typescript-eslint/typescript-estree@8.1.0':
    resolution: {integrity: sha512-NTHhmufocEkMiAord/g++gWKb0Fr34e9AExBRdqgWdVBaKoei2dIyYKD9Q0jBnvfbEA5zaf8plUFMUH6kQ0vGg==}
    engines: {node: ^18.18.0 || ^20.9.0 || >=21.1.0}
    peerDependencies:
      typescript: '*'
    peerDependenciesMeta:
      typescript:
        optional: true

  '@typescript-eslint/utils@7.17.0':
    resolution: {integrity: sha512-r+JFlm5NdB+JXc7aWWZ3fKSm1gn0pkswEwIYsrGPdsT2GjsRATAKXiNtp3vgAAO1xZhX8alIOEQnNMl3kbTgJw==}
    engines: {node: ^18.18.0 || >=20.0.0}
    peerDependencies:
      eslint: ^8.56.0

  '@typescript-eslint/utils@8.1.0':
    resolution: {integrity: sha512-ypRueFNKTIFwqPeJBfeIpxZ895PQhNyH4YID6js0UoBImWYoSjBsahUn9KMiJXh94uOjVBgHD9AmkyPsPnFwJA==}
    engines: {node: ^18.18.0 || ^20.9.0 || >=21.1.0}
    peerDependencies:
      eslint: ^8.57.0 || ^9.0.0

  '@typescript-eslint/visitor-keys@7.17.0':
    resolution: {integrity: sha512-RVGC9UhPOCsfCdI9pU++K4nD7to+jTcMIbXTSOcrLqUEW6gF2pU1UUbYJKc9cvcRSK1UDeMJ7pdMxf4bhMpV/A==}
    engines: {node: ^18.18.0 || >=20.0.0}

  '@typescript-eslint/visitor-keys@8.1.0':
    resolution: {integrity: sha512-ba0lNI19awqZ5ZNKh6wCModMwoZs457StTebQ0q1NP58zSi2F6MOZRXwfKZy+jB78JNJ/WH8GSh2IQNzXX8Nag==}
    engines: {node: ^18.18.0 || ^20.9.0 || >=21.1.0}

  '@typescript/vfs@1.5.0':
    resolution: {integrity: sha512-AJS307bPgbsZZ9ggCT3wwpg3VbTKMFNHfaY/uF0ahSkYYrPF2dSSKDNIDIQAHm9qJqbLvCsSJH7yN4Vs/CsMMg==}

  '@ungap/structured-clone@1.2.0':
    resolution: {integrity: sha512-zuVdFrMJiuCDQUMCzQaD6KL28MjnqqN8XnAqiEq9PNm/hCPTSGfrXCOfwj1ow4LFb/tNymJPwsNbVePc1xFqrQ==}

  '@vitejs/longfilename-aaaaaaaaaaaaaaaaaaaaaaaaaaaaaaaaaaaaaaaaaaaaaaaaaaaaaaaaaaaaaaaaaaaaaaaaaaaaaaaaaaaaaaaaaaaaaaaaaaaaaaaaaaaaaaaaaaaaaaaaaaaaaaaaaaaaaaaaaaaaaaaaaaaaaaaaaaaaaaaaaaaaaaaaaaaaaaaaaaaaaaaaaaaa@file:playground/optimize-deps/longfilename':
    resolution: {directory: playground/optimize-deps/longfilename, type: directory}

  '@vitejs/plugin-vue@5.1.2':
    resolution: {integrity: sha512-nY9IwH12qeiJqumTCLJLE7IiNx7HZ39cbHaysEUd+Myvbz9KAqd2yq+U01Kab1R/H1BmiyM2ShTYlNH32Fzo3A==}
    engines: {node: ^18.0.0 || >=20.0.0}
    peerDependencies:
      vite: workspace:*
      vue: ^3.2.25

  '@vitejs/release-scripts@1.3.2':
    resolution: {integrity: sha512-g4jaMHxdjPiGlFV8qSq8EaE3SYtLHeEGGfmVASvJ+mn+W0kKH0nDXO3u9RR25zVbW9ooamQcpEAx2fTMhlwvkg==}

  '@vitejs/test-added-in-entries@file:playground/optimize-deps/added-in-entries':
    resolution: {directory: playground/optimize-deps/added-in-entries, type: directory}

  '@vitejs/test-alias-original@file:playground/ssr-alias/alias-original':
    resolution: {directory: playground/ssr-alias/alias-original, type: directory}

  '@vitejs/test-aliased-module@file:playground/alias/dir/module':
    resolution: {directory: playground/alias/dir/module, type: directory}

  '@vitejs/test-browser-exports@file:playground/ssr-webworker/browser-exports':
    resolution: {directory: playground/ssr-webworker/browser-exports, type: directory}

  '@vitejs/test-commonjs-dep@file:playground/define/commonjs-dep':
    resolution: {directory: playground/define/commonjs-dep, type: directory}

  '@vitejs/test-css-js-dep@file:playground/css/css-js-dep':
    resolution: {directory: playground/css/css-js-dep, type: directory}

  '@vitejs/test-css-lib@file:playground/ssr-deps/css-lib':
    resolution: {directory: playground/ssr-deps/css-lib, type: directory}

  '@vitejs/test-css-proxy-dep-nested@file:playground/css/css-proxy-dep-nested':
    resolution: {directory: playground/css/css-proxy-dep-nested, type: directory}

  '@vitejs/test-css-proxy-dep@file:playground/css/css-proxy-dep':
    resolution: {directory: playground/css/css-proxy-dep, type: directory}

  '@vitejs/test-deep-import@file:playground/ssr-resolve/deep-import':
    resolution: {directory: playground/ssr-resolve/deep-import, type: directory}

  '@vitejs/test-define-properties-exports@file:playground/ssr-deps/define-properties-exports':
    resolution: {directory: playground/ssr-deps/define-properties-exports, type: directory}

  '@vitejs/test-define-property-exports@file:playground/ssr-deps/define-property-exports':
    resolution: {directory: playground/ssr-deps/define-property-exports, type: directory}

  '@vitejs/test-dep-a@file:playground/preload/dep-a':
    resolution: {directory: playground/preload/dep-a, type: directory}

  '@vitejs/test-dep-alias-using-absolute-path@file:playground/optimize-deps/dep-alias-using-absolute-path':
    resolution: {directory: playground/optimize-deps/dep-alias-using-absolute-path, type: directory}

  '@vitejs/test-dep-cjs-browser-field-bare@file:playground/optimize-deps/dep-cjs-browser-field-bare':
    resolution: {directory: playground/optimize-deps/dep-cjs-browser-field-bare, type: directory}

  '@vitejs/test-dep-cjs-compiled-from-cjs@file:playground/optimize-deps/dep-cjs-compiled-from-cjs':
    resolution: {directory: playground/optimize-deps/dep-cjs-compiled-from-cjs, type: directory}

  '@vitejs/test-dep-cjs-compiled-from-esm@file:playground/optimize-deps/dep-cjs-compiled-from-esm':
    resolution: {directory: playground/optimize-deps/dep-cjs-compiled-from-esm, type: directory}

  '@vitejs/test-dep-cjs-external-package-omit-js-suffix@file:playground/optimize-deps/dep-cjs-external-package-omit-js-suffix':
    resolution: {directory: playground/optimize-deps/dep-cjs-external-package-omit-js-suffix, type: directory}

  '@vitejs/test-dep-cjs-with-assets@file:playground/optimize-deps/dep-cjs-with-assets':
    resolution: {directory: playground/optimize-deps/dep-cjs-with-assets, type: directory}

  '@vitejs/test-dep-css-require@file:playground/optimize-deps/dep-css-require':
    resolution: {directory: playground/optimize-deps/dep-css-require, type: directory}

  '@vitejs/test-dep-esbuild-plugin-transform@file:playground/optimize-deps/dep-esbuild-plugin-transform':
    resolution: {directory: playground/optimize-deps/dep-esbuild-plugin-transform, type: directory}

  '@vitejs/test-dep-including-a@file:playground/preload/dep-including-a':
    resolution: {directory: playground/preload/dep-including-a, type: directory}

  '@vitejs/test-dep-incompatible@file:playground/optimize-deps/dep-incompatible':
    resolution: {directory: playground/optimize-deps/dep-incompatible, type: directory}

  '@vitejs/test-dep-no-discovery@file:playground/optimize-deps-no-discovery/dep-no-discovery':
    resolution: {directory: playground/optimize-deps-no-discovery/dep-no-discovery, type: directory}

  '@vitejs/test-dep-node-env@file:playground/optimize-deps/dep-node-env':
    resolution: {directory: playground/optimize-deps/dep-node-env, type: directory}

  '@vitejs/test-dep-non-optimized@file:playground/optimize-deps/dep-non-optimized':
    resolution: {directory: playground/optimize-deps/dep-non-optimized, type: directory}

  '@vitejs/test-dep-not-js@file:playground/optimize-deps/dep-not-js':
    resolution: {directory: playground/optimize-deps/dep-not-js, type: directory}

  '@vitejs/test-dep-optimize-exports-with-glob@file:playground/optimize-deps/dep-optimize-exports-with-glob':
    resolution: {directory: playground/optimize-deps/dep-optimize-exports-with-glob, type: directory}

  '@vitejs/test-dep-optimize-exports-with-root-glob@file:playground/optimize-deps/dep-optimize-exports-with-root-glob':
    resolution: {directory: playground/optimize-deps/dep-optimize-exports-with-root-glob, type: directory}

  '@vitejs/test-dep-optimize-with-glob@file:playground/optimize-deps/dep-optimize-with-glob':
    resolution: {directory: playground/optimize-deps/dep-optimize-with-glob, type: directory}

  '@vitejs/test-dep-relative-to-main@file:playground/optimize-deps/dep-relative-to-main':
    resolution: {directory: playground/optimize-deps/dep-relative-to-main, type: directory}

  '@vitejs/test-dep-self-reference-url-worker@file:playground/worker/dep-self-reference-url-worker':
    resolution: {directory: playground/worker/dep-self-reference-url-worker, type: directory}

  '@vitejs/test-dep-that-imports@file:playground/external/dep-that-imports':
    resolution: {directory: playground/external/dep-that-imports, type: directory}

  '@vitejs/test-dep-that-requires@file:playground/external/dep-that-requires':
    resolution: {directory: playground/external/dep-that-requires, type: directory}

  '@vitejs/test-dep-to-optimize@file:playground/worker/dep-to-optimize':
    resolution: {directory: playground/worker/dep-to-optimize, type: directory}

  '@vitejs/test-dep-with-builtin-module-cjs@file:playground/optimize-deps/dep-with-builtin-module-cjs':
    resolution: {directory: playground/optimize-deps/dep-with-builtin-module-cjs, type: directory}

  '@vitejs/test-dep-with-builtin-module-esm@file:playground/optimize-deps/dep-with-builtin-module-esm':
    resolution: {directory: playground/optimize-deps/dep-with-builtin-module-esm, type: directory}

  '@vitejs/test-dep-with-dynamic-import@file:playground/optimize-deps/dep-with-dynamic-import':
    resolution: {directory: playground/optimize-deps/dep-with-dynamic-import, type: directory}

  '@vitejs/test-dep-with-optional-peer-dep-submodule@file:playground/optimize-deps/dep-with-optional-peer-dep-submodule':
    resolution: {directory: playground/optimize-deps/dep-with-optional-peer-dep-submodule, type: directory}
    peerDependencies:
      foobar: 0.0.0
    peerDependenciesMeta:
      foobar:
        optional: true

  '@vitejs/test-dep-with-optional-peer-dep@file:playground/optimize-deps/dep-with-optional-peer-dep':
    resolution: {directory: playground/optimize-deps/dep-with-optional-peer-dep, type: directory}
    peerDependencies:
      foobar: 0.0.0
    peerDependenciesMeta:
      foobar:
        optional: true

  '@vitejs/test-entries@file:playground/ssr-resolve/entries':
    resolution: {directory: playground/ssr-resolve/entries, type: directory}

  '@vitejs/test-external-cjs@file:playground/ssr-noexternal/external-cjs':
    resolution: {directory: playground/ssr-noexternal/external-cjs, type: directory}

  '@vitejs/test-external-entry@file:playground/ssr-deps/external-entry':
    resolution: {directory: playground/ssr-deps/external-entry, type: directory}

  '@vitejs/test-external-using-external-entry@file:playground/ssr-deps/external-using-external-entry':
    resolution: {directory: playground/ssr-deps/external-using-external-entry, type: directory}

  '@vitejs/test-forwarded-export@file:playground/ssr-deps/forwarded-export':
    resolution: {directory: playground/ssr-deps/forwarded-export, type: directory}

  '@vitejs/test-import-assertion-dep@file:playground/import-assertion/import-assertion-dep':
    resolution: {directory: playground/import-assertion/import-assertion-dep, type: directory}

  '@vitejs/test-import-builtin@file:playground/ssr-deps/import-builtin-cjs':
    resolution: {directory: playground/ssr-deps/import-builtin-cjs, type: directory}

  '@vitejs/test-import-meta-glob-pkg@file:playground/glob-import/import-meta-glob-pkg':
    resolution: {directory: playground/glob-import/import-meta-glob-pkg, type: directory}

  '@vitejs/test-importee-pkg@file:playground/js-sourcemap/importee-pkg':
    resolution: {directory: playground/js-sourcemap/importee-pkg, type: directory}

  '@vitejs/test-json-module@file:playground/json/json-module':
    resolution: {directory: playground/json/json-module, type: directory}

  '@vitejs/test-minify@file:playground/minify/dir/module':
    resolution: {directory: playground/minify/dir/module, type: directory}

  '@vitejs/test-missing-dep@file:playground/optimize-missing-deps/missing-dep':
    resolution: {directory: playground/optimize-missing-deps/missing-dep, type: directory}

  '@vitejs/test-module-condition@file:playground/ssr-deps/module-condition':
    resolution: {directory: playground/ssr-deps/module-condition, type: directory}

  '@vitejs/test-multi-entry-dep@file:playground/optimize-missing-deps/multi-entry-dep':
    resolution: {directory: playground/optimize-missing-deps/multi-entry-dep, type: directory}

  '@vitejs/test-nested-exclude@file:playground/optimize-deps/nested-exclude':
    resolution: {directory: playground/optimize-deps/nested-exclude, type: directory}

  '@vitejs/test-nested-external@file:playground/ssr-deps/nested-external':
    resolution: {directory: playground/ssr-deps/nested-external, type: directory}

  '@vitejs/test-nested-include@file:playground/optimize-deps/nested-include':
    resolution: {directory: playground/optimize-deps/nested-include, type: directory}

  '@vitejs/test-no-external-cjs@file:playground/ssr-deps/no-external-cjs':
    resolution: {directory: playground/ssr-deps/no-external-cjs, type: directory}

  '@vitejs/test-no-external-css@file:playground/ssr-deps/no-external-css':
    resolution: {directory: playground/ssr-deps/no-external-css, type: directory}

  '@vitejs/test-object-assigned-exports@file:playground/ssr-deps/object-assigned-exports':
    resolution: {directory: playground/ssr-deps/object-assigned-exports, type: directory}

  '@vitejs/test-only-object-assigned-exports@file:playground/ssr-deps/only-object-assigned-exports':
    resolution: {directory: playground/ssr-deps/only-object-assigned-exports, type: directory}

  '@vitejs/test-optimized-with-nested-external@file:playground/ssr-deps/optimized-with-nested-external':
    resolution: {directory: playground/ssr-deps/optimized-with-nested-external, type: directory}

  '@vitejs/test-pkg-exports@file:playground/ssr-deps/pkg-exports':
    resolution: {directory: playground/ssr-deps/pkg-exports, type: directory}

  '@vitejs/test-pkg@file:playground/dynamic-import/pkg':
    resolution: {directory: playground/dynamic-import/pkg, type: directory}

  '@vitejs/test-primitive-export@file:playground/ssr-deps/primitive-export':
    resolution: {directory: playground/ssr-deps/primitive-export, type: directory}

  '@vitejs/test-read-file-content@file:playground/ssr-deps/read-file-content':
    resolution: {directory: playground/ssr-deps/read-file-content, type: directory}

  '@vitejs/test-require-absolute@file:playground/ssr-deps/require-absolute':
    resolution: {directory: playground/ssr-deps/require-absolute, type: directory}

  '@vitejs/test-require-external-cjs@file:playground/ssr-noexternal/require-external-cjs':
    resolution: {directory: playground/ssr-noexternal/require-external-cjs, type: directory}

  '@vitejs/test-resolve-pkg-exports@file:playground/ssr-resolve/pkg-exports':
    resolution: {directory: playground/ssr-resolve/pkg-exports, type: directory}

  '@vitejs/test-scss-proxy-dep-nested@file:playground/css/scss-proxy-dep-nested':
    resolution: {directory: playground/css/scss-proxy-dep-nested, type: directory}

  '@vitejs/test-scss-proxy-dep@file:playground/css/scss-proxy-dep':
    resolution: {directory: playground/css/scss-proxy-dep, type: directory}

  '@vitejs/test-ssr-conditions-external@file:playground/ssr-conditions/external':
    resolution: {directory: playground/ssr-conditions/external, type: directory}

  '@vitejs/test-ssr-conditions-no-external@file:playground/ssr-conditions/no-external':
    resolution: {directory: playground/ssr-conditions/no-external, type: directory}

  '@vitejs/test-ts-transpiled-exports@file:playground/ssr-deps/ts-transpiled-exports':
    resolution: {directory: playground/ssr-deps/ts-transpiled-exports, type: directory}

  '@vitejs/test-worker-exports@file:playground/ssr-webworker/worker-exports':
    resolution: {directory: playground/ssr-webworker/worker-exports, type: directory}

  '@vitest/expect@2.0.5':
    resolution: {integrity: sha512-yHZtwuP7JZivj65Gxoi8upUN2OzHTi3zVfjwdpu2WrvCZPLwsJ2Ey5ILIPccoW23dd/zQBlJ4/dhi7DWNyXCpA==}

  '@vitest/pretty-format@2.0.5':
    resolution: {integrity: sha512-h8k+1oWHfwTkyTkb9egzwNMfJAEx4veaPSnMeKbVSjp4euqGSbQlm5+6VHwTr7u4FJslVVsUG5nopCaAYdOmSQ==}

  '@vitest/runner@2.0.5':
    resolution: {integrity: sha512-TfRfZa6Bkk9ky4tW0z20WKXFEwwvWhRY+84CnSEtq4+3ZvDlJyY32oNTJtM7AW9ihW90tX/1Q78cb6FjoAs+ig==}

  '@vitest/snapshot@2.0.5':
    resolution: {integrity: sha512-SgCPUeDFLaM0mIUHfaArq8fD2WbaXG/zVXjRupthYfYGzc8ztbFbu6dUNOblBG7XLMR1kEhS/DNnfCZ2IhdDew==}

  '@vitest/spy@2.0.5':
    resolution: {integrity: sha512-c/jdthAhvJdpfVuaexSrnawxZz6pywlTPe84LUB2m/4t3rl2fTo9NFGBG4oWgaD+FTgDDV8hJ/nibT7IfH3JfA==}

  '@vitest/utils@2.0.5':
    resolution: {integrity: sha512-d8HKbqIcya+GR67mkZbrzhS5kKhtp8dQLcmRZLGTscGVg7yImT82cIrhtn2L8+VujWcy6KZweApgNmPsTAO/UQ==}

  '@volar/language-core@2.4.0-alpha.12':
    resolution: {integrity: sha512-Dj9qTifcGGgzFLfMbU5dCo13kHyNuEyvPJhtWDnoVBBmgwW3GMwFmgWnNxBhjf63m5x0gux1okaxX2CLN7qSww==}

  '@volar/source-map@2.4.0-alpha.12':
    resolution: {integrity: sha512-LXATFSj4D7T9sEm7FFj6iBgHjKjrdhAgRPcechVKiNCMQdr3r3GVkkeu8aM+1peaMH3LsCqoDxVZEmh2r7CHiw==}

  '@vue/compiler-core@3.2.0':
    resolution: {integrity: sha512-+kfA4pisto26tcEh9Naf/qrizplYWnkBLHu3fX5Yu0c47RVBteVG3dHENFczl3Egwra+5NP5f3YuOgxK1ZMbNQ==}

  '@vue/compiler-core@3.4.37':
    resolution: {integrity: sha512-ZDDT/KiLKuCRXyzWecNzC5vTcubGz4LECAtfGPENpo0nrmqJHwuWtRLxk/Sb9RAKtR9iFflFycbkjkY+W/PZUQ==}

  '@vue/compiler-core@3.4.38':
    resolution: {integrity: sha512-8IQOTCWnLFqfHzOGm9+P8OPSEDukgg3Huc92qSG49if/xI2SAwLHQO2qaPQbjCWPBcQoO1WYfXfTACUrWV3c5A==}

  '@vue/compiler-dom@3.2.0':
    resolution: {integrity: sha512-CqfATmX04+58LNBTTUPRBLyYGLP0bxtL+8b7B8pEvXja7fpmxiYcKBQsdaXfyqoRJsaTzA7eVXQt/t0dYhu/SQ==}

  '@vue/compiler-dom@3.4.37':
    resolution: {integrity: sha512-rIiSmL3YrntvgYV84rekAtU/xfogMUJIclUMeIKEtVBFngOL3IeZHhsH3UaFEgB5iFGpj6IW+8YuM/2Up+vVag==}

  '@vue/compiler-dom@3.4.38':
    resolution: {integrity: sha512-Osc/c7ABsHXTsETLgykcOwIxFktHfGSUDkb05V61rocEfsFDcjDLH/IHJSNJP+/Sv9KeN2Lx1V6McZzlSb9EhQ==}

  '@vue/compiler-sfc@3.4.38':
    resolution: {integrity: sha512-s5QfZ+9PzPh3T5H4hsQDJtI8x7zdJaew/dCGgqZ2630XdzaZ3AD8xGZfBqpT8oaD/p2eedd+pL8tD5vvt5ZYJQ==}

  '@vue/compiler-ssr@3.4.38':
    resolution: {integrity: sha512-YXznKFQ8dxYpAz9zLuVvfcXhc31FSPFDcqr0kyujbOwNhlmaNvL2QfIy+RZeJgSn5Fk54CWoEUeW+NVBAogGaw==}

  '@vue/devtools-api@6.6.3':
    resolution: {integrity: sha512-0MiMsFma/HqA6g3KLKn+AGpL1kgKhFWszC9U29NfpWK5LE7bjeXxySWJrOJ77hBz+TBrBQ7o4QJqbPbqbs8rJw==}

  '@vue/devtools-api@7.3.8':
    resolution: {integrity: sha512-NURFwmxz4WukFU54IHgyGI2KSejdgHG5JC4xTcWmTWEBIc8aelj9fBy4qsboObGHFp3JIdRxxANO9s2wZA/pVQ==}

  '@vue/devtools-kit@7.3.8':
    resolution: {integrity: sha512-HYy3MQP1nZ6GbE4vrgJ/UB+MvZnhYmEwCa/UafrEpdpwa+jNCkz1ZdUrC5I7LpkH1ShREEV2/pZlAQdBj+ncLQ==}

  '@vue/devtools-shared@7.3.8':
    resolution: {integrity: sha512-1NiJbn7Yp47nPDWhFZyEKpB2+5/+7JYv8IQnU0ccMrgslPR2dL7u1DIyI7mLqy4HN1ll36gQy0k8GqBYSFgZJw==}

  '@vue/language-core@2.0.24':
    resolution: {integrity: sha512-997YD6Lq/66LXr3ZOLNxDCmyn13z9NP8LU1UZn9hGCDWhzlbXAIP0hOgL3w3x4RKEaWTaaRtsHP9DzHvmduruQ==}
    peerDependencies:
      typescript: '*'
    peerDependenciesMeta:
      typescript:
        optional: true

  '@vue/reactivity@3.2.0':
    resolution: {integrity: sha512-39L3UJe8+jYeCTM/QrDglDM05O11UrmyhazUOHOOj7+a9pPVu95HGInh5CkKQf98mx2gq6t3PPN8bCN5wK8Wwg==}

  '@vue/reactivity@3.4.38':
    resolution: {integrity: sha512-4vl4wMMVniLsSYYeldAKzbk72+D3hUnkw9z8lDeJacTxAkXeDAP1uE9xr2+aKIN0ipOL8EG2GPouVTH6yF7Gnw==}

  '@vue/runtime-core@3.2.0':
    resolution: {integrity: sha512-mZlkYTcw3mVwClwFTpql4hkDfOweHE/w+9r3Yb3UPwRs75bSJXMBRUikw1GVx01bZQ8VQPjBYowCElcWNSlKig==}

  '@vue/runtime-core@3.4.38':
    resolution: {integrity: sha512-21z3wA99EABtuf+O3IhdxP0iHgkBs1vuoCAsCKLVJPEjpVqvblwBnTj42vzHRlWDCyxu9ptDm7sI2ZMcWrQqlA==}

  '@vue/runtime-dom@3.2.0':
    resolution: {integrity: sha512-NCHMfrUwpJelCTINpMRLFhzWKJkl07slabmTbECZFJnkdDfFkptGCWll42q58bbvwGmpAPDzNI3yYch72pcKwg==}

  '@vue/runtime-dom@3.4.38':
    resolution: {integrity: sha512-afZzmUreU7vKwKsV17H1NDThEEmdYI+GCAK/KY1U957Ig2NATPVjCROv61R19fjZNzMmiU03n79OMnXyJVN0UA==}

  '@vue/server-renderer@3.4.38':
    resolution: {integrity: sha512-NggOTr82FbPEkkUvBm4fTGcwUY8UuTsnWC/L2YZBmvaQ4C4Jl/Ao4HHTB+l7WnFCt5M/dN3l0XLuyjzswGYVCA==}
    peerDependencies:
      vue: 3.4.38

  '@vue/shared@3.2.0':
    resolution: {integrity: sha512-MgdilC3YHYSCFuNlxZBgugh8B9/h/h+nQ6lkeaxqFWW+FnV/JzCwW4Bh5bYIYvBleG8QZjFwxdmdqSAWLXzgEA==}

  '@vue/shared@3.4.37':
    resolution: {integrity: sha512-nIh8P2fc3DflG8+5Uw8PT/1i17ccFn0xxN/5oE9RfV5SVnd7G0XEFRwakrnNFE/jlS95fpGXDVG5zDETS26nmg==}

  '@vue/shared@3.4.38':
    resolution: {integrity: sha512-q0xCiLkuWWQLzVrecPb0RMsNWyxICOjPrcrwxTUEHb1fsnvni4dcuyG7RT/Ie7VPTvnjzIaWzRMUBsrqNj/hhw==}

  '@vueuse/core@11.0.0':
    resolution: {integrity: sha512-shibzNGjmRjZucEm97B8V0NO5J3vPHMCE/mltxQ3vHezbDoFQBMtK11XsfwfPionxSbo+buqPmsCljtYuXIBpw==}

  '@vueuse/integrations@11.0.0':
    resolution: {integrity: sha512-B95nBX4B2q2ZETBDldrKARM/fYXBHfwdo44UbHBq4bUTi25lrlc8MwAZGqEoRvdV4ND9T6O1Rb9e4kaCJFXnqw==}
    peerDependencies:
      async-validator: ^4
      axios: ^1
      change-case: ^5
      drauu: ^0.4
      focus-trap: ^7
      fuse.js: ^7
      idb-keyval: ^6
      jwt-decode: ^4
      nprogress: ^0.2
      qrcode: ^1.5
      sortablejs: ^1
      universal-cookie: ^7
    peerDependenciesMeta:
      async-validator:
        optional: true
      axios:
        optional: true
      change-case:
        optional: true
      drauu:
        optional: true
      focus-trap:
        optional: true
      fuse.js:
        optional: true
      idb-keyval:
        optional: true
      jwt-decode:
        optional: true
      nprogress:
        optional: true
      qrcode:
        optional: true
      sortablejs:
        optional: true
      universal-cookie:
        optional: true

  '@vueuse/metadata@11.0.0':
    resolution: {integrity: sha512-0TKsAVT0iUOAPWyc9N79xWYfovJVPATiOPVKByG6jmAYdDiwvMVm9xXJ5hp4I8nZDxpCcYlLq/Rg9w1Z/jrGcg==}

  '@vueuse/shared@11.0.0':
    resolution: {integrity: sha512-i4ZmOrIEjSsL94uAEt3hz88UCz93fMyP/fba9S+vypX90fKg3uYX9cThqvWc9aXxuTzR0UGhOKOTQd//Goh1nQ==}

  abbrev@1.1.1:
    resolution: {integrity: sha512-nne9/IiQ/hzIhY6pdDnbBtz7DjPTKrY00P/zvPSm5pOFkl6xuGrGnXn/VtTNNfNtAfZ9/1RtehkszU9qcTii0Q==}

  accepts@1.3.8:
    resolution: {integrity: sha512-PYAthTa2m2VKxuvSD3DPC/Gy+U+sOA1LAuT8mkmRuvw+NACSaeXEQ+NHcVF7rONl6qcaxV3Uuemwawk+7+SJLw==}
    engines: {node: '>= 0.6'}

  acorn-jsx@5.3.2:
    resolution: {integrity: sha512-rq9s+JNhf0IChjtDXxllJ7g41oZk5SlXtp0LHwyA5cejwn7vKmKp4pPri6YEePv2PU65sAsegbXtIinmDFDXgQ==}
    peerDependencies:
      acorn: ^6.0.0 || ^7.0.0 || ^8.0.0

  acorn-walk@8.3.2:
    resolution: {integrity: sha512-cjkyv4OtNCIeqhHrfS81QWXoCBPExR/J62oyEqepVw8WaQeSqpW2uhuLPh1m9eWhDuOo/jUXVTlifvesOWp/4A==}
    engines: {node: '>=0.4.0'}

  acorn@7.4.1:
    resolution: {integrity: sha512-nQyp0o1/mNdbTO1PO6kHkwSrmgZ0MT/jCCpNiwbUjGoRN4dlBhqJtoQuCnEOKzgTVwg0ZWiCoQy6SxMebQVh8A==}
    engines: {node: '>=0.4.0'}
    hasBin: true

  acorn@8.12.1:
    resolution: {integrity: sha512-tcpGyI9zbizT9JbV6oYE477V6mTlXvvi0T0G3SNIYE2apm/G5huBa1+K89VGeovbg+jycCrfhl3ADxErOuO6Jg==}
    engines: {node: '>=0.4.0'}
    hasBin: true

  add-stream@1.0.0:
    resolution: {integrity: sha512-qQLMr+8o0WC4FZGQTcJiKBVC59JylcPSrTtk6usvmIDFUOCKegapy1VHQwRbFMOFyb/inzUVqHs+eMYKDM1YeQ==}

  agent-base@6.0.2:
    resolution: {integrity: sha512-RZNwNclF7+MS/8bDg70amg32dyeZGZxiDuQmZxKLAlQjr3jGyLx+4Kkk58UO7D2QdgFIQCovuSuZESne6RG6XQ==}
    engines: {node: '>= 6.0.0'}

  ajv@6.12.6:
    resolution: {integrity: sha512-j3fVLgvTo527anyYyJOGTYJbG+vnnQYvE0m5mmkc1TK+nxAppkCLMIL0aZ4dblVCNoGShhm+kzE4ZUykBoMg4g==}

  algoliasearch@4.20.0:
    resolution: {integrity: sha512-y+UHEjnOItoNy0bYO+WWmLWBlPwDjKHW6mNHrPi0NkuhpQOOEbrkwQH/wgKFDLh7qlKjzoKeiRtlpewDPDG23g==}

  ansi-escapes@7.0.0:
    resolution: {integrity: sha512-GdYO7a61mR0fOlAsvC9/rIHf7L96sBc6dEWzeOu+KAea5bZyQRPIpojrVoI4AXGJS/ycu/fBTdLrUkA4ODrvjw==}
    engines: {node: '>=18'}

  ansi-regex@5.0.1:
    resolution: {integrity: sha512-quJQXlTSUGL2LH9SUXo8VwsY4soanhgo6LNSm84E1LBcE8s3O0wpdiRzyR9z/ZZJMlMWv37qOOb9pdJlMUEKFQ==}
    engines: {node: '>=8'}

  ansi-regex@6.0.1:
    resolution: {integrity: sha512-n5M855fKb2SsfMIiFFoVrABHJC8QtHwVx+mHWP3QcEqBHYienj5dHSgjbxtC0WEZXYt4wcD6zrQElDPhFuZgfA==}
    engines: {node: '>=12'}

  ansi-styles@3.2.1:
    resolution: {integrity: sha512-VT0ZI6kZRdTh8YyJw3SMbYm/u+NqfsAxEpWO0Pf9sq8/e94WxxOpPKx9FR1FlyCtOVDNOQ+8ntlqFxiRc+r5qA==}
    engines: {node: '>=4'}

  ansi-styles@4.3.0:
    resolution: {integrity: sha512-zbB9rCJAT1rbjiVDb2hqKFHNYLxgtk8NURxZ3IZwD3F6NtxbXZQCnnSi1Lkx+IDohdPlFp222wVALIheZJQSEg==}
    engines: {node: '>=8'}

  ansi-styles@6.2.1:
    resolution: {integrity: sha512-bN798gFfQX+viw3R7yrGWRqnrN2oRkEkUjjl4JNn4E8GxxbjtG3FbrEIIY3l8/hrwUwIeCZvi4QuOTP4MErVug==}
    engines: {node: '>=12'}

  any-promise@1.3.0:
    resolution: {integrity: sha512-7UvmKalWRt1wgjL1RrGxoSJW/0QZFIegpeGvZG9kjp8vrRu55XTHbwnqq2GpXm9uLbcuhxm3IqX9OB4MZR1b2A==}

  anymatch@3.1.2:
    resolution: {integrity: sha512-P43ePfOAIupkguHUycrc4qJ9kz8ZiuOUijaETwX7THt0Y/GNK7v0aa8rY816xWjZ7rJdA5XdMcpVFTKMq+RvWg==}
    engines: {node: '>= 8'}

  aproba@2.0.0:
    resolution: {integrity: sha512-lYe4Gx7QT+MKGbDsA+Z+he/Wtef0BiwDOlK/XkBrdfsh9J/jPPXbX0tE9x9cl27Tmu5gg3QUbUrQYa/y+KOHPQ==}

  are-we-there-yet@2.0.0:
    resolution: {integrity: sha512-Ci/qENmwHnsYo9xKIcUJN5LeDKdJ6R1Z1j9V/J5wyq8nh/mYPEpIKJbBZXtZjG04HiK7zV/p6Vs9952MrMeUIw==}
    engines: {node: '>=10'}
    deprecated: This package is no longer supported.

  arg@4.1.3:
    resolution: {integrity: sha512-58S9QDqG0Xx27YwPSt9fJxivjYl432YCwfDMfZ+71RAqUrZef7LrKQZ3LHLOwCS4FLNBplP533Zx895SeOCHvA==}

  arg@5.0.2:
    resolution: {integrity: sha512-PYjyFOLKQ9y57JvQ6QLo8dAgNqswh8M1RMJYdQduT6xbWSgK36P/Z/v+p888pM69jMMfS8Xd8F6I1kQ/I9HUGg==}

  argparse@2.0.1:
    resolution: {integrity: sha512-8+9WqebbFzpX9OR+Wa6O29asIogeRMzcGtAINdpMHHyAg10f05aSFVBbcEqGf/PXw1EjAZ+q2/bEBg3DvurK3Q==}

  array-find-index@1.0.2:
    resolution: {integrity: sha512-M1HQyIXcBGtVywBt8WVdim+lrNaK7VHp99Qt5pSNziXznKHViIBbXWtfRTpEFpF/c4FdfxNAsCCwPp5phBYJtw==}
    engines: {node: '>=0.10.0'}

  array-flatten@1.1.1:
    resolution: {integrity: sha512-PCVAQswWemu6UdxsDFFX/+gVeYqKAod3D3UVm91jHwynguOwAvYPhx8nNlM++NqRcK6CxxpUafjmhIdKiHibqg==}

  array-ify@1.0.0:
    resolution: {integrity: sha512-c5AMf34bKdvPhQ7tBGhqkgKNUzMr4WUs+WDtC2ZUGOUncbxKMTvqxYctiseW3+L4bA8ec+GcZ6/A/FW4m8ukng==}

  array-union@2.1.0:
    resolution: {integrity: sha512-HGyxoOTYUyCM6stUe6EJgnd4EoewAI7zMdfqO+kGjnlZmBDz/cR5pf8r/cR4Wq60sL/p0IkcjUEEPwS3GFrIyw==}
    engines: {node: '>=8'}

  artichokie@0.2.1:
    resolution: {integrity: sha512-IMVggYLh/GKYV2CFTp78QlR79qtSCSb/8oGeGKmfJ8q8gHOxg8xg7npLI0EIdRip9NYWmKf/QEtED76J4692Ww==}
    engines: {node: ^18.0.0 || >=20.0.0}

  as-table@1.0.55:
    resolution: {integrity: sha512-xvsWESUJn0JN421Xb9MQw6AsMHRCUknCe0Wjlxvjud80mU4E6hQf1A6NzQKcYNmYw62MfzEtXc+badstZP3JpQ==}

  asap@2.0.6:
    resolution: {integrity: sha512-BSHWgDSAiKs50o2Re8ppvp3seVHXSRM44cdSsT9FfNEUUZLOGWVCsiWaRPWM1Znn+mqZ1OfVZ3z3DWEzSp7hRA==}

  assert-never@1.2.1:
    resolution: {integrity: sha512-TaTivMB6pYI1kXwrFlEhLeGfOqoDNdTxjCdwRfFFkEA30Eu+k48W34nlok2EYWJfFFzqaEmichdNM7th6M5HNw==}

  assertion-error@2.0.1:
    resolution: {integrity: sha512-Izi8RQcffqCeNVgFigKli1ssklIbpHnCYc6AknXGYoB6grJqyeby7jv12JUQgmTAnIDnbck1uxksT4dzN3PWBA==}
    engines: {node: '>=12'}

  astring@1.8.6:
    resolution: {integrity: sha512-ISvCdHdlTDlH5IpxQJIex7BWBywFWgjJSVdwst+/iQCoEYnyOaQ95+X1JGshuBjGp6nxKUy1jMgE3zPqN7fQdg==}
    hasBin: true

  asynckit@0.4.0:
    resolution: {integrity: sha512-Oei9OH4tRh0YqU3GxhX79dM/mwVgvbZJaSNaRk+bshkj0S5cfHcgYakreBjrHwatXKbz+IoIdYLxrKim2MjW0Q==}

  autoprefixer@10.4.20:
    resolution: {integrity: sha512-XY25y5xSv/wEoqzDyXXME4AFfkZI0P23z6Fs3YgymDnKJkCGOnkL0iTxCa85UTqaSgfcqyf3UA6+c7wUvx/16g==}
    engines: {node: ^10 || ^12 || >=14}
    hasBin: true
    peerDependencies:
      postcss: ^8.1.0

  axios@1.7.4:
    resolution: {integrity: sha512-DukmaFRnY6AzAALSH4J2M3k6PkaC+MfaAGdEERRWcC9q3/TWQwLpHR8ZRLKTdQ3aBDL64EdluRDjJqKw+BPZEw==}

  babel-plugin-polyfill-corejs2@0.4.10:
    resolution: {integrity: sha512-rpIuu//y5OX6jVU+a5BCn1R5RSZYWAl2Nar76iwaOdycqb6JPxediskWFMMl7stfwNJR4b7eiQvh5fB5TEQJTQ==}
    peerDependencies:
      '@babel/core': ^7.4.0 || ^8.0.0-0 <8.0.0

  babel-plugin-polyfill-corejs3@0.10.4:
    resolution: {integrity: sha512-25J6I8NGfa5YkCDogHRID3fVCadIR8/pGl1/spvCkzb6lVn6SR3ojpx9nOn9iEBcUsjY24AmdKm5khcfKdylcg==}
    peerDependencies:
      '@babel/core': ^7.4.0 || ^8.0.0-0 <8.0.0

  babel-plugin-polyfill-regenerator@0.6.1:
    resolution: {integrity: sha512-JfTApdE++cgcTWjsiCQlLyFBMbTUft9ja17saCc93lgV33h4tuCVj7tlvu//qpLwaG+3yEz7/KhahGrUMkVq9g==}
    peerDependencies:
      '@babel/core': ^7.4.0 || ^8.0.0-0 <8.0.0

  babel-walk@3.0.0-canary-5:
    resolution: {integrity: sha512-GAwkz0AihzY5bkwIY5QDR+LvsRQgB/B+1foMPvi0FZPMl5fjD7ICiznUiBdLYMH1QYe6vqu4gWYytZOccLouFw==}
    engines: {node: '>= 10.0.0'}

  balanced-match@1.0.2:
    resolution: {integrity: sha512-3oSeUO0TMV67hN1AmbXsK4yaqU7tjiHlbxRDZOpH0KW9+CeX4bRAaX0Anxt0tx2MrpRpWwQaPwIlISEJhYU5Pw==}

  bcrypt@5.1.1:
    resolution: {integrity: sha512-AGBHOG5hPYZ5Xl9KXzU5iKq9516yEmvCKDg3ecP5kX2aB6UqTeXZxk2ELnDgDm6BQSMlLt9rDB4LoSMx0rYwww==}
    engines: {node: '>= 10.0.0'}

  bignumber.js@9.1.2:
    resolution: {integrity: sha512-2/mKyZH9K85bzOEfhXDBFZTGd1CTs+5IHpeFQo9luiBG7hghdC851Pj2WAhb6E3R6b9tZj/XKhbg4fum+Kepug==}

  binary-extensions@2.2.0:
    resolution: {integrity: sha512-jDctJ/IVQbZoJykoeHbhXpOlNBqGNcwXJKJog42E5HDPUwQTSdjCHdihjj0DlnheQ7blbT6dHOafNAiS8ooQKA==}
    engines: {node: '>=8'}

  birpc@0.2.17:
    resolution: {integrity: sha512-+hkTxhot+dWsLpp3gia5AkVHIsKlZybNT5gIYiDlNzJrmYPcTM9k5/w2uaj3IPpd7LlEYpmCj4Jj1nC41VhDFg==}

  body-parser@1.20.2:
    resolution: {integrity: sha512-ml9pReCu3M61kGlqoTm2umSXTlRTuGTx0bfYj+uIUKKYycG5NtSbeetV3faSU6R7ajOPw0g/J1PvK4qNy7s5bA==}
    engines: {node: '>= 0.8', npm: 1.2.8000 || >= 1.4.16}

  brace-expansion@1.1.11:
    resolution: {integrity: sha512-iCuPHDFgrHX7H2vEI/5xpz07zSHB00TpugqhmYtVmMO6518mCuRMoOYFldEBl0g187ufozdaHgWKcYFb61qGiA==}

  brace-expansion@2.0.1:
    resolution: {integrity: sha512-XnAIvQ8eM+kC6aULx6wuQiwVsnzsi9d3WxzV3FpWTGA19F621kwdbsAcFKXgKUHZWsy+mY6iL1sHTxWEFCytDA==}

  braces@3.0.3:
    resolution: {integrity: sha512-yQbXgO/OSZVD2IsiLlro+7Hf6Q18EJrKSEsdoMzKePKXct3gvD8oLcOQdIzGupr5Fj+EDe8gO/lxc1BzfMpxvA==}
    engines: {node: '>=8'}

  browserslist-to-esbuild@2.1.1:
    resolution: {integrity: sha512-KN+mty6C3e9AN8Z5dI1xeN15ExcRNeISoC3g7V0Kax/MMF9MSoYA2G7lkTTcVUFntiEjkpI0HNgqJC1NjdyNUw==}
    engines: {node: '>=18'}
    hasBin: true
    peerDependencies:
      browserslist: '*'

  browserslist@4.23.3:
    resolution: {integrity: sha512-btwCFJVjI4YWDNfau8RhZ+B1Q/VLoUITrm3RlP6y1tYGWIOa+InuYiRGXUBXo8nA1qKmHMyLB/iVQg5TT4eFoA==}
    engines: {node: ^6 || ^7 || ^8 || ^9 || ^10 || ^11 || ^12 || >=13.7}
    hasBin: true

  buffer-builder@0.2.0:
    resolution: {integrity: sha512-7VPMEPuYznPSoR21NE1zvd2Xna6c/CloiZCfcMXR1Jny6PjX0N4Nsa38zcBFo/FMK+BlA+FLKbJCQ0i2yxp+Xg==}

  buffer-from@1.1.2:
    resolution: {integrity: sha512-E+XQCRwSbaaiChtv6k6Dwgc+bx+Bs6vuKJHHl5kox/BaKbhiXzqQOwK4cO22yElGp2OCmjwVhT3HmxgyPGnJfQ==}

  builtin-modules@3.3.0:
    resolution: {integrity: sha512-zhaCDicdLuWN5UbN5IMnFqNMhNfo919sH85y2/ea+5Yg9TsTkeZxpL+JLbp6cgYFS4sRLp3YV4S6yDuqVWHYOw==}
    engines: {node: '>=6'}

  bytes@3.1.2:
    resolution: {integrity: sha512-/Nf7TyzTx6S3yRJObOAV7956r8cr2+Oj8AC5dt8wSP3BQAoeX58NoHyCU8P8zGkNXStjTSi6fzO6F0pBdcYbEg==}
    engines: {node: '>= 0.8'}

  cac@6.7.14:
    resolution: {integrity: sha512-b6Ilus+c3RrdDk+JhLKUAQfzzgLEPy6wcXqS7f/xe1EETvsDP6GORG7SFuOs6cID5YkqchW/LXZbX5bc8j7ZcQ==}
    engines: {node: '>=8'}

  call-bind@1.0.7:
    resolution: {integrity: sha512-GHTSNSYICQ7scH7sZ+M2rFopRoLh8t2bLSW6BbgrtLsahOIB5iyAVJf9GjWK3cYTDaMj4XdBpM1cA6pIS0Kv2w==}
    engines: {node: '>= 0.4'}

  callsites@3.1.0:
    resolution: {integrity: sha512-P8BjAsXvZS+VIDUI11hHCQEv74YT67YUi5JJFNWIqL235sBmjX4+qx9Muvls5ivyNENctx46xQLQ3aTuE7ssaQ==}
    engines: {node: '>=6'}

  camelcase-css@2.0.1:
    resolution: {integrity: sha512-QOSvevhslijgYwRx6Rv7zKdMF8lbRmx+uQGx2+vDc+KI/eBnsy9kit5aj23AgGu3pa4t9AgwbnXWqS+iOY+2aA==}
    engines: {node: '>= 6'}

  caniuse-lite@1.0.30001649:
    resolution: {integrity: sha512-fJegqZZ0ZX8HOWr6rcafGr72+xcgJKI9oWfDW5DrD7ExUtgZC7a7R7ZYmZqplh7XDocFdGeIFn7roAxhOeYrPQ==}

  capnp-ts@0.7.0:
    resolution: {integrity: sha512-XKxXAC3HVPv7r674zP0VC3RTXz+/JKhfyw94ljvF80yynK6VkTnqE3jMuN8b3dUVmmc43TjyxjW4KTsmB3c86g==}

  ccount@2.0.1:
    resolution: {integrity: sha512-eyrF0jiFpY+3drT6383f1qhkbGsLSifNAjA61IUjZjmLCWjItY6LB9ft9YhoDgwfmclB2zhu51Lc7+95b8NRAg==}

  chai@5.1.1:
    resolution: {integrity: sha512-pT1ZgP8rPNqUgieVaEY+ryQr6Q4HXNg8Ei9UnLUrjN4IA7dvQC5JB+/kxVcPNDHyBcc/26CXPkbNzq3qwrOEKA==}
    engines: {node: '>=12'}

  chalk@2.4.2:
    resolution: {integrity: sha512-Mti+f9lpJNcwF4tWV8/OrTTtF1gZi+f8FqlyAdouralcFWFQWF2+NgCHShjkCb+IFBLq9buZwE1xckQU4peSuQ==}
    engines: {node: '>=4'}

  chalk@4.1.2:
    resolution: {integrity: sha512-oKnbhFyRIXpUuez8iBMmyEa4nbj4IOQyuhc/wy9kY7/WVPcwIO9VA668Pu8RkO7+0G76SLROeyw9CpQ061i4mA==}
    engines: {node: '>=10'}

  chalk@5.3.0:
    resolution: {integrity: sha512-dLitG79d+GV1Nb/VYcCDFivJeK1hiukt9QjRNVOsUtTy1rR1YJsmpGGTZ3qJos+uw7WmWF4wUwBd9jxjocFC2w==}
    engines: {node: ^12.17.0 || ^14.13 || >=16.0.0}

  character-entities@2.0.2:
    resolution: {integrity: sha512-shx7oQ0Awen/BRIdkjkvz54PnEEI/EjwXDSIZp86/KKdbafHh1Df/RYGBhn4hbe2+uKC9FnT5UCEdyPz3ai9hQ==}

  character-parser@2.2.0:
    resolution: {integrity: sha512-+UqJQjFEFaTAs3bNsF2j2kEN1baG/zghZbdqoYEDxGZtJo9LBzl1A+m0D4n3qKx8N2FNv8/Xp6yV9mQmBuptaw==}

  check-error@2.1.1:
    resolution: {integrity: sha512-OAlb+T7V4Op9OwdkjmguYRqncdlx5JiofwOAUkmTF+jNdHwzTaTs4sRAGpzLF3oOz5xAyDGrPgeIDFQmDOTiJw==}
    engines: {node: '>= 16'}

  chokidar@3.6.0:
    resolution: {integrity: sha512-7VT13fmjotKpGipCW9JEQAusEPE+Ei8nl6/g4FBAmIm0GOOLMua9NDDo/DWp0ZAxCr3cPq5ZpBqmPAQgDda2Pw==}
    engines: {node: '>= 8.10.0'}

  chownr@2.0.0:
    resolution: {integrity: sha512-bIomtDF5KGpdogkLd9VspvFzk9KfpyyGlS8YFVZl7TGPBHL5snIOnxeshwVgPteQ9b4Eydl+pVbIyE1DcvCWgQ==}
    engines: {node: '>=10'}

  citty@0.1.4:
    resolution: {integrity: sha512-Q3bK1huLxzQrvj7hImJ7Z1vKYJRPQCDnd0EjXfHMidcjecGOMuLrmuQmtWmFkuKLcMThlGh1yCKG8IEc6VeNXQ==}

  cli-cursor@5.0.0:
    resolution: {integrity: sha512-aCj4O5wKyszjMmDT4tZj93kxyydN/K5zPWSCe6/0AV/AA1pqe5ZBIw0a2ZfPQV7lL5/yb5HsUreJ6UFAF1tEQw==}
    engines: {node: '>=18'}

  cli-truncate@4.0.0:
    resolution: {integrity: sha512-nPdaFdQ0h/GEigbPClz11D0v/ZJEwxmeVZGeMo3Z5StPtUTkA9o1lD6QwoirYiSDzbcwn2XcjwmCp68W1IS4TA==}
    engines: {node: '>=18'}

  clipboard@2.0.11:
    resolution: {integrity: sha512-C+0bbOqkezLIsmWSvlsXS0Q0bmkugu7jcfMIACB+RDEntIzQIkdr148we28AfSloQLRdZlYL/QYyrq05j/3Faw==}

  color-convert@1.9.3:
    resolution: {integrity: sha512-QfAUtd+vFdAtFQcC8CCyYt1fYWxSqAiK2cSD6zDB8N3cpsEBAvRxp9zOGg6G/SHHJYAT88/az/IuDGALsNVbGg==}

  color-convert@2.0.1:
    resolution: {integrity: sha512-RRECPsj7iu/xb5oKYcsFHSppFNnsj/52OVTRKb4zP5onXwVF3zVmmToNcOfGC+CRDpfK/U584fMg38ZHCaElKQ==}
    engines: {node: '>=7.0.0'}

  color-name@1.1.3:
    resolution: {integrity: sha512-72fSenhMw2HZMTVHeCA9KCmpEIbzWiQsjN+BHcBbS9vr1mtt+vJjPdksIBNUmKAW8TFUDPJK5SUU3QhE9NEXDw==}

  color-name@1.1.4:
    resolution: {integrity: sha512-dOy+3AuW3a2wNbZHIuMZpTcgjGuLU/uBL/ubcZF9OXbDo8ff4O8yVp5Bf0efS8uEoYo5q4Fx7dY9OgQGXgAsQA==}

  color-support@1.1.3:
    resolution: {integrity: sha512-qiBjkpbMLO/HL68y+lh4q0/O1MZFj2RX6X/KmMa3+gJD3z+WwI1ZzDHysvqHGS3mP6mznPckpXmw1nI9cJjyRg==}
    hasBin: true

  colorette@2.0.20:
    resolution: {integrity: sha512-IfEDxwoWIjkeXL1eXcDiow4UbKjhLdq6/EuSVR9GMN7KVH3r9gQ83e73hsz1Nd1T3ijd5xv1wcWRYO+D6kCI2w==}

  combined-stream@1.0.8:
    resolution: {integrity: sha512-FQN4MRfuJeHf7cBbBMJFXhKSDq+2kAArBlmRBvcvFE5BB1HZKXtSFASDhdlz9zOYwxh8lDdnvmMOe/+5cdoEdg==}
    engines: {node: '>= 0.8'}

  commander@12.1.0:
    resolution: {integrity: sha512-Vw8qHK3bZM9y/P10u3Vib8o/DdkvA2OtPtZvD871QKjy74Wj1WSKFILMPRPSdUSx5RFK1arlJzEtA4PkFgnbuA==}
    engines: {node: '>=18'}

  commander@2.20.3:
    resolution: {integrity: sha512-GpVkmM8vF2vQUkj2LvZmD35JxeJOLCwJ9cUkugyk2nuhbv3+mJvpLYYt+0+USMxE+oj+ey/lJEnhZw75x/OMcQ==}

  commander@4.1.1:
    resolution: {integrity: sha512-NOKm8xhkzAjzFx8B2v5OAHT+u5pRQc2UCa2Vq9jYL/31o2wi9mxBA7LIFs3sV5VSC49z6pEhfbMULvShKj26WA==}
    engines: {node: '>= 6'}

  comment-parser@1.4.1:
    resolution: {integrity: sha512-buhp5kePrmda3vhc5B9t7pUQXAb2Tnd0qgpkIhPhkHXxJpiPJ11H0ZEU0oBpJ2QztSbzG/ZxMj/CHsYJqRHmyg==}
    engines: {node: '>= 12.0.0'}

  commenting@1.1.0:
    resolution: {integrity: sha512-YeNK4tavZwtH7jEgK1ZINXzLKm6DZdEMfsaaieOsCAN0S8vsY7UeuO3Q7d/M018EFgE+IeUAuBOKkFccBZsUZA==}

  commondir@1.0.1:
    resolution: {integrity: sha512-W9pAhw0ja1Edb5GVdIF1mjZw/ASI0AlShXM83UUGe2DVr5TdAPEA1OA8m/g8zWp9x6On7gqufY+FatDbC3MDQg==}

  compare-func@2.0.0:
    resolution: {integrity: sha512-zHig5N+tPWARooBnb0Zx1MFcdfpyJrfTJ3Y5L+IFvUm8rM74hHz66z0gw0x4tijh5CorKkKUCnW82R2vmpeCRA==}

  computeds@0.0.1:
    resolution: {integrity: sha512-7CEBgcMjVmitjYo5q8JTJVra6X5mQ20uTThdK+0kR7UEaDrAWEQcRiBtWJzga4eRpP6afNwwLsX2SET2JhVB1Q==}

  concat-map@0.0.1:
    resolution: {integrity: sha512-/Srv4dswyQNBfohGpz9o6Yb3Gz3SrUDqBH5rTuhGR7ahtlbYKnVxw2bCFMRljaA7EXHaXZ8wsHdodFvbkhKmqg==}

  confbox@0.1.7:
    resolution: {integrity: sha512-uJcB/FKZtBMCJpK8MQji6bJHgu1tixKPxRLeGkNzBoOZzpnZUJm0jm2/sBDWcuBx1dYgxV4JU+g5hmNxCyAmdA==}

  connect@3.7.0:
    resolution: {integrity: sha512-ZqRXc+tZukToSNmh5C2iWMSoV3X1YUcPbqEM4DkEG5tNQXrQUZCNVGGv3IuicnkMtPfGf3Xtp8WCXs295iQ1pQ==}
    engines: {node: '>= 0.10.0'}

  consola@3.2.3:
    resolution: {integrity: sha512-I5qxpzLv+sJhTVEoLYNcTW+bThDCPsit0vLNKShZx6rLtpilNpmmeTPaeqJb9ZE9dV3DGaeby6Vuhrw38WjeyQ==}
    engines: {node: ^14.18.0 || >=16.10.0}

  console-control-strings@1.1.0:
    resolution: {integrity: sha512-ty/fTekppD2fIwRvnZAVdeOiGd1c7YXEixbgJTNzqcxJWKQnjJ/V1bNEEE6hygpM3WjwHFUVK6HTjWSzV4a8sQ==}

  constantinople@4.0.1:
    resolution: {integrity: sha512-vCrqcSIq4//Gx74TXXCGnHpulY1dskqLTFGDmhrGxzeXL8lF8kvXv6mpNWlJj1uD4DW23D4ljAqbY4RRaaUZIw==}

  content-disposition@0.5.4:
    resolution: {integrity: sha512-FveZTNuGw04cxlAiWbzi6zTAL/lhehaWbTtgluJh4/E95DqMwTmha3KZN1aAWA8cFIhHzMZUvLevkw5Rqk+tSQ==}
    engines: {node: '>= 0.6'}

  content-type@1.0.5:
    resolution: {integrity: sha512-nTjqfcBFEipKdXCv4YDQWCfmcLZKm81ldF0pAopTvyrFGVbcR6P/VAAd5G7N+0tTr8QqiU0tFadD6FK4NtJwOA==}
    engines: {node: '>= 0.6'}

  conventional-changelog-angular@8.0.0:
    resolution: {integrity: sha512-CLf+zr6St0wIxos4bmaKHRXWAcsCXrJU6F4VdNDrGRK3B8LDLKoX3zuMV5GhtbGkVR/LohZ6MT6im43vZLSjmA==}
    engines: {node: '>=18'}

  conventional-changelog-atom@5.0.0:
    resolution: {integrity: sha512-WfzCaAvSCFPkznnLgLnfacRAzjgqjLUjvf3MftfsJzQdDICqkOOpcMtdJF3wTerxSpv2IAAjX8doM3Vozqle3g==}
    engines: {node: '>=18'}

  conventional-changelog-cli@5.0.0:
    resolution: {integrity: sha512-9Y8fucJe18/6ef6ZlyIlT2YQUbczvoQZZuYmDLaGvcSBP+M6h+LAvf7ON7waRxKJemcCII8Yqu5/8HEfskTxJQ==}
    engines: {node: '>=18'}
    hasBin: true

  conventional-changelog-codemirror@5.0.0:
    resolution: {integrity: sha512-8gsBDI5Y3vrKUCxN6Ue8xr6occZ5nsDEc4C7jO/EovFGozx8uttCAyfhRrvoUAWi2WMm3OmYs+0mPJU7kQdYWQ==}
    engines: {node: '>=18'}

  conventional-changelog-conventionalcommits@8.0.0:
    resolution: {integrity: sha512-eOvlTO6OcySPyyyk8pKz2dP4jjElYunj9hn9/s0OB+gapTO8zwS9UQWrZ1pmF2hFs3vw1xhonOLGcGjy/zgsuA==}
    engines: {node: '>=18'}

  conventional-changelog-core@8.0.0:
    resolution: {integrity: sha512-EATUx5y9xewpEe10UEGNpbSHRC6cVZgO+hXQjofMqpy+gFIrcGvH3Fl6yk2VFKh7m+ffenup2N7SZJYpyD9evw==}
    engines: {node: '>=18'}

  conventional-changelog-ember@5.0.0:
    resolution: {integrity: sha512-RPflVfm5s4cSO33GH/Ey26oxhiC67akcxSKL8CLRT3kQX2W3dbE19sSOM56iFqUJYEwv9mD9r6k79weWe1urfg==}
    engines: {node: '>=18'}

  conventional-changelog-eslint@6.0.0:
    resolution: {integrity: sha512-eiUyULWjzq+ybPjXwU6NNRflApDWlPEQEHvI8UAItYW/h22RKkMnOAtfCZxMmrcMO1OKUWtcf2MxKYMWe9zJuw==}
    engines: {node: '>=18'}

  conventional-changelog-express@5.0.0:
    resolution: {integrity: sha512-D8Q6WctPkQpvr2HNCCmwU5GkX22BVHM0r4EW8vN0230TSyS/d6VQJDAxGb84lbg0dFjpO22MwmsikKL++Oo/oQ==}
    engines: {node: '>=18'}

  conventional-changelog-jquery@6.0.0:
    resolution: {integrity: sha512-2kxmVakyehgyrho2ZHBi90v4AHswkGzHuTaoH40bmeNqUt20yEkDOSpw8HlPBfvEQBwGtbE+5HpRwzj6ac2UfA==}
    engines: {node: '>=18'}

  conventional-changelog-jshint@5.0.0:
    resolution: {integrity: sha512-gGNphSb/opc76n2eWaO6ma4/Wqu3tpa2w7i9WYqI6Cs2fncDSI2/ihOfMvXveeTTeld0oFvwMVNV+IYQIk3F3g==}
    engines: {node: '>=18'}

  conventional-changelog-preset-loader@5.0.0:
    resolution: {integrity: sha512-SetDSntXLk8Jh1NOAl1Gu5uLiCNSYenB5tm0YVeZKePRIgDW9lQImromTwLa3c/Gae298tsgOM+/CYT9XAl0NA==}
    engines: {node: '>=18'}

  conventional-changelog-writer@8.0.0:
    resolution: {integrity: sha512-TQcoYGRatlAnT2qEWDON/XSfnVG38JzA7E0wcGScu7RElQBkg9WWgZd1peCWFcWDh1xfb2CfsrcvOn1bbSzztA==}
    engines: {node: '>=18'}
    hasBin: true

  conventional-changelog@6.0.0:
    resolution: {integrity: sha512-tuUH8H/19VjtD9Ig7l6TQRh+Z0Yt0NZ6w/cCkkyzUbGQTnUEmKfGtkC9gGfVgCfOL1Rzno5NgNF4KY8vR+Jo3w==}
    engines: {node: '>=18'}

  conventional-commits-filter@5.0.0:
    resolution: {integrity: sha512-tQMagCOC59EVgNZcC5zl7XqO30Wki9i9J3acbUvkaosCT6JX3EeFwJD7Qqp4MCikRnzS18WXV3BLIQ66ytu6+Q==}
    engines: {node: '>=18'}

  conventional-commits-parser@6.0.0:
    resolution: {integrity: sha512-TbsINLp48XeMXR8EvGjTnKGsZqBemisPoyWESlpRyR8lif0lcwzqz+NMtYSj1ooF/WYjSuu7wX0CtdeeMEQAmA==}
    engines: {node: '>=18'}
    hasBin: true

  convert-source-map@2.0.0:
    resolution: {integrity: sha512-Kvp459HrV2FEJ1CAsi1Ku+MY3kasH19TFykTz2xWmMeq6bk2NU3XXvfJ+Q61m0xktWwt+1HSYf3JZsTms3aRJg==}

  cookie-signature@1.0.6:
    resolution: {integrity: sha512-QADzlaHc8icV8I7vbaJXJwod9HWYp8uCqf1xa4OfNu1T7JVxQIrUgOWtHdNDtPiywmFbiS12VjotIXLrKM3orQ==}

  cookie@0.5.0:
    resolution: {integrity: sha512-YZ3GUyn/o8gfKJlnlX7g7xq4gyO6OSuhGPKaaGssGB2qgDUS0gPgtTvoyZLTt9Ab6dC4hfc9dV5arkvc/OCmrw==}
    engines: {node: '>= 0.6'}

  cookie@0.6.0:
    resolution: {integrity: sha512-U71cyTamuh1CRNCfpGY6to28lxvNwPG4Guz/EVjgf3Jmzv0vlDp1atT9eS5dDjMYHucpHbWns6Lwf3BKz6svdw==}
    engines: {node: '>= 0.6'}

  copy-anything@2.0.6:
    resolution: {integrity: sha512-1j20GZTsvKNkc4BY3NpMOM8tt///wY3FpIzozTOFO2ffuZcV61nojHXVKIy3WM+7ADCy5FVhdZYHYDdgTU0yJw==}

  copy-anything@3.0.5:
    resolution: {integrity: sha512-yCEafptTtb4bk7GLEQoM8KVJpxAfdBJYaXyzQEgQQQgYrZiDp8SJmGKlYza6CYjEDNstAdNdKA3UuoULlEbS6w==}
    engines: {node: '>=12.13'}

  core-js-compat@3.37.1:
    resolution: {integrity: sha512-9TNiImhKvQqSUkOvk/mMRZzOANTiEVC7WaBNhHcKM7x+/5E1l5NvsysR19zuDQScE8k+kfQXWRN3AtS/eOSHpg==}

  core-js@3.38.0:
    resolution: {integrity: sha512-XPpwqEodRljce9KswjZShh95qJ1URisBeKCjUdq27YdenkslVe7OO0ZJhlYXAChW7OhXaRLl8AAba7IBfoIHug==}

  cors@2.8.5:
    resolution: {integrity: sha512-KIHbLJqu73RGr/hnbrO9uBeixNGuvSQjul/jdFvS/KFSIH1hWVd1ng7zOHx+YrEfInLG7q4n6GHQ9cDtxv/P6g==}
    engines: {node: '>= 0.10'}

  create-require@1.1.1:
    resolution: {integrity: sha512-dcKFX3jn0MpIaXjisoRvexIJVEKzaq7z2rZKxf+MSr9TkdmHmsU4m2lcLojrj/FHl8mk5VxMmYA+ftRkP/3oKQ==}

  cross-spawn@7.0.3:
    resolution: {integrity: sha512-iRDPJKUPVEND7dHPO8rkbOnPpyDygcDFtWjpeWNCgy8WP2rXcxXL8TskReQl6OrB2G7+UJrags1q15Fudc7G6w==}
    engines: {node: '>= 8'}

  css-color-names@1.0.1:
    resolution: {integrity: sha512-/loXYOch1qU1biStIFsHH8SxTmOseh1IJqFvy8IujXOm1h+QjUdDhkzOrR5HG8K8mlxREj0yfi8ewCHx0eMxzA==}

  cssesc@3.0.0:
    resolution: {integrity: sha512-/Tb/JcjK111nNScGob5MNtsntNM1aCNUDipB/TkwZFhyDrrE47SOx/18wF2bbjgc3ZzCSKW1T5nt5EbFoAz/Vg==}
    engines: {node: '>=4'}
    hasBin: true

  csstype@2.6.21:
    resolution: {integrity: sha512-Z1PhmomIfypOpoMjRQB70jfvy/wxT50qW08YXO5lMIJkrdq4yOTR+AW7FqutScmB9NkLwxo+jU+kZLbofZZq/w==}

  csstype@3.1.3:
    resolution: {integrity: sha512-M1uQkMl8rQK/szD0LNhtqxIPLpimGm8sOBwU7lLnCpSbTyY3yeU1Vc7l4KT5zT4s/yOxHH5O7tIuuLOCnLADRw==}

  d@1.0.1:
    resolution: {integrity: sha512-m62ShEObQ39CfralilEQRjH6oAMtNCV1xJyEx5LpRYUVN+EviphDgUc/F3hnYbADmkiNs67Y+3ylmlG7Lnu+FA==}

  data-uri-to-buffer@2.0.2:
    resolution: {integrity: sha512-ND9qDTLc6diwj+Xe5cdAgVTbLVdXbtxTJRXRhli8Mowuaan+0EJOtdqJ0QCHNSSPyoXGx9HX2/VMnKeC34AChA==}

  data-uri-to-buffer@4.0.0:
    resolution: {integrity: sha512-Vr3mLBA8qWmcuschSLAOogKgQ/Jwxulv3RNE4FXnYWRGujzrRWQI4m12fQqRkwX06C0KanhLr4hK+GydchZsaA==}
    engines: {node: '>= 12'}

  de-indent@1.0.2:
    resolution: {integrity: sha512-e/1zu3xH5MQryN2zdVaF0OrdNLUbvWxzMbi+iNA6Bky7l1RoP8a2fIbRocyHclXt/arDrrR6lL3TqFD9pMQTsg==}

  debug@2.6.9:
    resolution: {integrity: sha512-bC7ElrdJaJnPbAP+1EotYvqZsb3ecl5wi6Bfi6BJTUcNowp6cvspg0jXznRTKDjm/E7AdgFBVeAPVMNcKGsHMA==}
    peerDependencies:
      supports-color: '*'
    peerDependenciesMeta:
      supports-color:
        optional: true

  debug@3.2.7:
    resolution: {integrity: sha512-CFjzYYAi4ThfiQvizrFQevTTXHtnCqWfe7x1AhgEscTz6ZbLbfoLRLPugTQyBth6f8ZERVUSyWHFD/7Wu4t1XQ==}
    peerDependencies:
      supports-color: '*'
    peerDependenciesMeta:
      supports-color:
        optional: true

  debug@4.3.6:
    resolution: {integrity: sha512-O/09Bd4Z1fBrU4VzkhFqVgpPzaGbw6Sm9FEkBT1A/YBXQFGuuSxa1dN2nxgxS34JmKXqYx8CZAwEVoJFImUXIg==}
    engines: {node: '>=6.0'}
    peerDependencies:
      supports-color: '*'
    peerDependenciesMeta:
      supports-color:
        optional: true

  decode-named-character-reference@1.0.2:
    resolution: {integrity: sha512-O8x12RzrUF8xyVcY0KJowWsmaJxQbmy0/EtnNtHRpsOcT7dFk5W598coHqBVpmWo1oQQfsCqfCmkZN5DJrZVdg==}

  deep-eql@5.0.2:
    resolution: {integrity: sha512-h5k/5U50IJJFpzfL6nO9jaaumfjO/f2NjK/oYB2Djzm4p9L+3T9qWpZqZ2hAbLPuuYq9wrU08WQyBTL5GbPk5Q==}
    engines: {node: '>=6'}

  deep-is@0.1.4:
    resolution: {integrity: sha512-oIPzksmTg4/MriiaYGO+okXDT7ztn/w3Eptv/+gSIdMdKsJo0u4CfYNFJPy+4SKMuCqGw2wxnA+URMg3t8a/bQ==}

  deepmerge@4.2.2:
    resolution: {integrity: sha512-FJ3UgI4gIl+PHZm53knsuSFpE+nESMr7M4v9QcgB7S63Kj/6WqMiFQJpBBYz1Pt+66bZpP3Q7Lye0Oo9MPKEdg==}
    engines: {node: '>=0.10.0'}

  define-data-property@1.1.4:
    resolution: {integrity: sha512-rBMvIzlpA8v6E+SJZoo++HAYqsLrkg7MSfIinMPFhmkorw7X+dOXVJQs+QT69zGkzMyfDnIMN2Wid1+NbL3T+A==}
    engines: {node: '>= 0.4'}

  define-lazy-prop@2.0.0:
    resolution: {integrity: sha512-Ds09qNh8yw3khSjiJjiUInaGX9xlqZDY7JVryGxdxV7NPeuqQfplOpQ66yJFZut3jLa5zOwkXw1g9EI2uKh4Og==}
    engines: {node: '>=8'}

  defu@6.1.2:
    resolution: {integrity: sha512-+uO4+qr7msjNNWKYPHqN/3+Dx3NFkmIzayk2L1MyZQlvgZb/J1A0fo410dpKrN2SnqFjt8n4JL8fDJE0wIgjFQ==}

  delayed-stream@1.0.0:
    resolution: {integrity: sha512-ZySD7Nf91aLB0RxL4KGrKHBXl7Eds1DAmEdcoVawXnLD7SDhpNgtuII2aAkg7a7QS41jxPSZ17p4VdGnMHk3MQ==}
    engines: {node: '>=0.4.0'}

  delegate@3.2.0:
    resolution: {integrity: sha512-IofjkYBZaZivn0V8nnsMJGBr4jVLxHDheKSW88PyxS5QC4Vo9ZbZVvhzlSxY87fVq3STR6r+4cGepyHkcWOQSw==}

  delegates@1.0.0:
    resolution: {integrity: sha512-bd2L678uiWATM6m5Z1VzNCErI3jiGzt6HGY8OVICs40JQq/HALfbyNJmp0UDakEY4pMMaN0Ly5om/B1VI/+xfQ==}

  depd@2.0.0:
    resolution: {integrity: sha512-g7nH6P6dyDioJogAAGprGpCtVImJhpPk/roCzdb3fIh61/s/nPsfR6onyMwkCAR/OlC3yBC0lESvUoQEAssIrw==}
    engines: {node: '>= 0.8'}

  dequal@2.0.3:
    resolution: {integrity: sha512-0je+qPKHEMohvfRTCEo3CrPG6cAzAYgmzKyxRiYSSDkS6eGJdyVJm7WaYA5ECaAD9wLB2T4EEeymA5aFVcYXCA==}
    engines: {node: '>=6'}

  destroy@1.2.0:
    resolution: {integrity: sha512-2sJGJTaXIIaR1w4iJSNoN0hnMY7Gpc/n8D4qSCJw8QqFWXf7cuAgnEHxBpweaVcPevC2l3KpjYCx3NypQQgaJg==}
    engines: {node: '>= 0.8', npm: 1.2.8000 || >= 1.4.16}

  detect-libc@1.0.3:
    resolution: {integrity: sha512-pGjwhsmsp4kL2RTz08wcOlGN83otlqHeD/Z5T8GXZB+/YcpQ/dgo+lbU8ZsGxV0HIvqqxo9l7mqYwyYMD9bKDg==}
    engines: {node: '>=0.10'}
    hasBin: true

  detect-libc@2.0.1:
    resolution: {integrity: sha512-463v3ZeIrcWtdgIg6vI6XUncguvr2TnGl4SzDXinkt9mSLpBJKXT3mW6xT3VQdDN11+WVs29pgvivTc4Lp8v+w==}
    engines: {node: '>=8'}

  devlop@1.1.0:
    resolution: {integrity: sha512-RWmIqhcFf1lRYBvNmr7qTNuyCt/7/ns2jbpp1+PalgE/rDQcBT0fioSMUpJ93irlUhC5hrg4cYqe6U+0ImW0rA==}

  didyoumean@1.2.2:
    resolution: {integrity: sha512-gxtyfqMg7GKyhQmb056K7M3xszy/myH8w+B4RT+QXBQsvAOdc3XymqDDPHx1BgPgsdAA5SIifona89YtRATDzw==}

  diff@4.0.2:
    resolution: {integrity: sha512-58lmxKSA4BNyLz+HHMUzlOEpg09FV+ev6ZMe3vJihgdxzgcwZ8VoEEPmALCZG9LmqfVoNMMKpttIYTVG6uDY7A==}
    engines: {node: '>=0.3.1'}

  dir-glob@3.0.1:
    resolution: {integrity: sha512-WkrWp9GR4KXfKGYzOLmTuGVi1UWFfws377n9cc55/tb6DuqyF6pcQ5AbiHEshaDpY9v6oaSr2XCDidGmMwdzIA==}
    engines: {node: '>=8'}

  dlv@1.1.3:
    resolution: {integrity: sha512-+HlytyjlPKnIG8XuRG8WvmBP8xs8P71y+SKKS6ZXWoEgLuePxtDoUEiH7WkdePWrQ5JBpE6aoVqfZfJUQkjXwA==}

  doctrine@3.0.0:
    resolution: {integrity: sha512-yS+Q5i3hBf7GBkd4KG8a7eBNNWNGLTaEwwYWUijIYM7zrlYDM0BFXHjjPWlWZ1Rg7UaddZeIDmi9jF3HmqiQ2w==}
    engines: {node: '>=6.0.0'}

  doctypes@1.1.0:
    resolution: {integrity: sha512-LLBi6pEqS6Do3EKQ3J0NqHWV5hhb78Pi8vvESYwyOy2c31ZEZVdtitdzsQsKb7878PEERhzUk0ftqGhG6Mz+pQ==}

  dot-prop@5.3.0:
    resolution: {integrity: sha512-QM8q3zDe58hqUqjraQOmzZ1LIH9SWQJTlEKCH4kJ2oQvLZk7RbQXvtDM2XEq3fwkV9CCvvH4LA0AV+ogFsBM2Q==}
    engines: {node: '>=8'}

  dotenv-expand@11.0.6:
    resolution: {integrity: sha512-8NHi73otpWsZGBSZwwknTXS5pqMOrk9+Ssrna8xCaxkzEpU9OTf9R5ArQGVw03//Zmk9MOwLPng9WwndvpAJ5g==}
    engines: {node: '>=12'}

  dotenv@16.4.5:
    resolution: {integrity: sha512-ZmdL2rui+eB2YwhsWzjInR8LldtZHGDoQ1ugH85ppHKwpUHL7j7rN0Ti9NCnGiQbhaZ11FpR+7ao1dNsmduNUg==}
    engines: {node: '>=12'}

  eastasianwidth@0.2.0:
    resolution: {integrity: sha512-I88TYZWc9XiYHRQ4/3c5rjjfgkjhLyW2luGIheGERbNQ6OY7yTybanSpDXZa8y7VUP9YmDcYa+eyq4ca7iLqWA==}

  ee-first@1.1.1:
    resolution: {integrity: sha512-WMwm9LhRUo+WUaRN+vRuETqG89IgZphVSNkdFgeb6sS/E4OrDIN7t48CAewSHXc6C8lefD8KKfr5vY61brQlow==}

  electron-to-chromium@1.5.4:
    resolution: {integrity: sha512-orzA81VqLyIGUEA77YkVA1D+N+nNfl2isJVjjmOyrlxuooZ19ynb+dOlaDTqd/idKRS9lDCSBmtzM+kyCsMnkA==}

  emoji-regex@10.3.0:
    resolution: {integrity: sha512-QpLs9D9v9kArv4lfDEgg1X/gN5XLnf/A6l9cs8SPZLRZR3ZkY9+kwIQTxm+fsSej5UMYGE8fdoaZVIBlqG0XTw==}

  emoji-regex@8.0.0:
    resolution: {integrity: sha512-MSjYzcWNOA0ewAHpz0MxpYFvwg6yjy1NG3xteoqz644VCo/RPgnr1/GGt+ic3iJTzQ8Eu3TdM14SawnVUmGE6A==}

  emoji-regex@9.2.2:
    resolution: {integrity: sha512-L18DaJsXSUk2+42pv8mLs5jJT2hqFkFE4j21wOmgbUqsZ2hL72NsUU785g9RXgo3s0ZNgVl42TiHp3ZtOv/Vyg==}

  encodeurl@1.0.2:
    resolution: {integrity: sha512-TPJXq8JqFaVYm2CWmPvnP2Iyo4ZSM7/QKcSmuMLDObfpH5fi7RUGmd/rTDf+rut/saiDiQEeVTNgAmJEdAOx0w==}
    engines: {node: '>= 0.8'}

  enhanced-resolve@5.17.0:
    resolution: {integrity: sha512-dwDPwZL0dmye8Txp2gzFmA6sxALaSvdRDjPH0viLcKrtlOL3tw62nWWweVD1SdILDTJrbrL6tdWVN58Wo6U3eA==}
    engines: {node: '>=10.13.0'}

  entities@4.5.0:
    resolution: {integrity: sha512-V0hjH4dGPh9Ao5p0MoRY6BVqtwCjhz6vI5LT8AJ55H+4g9/4vbHx1I54fS0XuclLhDHArPQCiMjDxjaL8fPxhw==}
    engines: {node: '>=0.12'}

  entities@5.0.0:
    resolution: {integrity: sha512-BeJFvFRJddxobhvEdm5GqHzRV/X+ACeuw0/BuuxsCh1EUZcAIz8+kYmBp/LrQuloy6K1f3a0M7+IhmZ7QnkISA==}
    engines: {node: '>=0.12'}

  environment@1.1.0:
    resolution: {integrity: sha512-xUtoPkMggbz0MPyPiIWr1Kp4aeWJjDZ6SMvURhimjdZgsRuDplF5/s9hcgGhyXMhs+6vpnuoiZ2kFiu3FMnS8Q==}
    engines: {node: '>=18'}

  errno@0.1.8:
    resolution: {integrity: sha512-dJ6oBr5SQ1VSd9qkk7ByRgb/1SH4JZjCHSW/mr63/QcXO9zLVxvJ6Oy13nio03rxpSnVDDjFor75SjVeZWPW/A==}
    hasBin: true

  es-define-property@1.0.0:
    resolution: {integrity: sha512-jxayLKShrEqqzJ0eumQbVhTYQM27CfT1T35+gCgDFoL82JLsXqTJ76zv6A0YLOgEnLUMvLzsDsGIrl8NFpT2gQ==}
    engines: {node: '>= 0.4'}

  es-errors@1.3.0:
    resolution: {integrity: sha512-Zf5H2Kxt2xjTvbJvP2ZWLEICxA6j+hAmMzIlypy4xcBg1vKVnx89Wy0GbS+kf5cwCVFFzdCFh2XSCFNULS6csw==}
    engines: {node: '>= 0.4'}

  es-module-lexer@1.5.4:
    resolution: {integrity: sha512-MVNK56NiMrOwitFB7cqDwq0CQutbw+0BvLshJSse0MUNU+y1FC3bUS/AQg7oUng+/wKrrki7JfmwtVHkVfPLlw==}

  es5-ext@0.10.64:
    resolution: {integrity: sha512-p2snDhiLaXe6dahss1LddxqEm+SkuDvV8dnIQG0MWjyHpcMNfXKPE+/Cc0y+PhxJX3A4xGNeFCj5oc0BUh6deg==}
    engines: {node: '>=0.10'}

  es6-iterator@2.0.3:
    resolution: {integrity: sha512-zw4SRzoUkd+cl+ZoE15A9o1oQd920Bb0iOJMQkQhl3jNc03YqVjAhG7scf9C5KWRU/R13Orf588uCC6525o02g==}

  es6-symbol@3.1.3:
    resolution: {integrity: sha512-NJ6Yn3FuDinBaBRWl/q5X/s4koRHBrgKAu+yGI6JCBeiu3qrcbJhwT2GeR/EXVfylRk8dpQVJoLEFhK+Mu31NA==}

  esbuild@0.18.20:
    resolution: {integrity: sha512-ceqxoedUrcayh7Y7ZX6NdbbDzGROiyVBgC4PriJThBKSVPWnnFHZAkfI1lJT8QFkOwH4qOS2SJkS4wvpGl8BpA==}
    engines: {node: '>=12'}
    hasBin: true

  esbuild@0.19.11:
    resolution: {integrity: sha512-HJ96Hev2hX/6i5cDVwcqiJBBtuo9+FeIJOtZ9W1kA5M6AMJRHUZlpYZ1/SbEwtO0ioNAW8rUooVpC/WehY2SfA==}
    engines: {node: '>=12'}
    hasBin: true

  esbuild@0.21.5:
    resolution: {integrity: sha512-mg3OPMV4hXywwpoDxu3Qda5xCKQi+vCTZq8S9J/EpkhB2HzKXq4SNFZE3+NK93JYxc8VMSep+lOUSC/RVKaBqw==}
    engines: {node: '>=12'}
    hasBin: true

  esbuild@0.23.0:
    resolution: {integrity: sha512-1lvV17H2bMYda/WaFb2jLPeHU3zml2k4/yagNMG8Q/YtfMjCwEUZa2eXXMgZTVSL5q1n4H7sQ0X6CdJDqqeCFA==}
    engines: {node: '>=18'}
    hasBin: true

  escalade@3.1.2:
    resolution: {integrity: sha512-ErCHMCae19vR8vQGe50xIsVomy19rg6gFu3+r3jkEO46suLMWBksvVyoGgQV+jOfl84ZSOSlmv6Gxa89PmTGmA==}
    engines: {node: '>=6'}

  escape-html@1.0.3:
    resolution: {integrity: sha512-NiSupZ4OeuGwr68lGIeym/ksIZMJodUGOSCZ/FSnTxcrekbvqrgdUxlJOMpijaKZVjAJrWrGs/6Jy8OMuyj9ow==}

  escape-string-regexp@1.0.5:
    resolution: {integrity: sha512-vbRorB5FUQWvla16U8R/qgaFIya2qGzwDrNmCZuYKrbdSUMG6I1ZCGQRefkRVhuOkIGVne7BQ35DSfo1qvJqFg==}
    engines: {node: '>=0.8.0'}

  escape-string-regexp@4.0.0:
    resolution: {integrity: sha512-TtpcNJ3XAzx3Gq8sWRzJaVajRs0uVxA2YAkdb1jm2YkPz4G6egUFAyA3n5vtEIZefPk5Wa4UXbKuS5fKkJWdgA==}
    engines: {node: '>=10'}

  escape-string-regexp@5.0.0:
    resolution: {integrity: sha512-/veY75JbMK4j1yjvuUxuVsiS/hr/4iHs9FTT6cgTexxdE0Ly/glccBAkloH/DofkjRbZU3bnoj38mOmhkZ0lHw==}
    engines: {node: '>=12'}

  eslint-compat-utils@0.5.1:
    resolution: {integrity: sha512-3z3vFexKIEnjHE3zCMRo6fn/e44U7T1khUjg+Hp0ZQMCigh28rALD0nPFBcGZuiLC5rLZa2ubQHDRln09JfU2Q==}
    engines: {node: '>=12'}
    peerDependencies:
      eslint: '>=6.0.0'

  eslint-import-resolver-node@0.3.9:
    resolution: {integrity: sha512-WFj2isz22JahUv+B788TlO3N6zL3nNJGU8CcZbPZvVEkBPaJdCV4vy5wyghty5ROFbCRnm132v8BScu5/1BQ8g==}

  eslint-plugin-es-x@7.8.0:
    resolution: {integrity: sha512-7Ds8+wAAoV3T+LAKeu39Y5BzXCrGKrcISfgKEqTS4BDN8SFEDQd0S43jiQ8vIa3wUKD07qitZdfzlenSi8/0qQ==}
    engines: {node: ^14.18.0 || >=16.0.0}
    peerDependencies:
      eslint: '>=8'

  eslint-plugin-import-x@3.1.0:
    resolution: {integrity: sha512-/UbPA+bYY7nIxcjL3kpcDY3UNdoLHFhyBFzHox2M0ypcUoueTn6woZUUmzzi5et/dXChksasYYFeKE2wshOrhg==}
    engines: {node: '>=16'}
    peerDependencies:
      eslint: ^8.56.0 || ^9.0.0-0

  eslint-plugin-n@17.10.2:
    resolution: {integrity: sha512-e+s4eAf5NtJaxPhTNu3qMO0Iz40WANS93w9LQgYcvuljgvDmWi/a3rh+OrNyMHeng6aOWGJO0rCg5lH4zi8yTw==}
    engines: {node: ^18.18.0 || ^20.9.0 || >=21.1.0}
    peerDependencies:
      eslint: '>=8.23.0'

  eslint-plugin-regexp@2.6.0:
    resolution: {integrity: sha512-FCL851+kislsTEQEMioAlpDuK5+E5vs0hi1bF8cFlPlHcEjeRhuAzEsGikXRreE+0j4WhW2uO54MqTjXtYOi3A==}
    engines: {node: ^18 || >=20}
    peerDependencies:
      eslint: '>=8.44.0'

  eslint-scope@8.0.2:
    resolution: {integrity: sha512-6E4xmrTw5wtxnLA5wYL3WDfhZ/1bUBGOXV0zQvVRDOtrR8D0p6W7fs3JweNYhwRYeGvd/1CKX2se0/2s7Q/nJA==}
    engines: {node: ^18.18.0 || ^20.9.0 || >=21.1.0}

  eslint-visitor-keys@3.4.3:
    resolution: {integrity: sha512-wpc+LXeiyiisxPlEkUzU6svyS1frIO3Mgxj1fdy7Pm8Ygzguax2N3Fa/D/ag1WqbOprdI+uY6wMUl8/a2G+iag==}
    engines: {node: ^12.22.0 || ^14.17.0 || >=16.0.0}

  eslint-visitor-keys@4.0.0:
    resolution: {integrity: sha512-OtIRv/2GyiF6o/d8K7MYKKbXrOUBIK6SfkIRM4Z0dY3w+LiQ0vy3F57m0Z71bjbyeiWFiHJ8brqnmE6H6/jEuw==}
    engines: {node: ^18.18.0 || ^20.9.0 || >=21.1.0}

  eslint@9.9.0:
    resolution: {integrity: sha512-JfiKJrbx0506OEerjK2Y1QlldtBxkAlLxT5OEcRF8uaQ86noDe2k31Vw9rnSWv+MXZHj7OOUV/dA0AhdLFcyvA==}
    engines: {node: ^18.18.0 || ^20.9.0 || >=21.1.0}
    hasBin: true
    peerDependencies:
      jiti: '*'
    peerDependenciesMeta:
      jiti:
        optional: true

  esniff@2.0.1:
    resolution: {integrity: sha512-kTUIGKQ/mDPFoJ0oVfcmyJn4iBDRptjNVIzwIFR7tqWXdVI9xfA2RMwY/gbSpJG3lkdWNEjLap/NqVHZiJsdfg==}
    engines: {node: '>=0.10'}

  espree@10.1.0:
    resolution: {integrity: sha512-M1M6CpiE6ffoigIOWYO9UDP8TMUw9kqb21tf+08IgDYjCsOvCuDt4jQcZmoYxx+w7zlKw9/N0KXfto+I8/FrXA==}
    engines: {node: ^18.18.0 || ^20.9.0 || >=21.1.0}

  esquery@1.6.0:
    resolution: {integrity: sha512-ca9pw9fomFcKPvFLXhBKUK90ZvGibiGOvRJNbjljY7s7uq/5YO4BOzcYtJqExdx99rF6aAcnRxHmcUHcz6sQsg==}
    engines: {node: '>=0.10'}

  esrecurse@4.3.0:
    resolution: {integrity: sha512-KmfKL3b6G+RXvP8N1vr3Tq1kL/oCFgn2NYXEtqP8/L3pKapUA4G8cFVaoF3SU323CD4XypR/ffioHmkti6/Tag==}
    engines: {node: '>=4.0'}

  estraverse@5.3.0:
    resolution: {integrity: sha512-MMdARuVEQziNTeJD8DgMqmhwR11BRQ/cBP+pLtYdSTnf3MIO8fFeiINEbX36ZdNlfU/7A9f3gUw49B3oQsvwBA==}
    engines: {node: '>=4.0'}

  estree-walker@2.0.2:
    resolution: {integrity: sha512-Rfkk/Mp/DL7JVje3u18FxFujQlTNR2q6QfMSMB7AvCBx91NGj/ba3kCfza0f6dVDbw7YlRf/nDrn7pQrCCyQ/w==}

  estree-walker@3.0.3:
    resolution: {integrity: sha512-7RUKfXgSMMkzt6ZuXmqapOurLGPPfgj6l9uRZ7lRGolvk0y2yocc35LdcxKC5PQZdn2DMqioAQ2NoWcrTKmm6g==}

  esutils@2.0.3:
    resolution: {integrity: sha512-kVscqXk4OCp68SZ0dkgEKVi6/8ij300KBWTJq32P/dYeWTSwK41WyTxalN1eRmA5Z9UU/LX9D7FWSmV9SAYx6g==}
    engines: {node: '>=0.10.0'}

  etag@1.8.1:
    resolution: {integrity: sha512-aIL5Fx7mawVa300al2BnEE4iNvo1qETxLrPI/o05L7z6go7fCw1J6EQmbK4FmJ2AS7kgVF/KEZWufBfdClMcPg==}
    engines: {node: '>= 0.6'}

  event-emitter@0.3.5:
    resolution: {integrity: sha512-D9rRn9y7kLPnJ+hMq7S/nhvoKwwvVJahBi2BPmx3bvbsEdK3W9ii8cBSGjP+72/LnM4n6fo3+dkCX5FeTQruXA==}

  eventemitter3@4.0.7:
    resolution: {integrity: sha512-8guHBZCwKnFhYdHr2ysuRWErTwhoN2X8XELRlrRwpmfeY2jjuUN4taQMsULKUVo1K4DvZl+0pgfyoysHxvmvEw==}

  eventemitter3@5.0.1:
    resolution: {integrity: sha512-GWkBvjiSZK87ELrYOSESUYeVIc9mvLLf/nXalMOS5dYrgZq9o5OVkbZAVM06CVxYsCwH9BDZFPlQTlPA1j4ahA==}

  execa@8.0.1:
    resolution: {integrity: sha512-VyhnebXciFV2DESc+p6B+y0LjSm0krU4OgJN44qFAhBY0TJ+1V61tYD2+wHusZ6F9n5K+vl8k0sTy7PEfV4qpg==}
    engines: {node: '>=16.17'}

  execa@9.3.1:
    resolution: {integrity: sha512-gdhefCCNy/8tpH/2+ajP9IQc14vXchNdd0weyzSJEFURhRMGncQ+zKFxwjAufIewPEJm9BPOaJnvg2UtlH2gPQ==}
    engines: {node: ^18.19.0 || >=20.5.0}

  exit-hook@2.2.1:
    resolution: {integrity: sha512-eNTPlAD67BmP31LDINZ3U7HSF8l57TxOY2PmBJ1shpCvpnxBF93mWCE8YHBnXs8qiUZJc9WDcWIeC3a2HIAMfw==}
    engines: {node: '>=6'}

  express@4.19.2:
    resolution: {integrity: sha512-5T6nhjsT+EOMzuck8JjBHARTHfMht0POzlA60WV2pMD3gyXw2LZnZ+ueGdNxG+0calOJcWKbpFcuzLZ91YWq9Q==}
    engines: {node: '>= 0.10.0'}

  ext@1.6.0:
    resolution: {integrity: sha512-sdBImtzkq2HpkdRLtlLWDa6w4DX22ijZLKx8BMPUuKe1c5lbN6xwQDQCxSfxBQnHZ13ls/FH0MQZx/q/gr6FQg==}

  fast-deep-equal@3.1.3:
    resolution: {integrity: sha512-f3qQ9oQy9j2AhBe/H9VC91wLmKBCCU/gDOnKNAYG5hswO7BLKj09Hc5HYNz9cGI++xlpDCIgDaitVs03ATR84Q==}

  fast-glob@3.3.2:
    resolution: {integrity: sha512-oX2ruAFQwf/Orj8m737Y5adxDQO0LAB7/S5MnxCdTNDd4p6BsyIVsv9JQsATbTSq8KHRpLwIHbVlUNatxd+1Ow==}
    engines: {node: '>=8.6.0'}

  fast-json-stable-stringify@2.1.0:
    resolution: {integrity: sha512-lhd/wF+Lk98HZoTCtlVraHtfh5XYijIjalXck7saUtuanSDyLMxnHhSXEDJqHxD7msR8D0uCmqlkwjCV8xvwHw==}

  fast-levenshtein@2.0.6:
    resolution: {integrity: sha512-DCXu6Ifhqcks7TZKY3Hxp3y6qphY5SJZmrWMDrKcERSOXWQdMhU9Ig/PYrzyw/ul9jOIyh0N4M0tbC5hodg8dw==}

  fastq@1.17.1:
    resolution: {integrity: sha512-sRVD3lWVIXWg6By68ZN7vho9a1pQcN/WBFaAAsDDFzlJjvoGx0P8z7V1t72grFJfJhu3YPZBuu25f7Kaw2jN1w==}

  fdir@6.1.1:
    resolution: {integrity: sha512-QfKBVg453Dyn3mr0Q0O+Tkr1r79lOTAKSi9f/Ot4+qVEwxWhav2Z+SudrG9vQjM2aYRMQQZ2/Q1zdA8ACM1pDg==}
    peerDependencies:
      picomatch: 3.x
    peerDependenciesMeta:
      picomatch:
        optional: true

  feed@4.2.2:
    resolution: {integrity: sha512-u5/sxGfiMfZNtJ3OvQpXcvotFpYkL0n9u9mM2vkui2nGo8b4wvDkJ8gAkYqbA8QpGyFCv3RK0Z+Iv+9veCS9bQ==}
    engines: {node: '>=0.4.0'}

  fetch-blob@3.1.5:
    resolution: {integrity: sha512-N64ZpKqoLejlrwkIAnb9iLSA3Vx/kjgzpcDhygcqJ2KKjky8nCgUQ+dzXtbrLaWZGZNmNfQTsiQ0weZ1svglHg==}
    engines: {node: ^12.20 || >= 14.13}

  figures@6.1.0:
    resolution: {integrity: sha512-d+l3qxjSesT4V7v2fh+QnmFnUWv9lSpjarhShNTgBOfA0ttejbQUAlHLitbjkoRiDulW0OPoQPYIGhIC8ohejg==}
    engines: {node: '>=18'}

  file-entry-cache@8.0.0:
    resolution: {integrity: sha512-XXTUwCvisa5oacNGRP9SfNtYBNAMi+RPwBFmblZEF7N7swHYQS6/Zfk7SRwx4D5j3CH211YNRco1DEMNVfZCnQ==}
    engines: {node: '>=16.0.0'}

  fill-range@7.1.1:
    resolution: {integrity: sha512-YsGpe3WHLK8ZYi4tWDg2Jy3ebRz2rXowDxnld4bkQB00cc/1Zw9AWnC0i9ztDJitivtQvaI9KaLyKrc+hBW0yg==}
    engines: {node: '>=8'}

  finalhandler@1.1.2:
    resolution: {integrity: sha512-aAWcW57uxVNrQZqFXjITpW3sIUQmHGG3qSb9mUah9MgMC4NeWhNOlNjXEYq3HjRAvL6arUviZGGJsBg6z0zsWA==}
    engines: {node: '>= 0.8'}

  finalhandler@1.2.0:
    resolution: {integrity: sha512-5uXcUVftlQMFnWC9qu/svkWv3GTd2PfUhK/3PLkYNAe7FbqJMt3515HaxE6eRL74GdsriiwujiawdaB1BpEISg==}
    engines: {node: '>= 0.8'}

  find-up-simple@1.0.0:
    resolution: {integrity: sha512-q7Us7kcjj2VMePAa02hDAF6d+MzsdsAWEwYyOpwUtlerRBkOEPBCRZrAV4XfcSN8fHAgaD0hP7miwoay6DCprw==}
    engines: {node: '>=18'}

  find-up@5.0.0:
    resolution: {integrity: sha512-78/PXT1wlLLDgTzDs7sjq9hzz0vXD+zn+7wypEe4fXQxCmdmqfGsEPQxmiCSQI3ajFV91bVSsvNtrJRiW6nGng==}
    engines: {node: '>=10'}

  flat-cache@4.0.1:
    resolution: {integrity: sha512-f7ccFPK3SXFHpx15UIGyRJ/FJQctuKZ0zVuN3frBo4HnK3cay9VEW0R6yPYFHC0AgqhukPzKjq22t5DmAyqGyw==}
    engines: {node: '>=16'}

  flatted@3.3.1:
    resolution: {integrity: sha512-X8cqMLLie7KsNUDSdzeN8FYK9rEt4Dt67OsG/DNGnYTSDBG4uFAJFBnUeiV+zCVAvwFy56IjM9sH51jVaEhNxw==}

  floating-vue@5.2.2:
    resolution: {integrity: sha512-afW+h2CFafo+7Y9Lvw/xsqjaQlKLdJV7h1fCHfcYQ1C4SVMlu7OAekqWgu5d4SgvkBVU0pVpLlVsrSTBURFRkg==}
    peerDependencies:
      '@nuxt/kit': ^3.2.0
      vue: ^3.2.0
    peerDependenciesMeta:
      '@nuxt/kit':
        optional: true

  focus-trap@7.5.4:
    resolution: {integrity: sha512-N7kHdlgsO/v+iD/dMoJKtsSqs5Dz/dXZVebRgJw23LDk+jMi/974zyiOYDziY2JPp8xivq9BmUGwIJMiuSBi7w==}

  follow-redirects@1.15.6:
    resolution: {integrity: sha512-wWN62YITEaOpSK584EZXJafH1AGpO8RVgElfkuXbTOrPX4fIfOyEpW/CsiNd8JdYrAoOvafRTOEnvsO++qCqFA==}
    engines: {node: '>=4.0'}
    peerDependencies:
      debug: '*'
    peerDependenciesMeta:
      debug:
        optional: true

  foreground-child@3.2.1:
    resolution: {integrity: sha512-PXUUyLqrR2XCWICfv6ukppP96sdFwWbNEnfEMt7jNsISjMsvaLNinAHNDYyvkyU+SZG2BTSbT5NjG+vZslfGTA==}
    engines: {node: '>=14'}

  form-data@4.0.0:
    resolution: {integrity: sha512-ETEklSGi5t0QMZuiXoA/Q6vcnxcLQP5vdugSpuAyi6SVGi2clPPp+xgEhuMaHC+zGgn31Kd235W35f7Hykkaww==}
    engines: {node: '>= 6'}

  formdata-polyfill@4.0.10:
    resolution: {integrity: sha512-buewHzMvYL29jdeQTVILecSaZKnt/RJWjoZCF5OW60Z67/GmSLBkOFM7qh1PI3zFNtJbaZL5eQu1vLfazOwj4g==}
    engines: {node: '>=12.20.0'}

  forwarded@0.2.0:
    resolution: {integrity: sha512-buRG0fpBtRHSTCOASe6hD258tEubFoRLb4ZNA6NxMVHNw2gOcwHo9wyablzMzOA5z9xA9L1KNjk/Nt6MT9aYow==}
    engines: {node: '>= 0.6'}

  fraction.js@4.3.7:
    resolution: {integrity: sha512-ZsDfxO51wGAXREY55a7la9LScWpwv9RxIrYABrlvOFBlH/ShPnrtsXeuUIfXKKOVicNxQ+o8JTbJvjS4M89yew==}

  fresh@0.5.2:
    resolution: {integrity: sha512-zJ2mQYM18rEFOudeV4GShTGIQ7RbzA7ozbU9I/XBpm7kqgMywgmylMwXHxZJmkVoYkna9d2pVXVXPdYTP9ej8Q==}
    engines: {node: '>= 0.6'}

  fs-extra@11.2.0:
    resolution: {integrity: sha512-PmDi3uwK5nFuXh7XDTlVnS17xJS7vW36is2+w3xcv8SVxiB4NyATf4ctkVY5bkSjX0Y4nbvZCq1/EjtEyr9ktw==}
    engines: {node: '>=14.14'}

  fs-minipass@2.1.0:
    resolution: {integrity: sha512-V/JgOLFCS+R6Vcq0slCuaeWEdNC3ouDlJMNIsacH2VtALiu9mV4LPrHc5cDl8k5aw6J8jwgWWpiTo5RYhmIzvg==}
    engines: {node: '>= 8'}

  fs.realpath@1.0.0:
    resolution: {integrity: sha512-OO0pH2lK6a0hZnAdau5ItzHPI6pUlvI7jMVnxUQRtw4owF2wk8lOSabtGDCTP4Ggrg2MbGnWO9X8K1t4+fGMDw==}

  fsevents@2.3.3:
    resolution: {integrity: sha512-5xoDfX+fL7faATnagmWPpbFtwh/R77WmMMqqHGS65C3vvB0YHrgF+B1YmZ3441tMj5n63k0212XNoJwzlhffQw==}
    engines: {node: ^8.16.0 || ^10.6.0 || >=11.0.0}
    os: [darwin]

  function-bind@1.1.2:
    resolution: {integrity: sha512-7XHNxH7qX9xG5mIwxkhumTox/MIRNcOgDrxWsMt2pAr23WHp6MrRlN7FBSFpCpr+oVO0F744iUgR82nJMfG2SA==}

  gauge@3.0.2:
    resolution: {integrity: sha512-+5J6MS/5XksCuXq++uFRsnUd7Ovu1XenbeuIuNRJxYWjgQbPuFhT14lAvsWfqfAmnwluf1OwMjz39HjfLPci0Q==}
    engines: {node: '>=10'}
    deprecated: This package is no longer supported.

  generic-names@4.0.0:
    resolution: {integrity: sha512-ySFolZQfw9FoDb3ed9d80Cm9f0+r7qj+HJkWjeD9RBfpxEVTlVhol+gvaQB/78WbwYfbnNh8nWHHBSlg072y6A==}

  gensync@1.0.0-beta.2:
    resolution: {integrity: sha512-3hN7NaskYvMDLQY55gnW3NQ+mesEAepTqlg+VEbj7zzqEMBVNhzcGYYeqFo/TlYz6eQiFcp1HcsCZO+nGgS8zg==}
    engines: {node: '>=6.9.0'}

  get-east-asian-width@1.2.0:
    resolution: {integrity: sha512-2nk+7SIVb14QrgXFHcm84tD4bKQz0RxPuMT8Ag5KPOq7J5fEmAg0UbXdTOSHqNuHSU28k55qnceesxXRZGzKWA==}
    engines: {node: '>=18'}

  get-func-name@2.0.2:
    resolution: {integrity: sha512-8vXOvuE167CtIc3OyItco7N/dpRtBbYOsPsXCz7X/PMnlGjYjSGuZJgM1Y7mmew7BKf9BqvLX2tnOVy1BBUsxQ==}

  get-intrinsic@1.2.4:
    resolution: {integrity: sha512-5uYhsJH8VJBTv7oslg4BznJYhDoRI6waYCxMmCdnTrcCrHA/fCFKoTFz2JKKE0HdDFUF7/oQuhzumXJK7paBRQ==}
    engines: {node: '>= 0.4'}

  get-source@2.0.12:
    resolution: {integrity: sha512-X5+4+iD+HoSeEED+uwrQ07BOQr0kEDFMVqqpBuI+RaZBpBpHCuXxo70bjar6f0b0u/DQJsJ7ssurpP0V60Az+w==}

  get-stream@8.0.1:
    resolution: {integrity: sha512-VaUJspBffn/LMCJVoMvSAdmscJyS1auj5Zulnn5UoYcY531UWmdwhRWkcGKnGU93m5HSXP9LP2usOryrBtQowA==}
    engines: {node: '>=16'}

  get-stream@9.0.1:
    resolution: {integrity: sha512-kVCxPF3vQM/N0B1PmoqVUqgHP+EeVjmZSQn+1oCRPxd2P21P2F19lIgbR3HBosbB1PUhOAoctJnfEn2GbN2eZA==}
    engines: {node: '>=18'}

  get-them-args@1.3.2:
    resolution: {integrity: sha512-LRn8Jlk+DwZE4GTlDbT3Hikd1wSHgLMme/+7ddlqKd7ldwR6LjJgTVWzBnR01wnYGe4KgrXjg287RaI22UHmAw==}

  get-tsconfig@4.7.5:
    resolution: {integrity: sha512-ZCuZCnlqNzjb4QprAzXKdpp/gh6KTxSJuw3IBsPnV/7fV4NxC9ckB+vPTt8w7fJA0TaSD7c55BR47JD6MEDyDw==}

  git-raw-commits@5.0.0:
    resolution: {integrity: sha512-I2ZXrXeOc0KrCvC7swqtIFXFN+rbjnC7b2T943tvemIOVNl+XP8YnA9UVwqFhzzLClnSA60KR/qEjLpXzs73Qg==}
    engines: {node: '>=18'}
    hasBin: true

  git-semver-tags@8.0.0:
    resolution: {integrity: sha512-N7YRIklvPH3wYWAR2vysaqGLPRcpwQ0GKdlqTiVN5w1UmCdaeY3K8s6DMKRCh54DDdzyt/OAB6C8jgVtb7Y2Fg==}
    engines: {node: '>=18'}
    hasBin: true

  glob-parent@5.1.2:
    resolution: {integrity: sha512-AOIgSQCepiJYwP3ARnGx+5VnTu2HBYdzbGP45eLw1vr3zB3vZLeyed1sC9hnbcOc9/SrMyM5RPQrkGz4aS9Zow==}
    engines: {node: '>= 6'}

  glob-parent@6.0.2:
    resolution: {integrity: sha512-XxwI8EOhVQgWp6iDL+3b0r86f4d6AX6zSU55HfB4ydCEuXLXc5FcYeOu+nnGftS4TEju/11rt4KJPTMgbfmv4A==}
    engines: {node: '>=10.13.0'}

  glob-to-regexp@0.4.1:
    resolution: {integrity: sha512-lkX1HJXwyMcprw/5YUZc2s7DrpAiHB21/V+E1rHUrVNokkvB6bqMzT0VfV6/86ZNabt1k14YOIaT7nDvOX3Iiw==}

  glob@10.4.5:
    resolution: {integrity: sha512-7Bv8RF0k6xjo7d4A/PxYLbUCfb6c+Vpd2/mB2yRDlew7Jb5hEXiCD9ibfO7wpk8i4sevK6DFny9h7EYbM3/sHg==}
    hasBin: true

  glob@7.1.6:
    resolution: {integrity: sha512-LwaxwyZ72Lk7vZINtNNrywX0ZuLyStrdDtabefZKAY5ZGJhVtgdznluResxNmPitE0SAO+O26sWTHeKSI2wMBA==}
    deprecated: Glob versions prior to v9 are no longer supported

  glob@7.2.3:
    resolution: {integrity: sha512-nFR0zLpU2YCaRxwoCJvL6UvCH2JFyFVIvwTLsIf21AuHlMskA1hhTdk+LlYJtOlYt9v6dvszD2BGRqBL+iQK9Q==}
    deprecated: Glob versions prior to v9 are no longer supported

  glob@8.1.0:
    resolution: {integrity: sha512-r8hpEjiQEYlF2QU0df3dS+nxxSIreXQS1qRhMJM0Q5NDdR386C7jb7Hwwod8Fgiuex+k0GFjgft18yvxm5XoCQ==}
    engines: {node: '>=12'}
    deprecated: Glob versions prior to v9 are no longer supported

  globals@11.12.0:
    resolution: {integrity: sha512-WOBp/EEGUiIsJSp7wcv/y6MO+lV9UoncWqxuFfm8eBwzWNgyfBd6Gz+IeKQ9jCmyhoH99g15M3T+QaVHFjizVA==}
    engines: {node: '>=4'}

  globals@14.0.0:
    resolution: {integrity: sha512-oahGvuMGQlPw/ivIYBjVSrWAfWLBeku5tpPE2fOPLi+WHffIWbuh2tCjhyQhTBPMf5E9jDEH4FOmTYgYwbKwtQ==}
    engines: {node: '>=18'}

  globals@15.9.0:
    resolution: {integrity: sha512-SmSKyLLKFbSr6rptvP8izbyxJL4ILwqO9Jg23UA0sDlGlu58V59D1//I3vlc0KJphVdUR7vMjHIplYnzBxorQA==}
    engines: {node: '>=18'}

  globby@11.1.0:
    resolution: {integrity: sha512-jhIXaOzy1sb8IyocaruWSn1TjmnBVs8Ayhcy83rmxNJ8q2uWKCAj3CnJY+KpGSXCueAPc0i05kVvVKtP1t9S3g==}
    engines: {node: '>=10'}

  globby@13.2.2:
    resolution: {integrity: sha512-Y1zNGV+pzQdh7H39l9zgB4PJqjRNqydvdYCDG4HFXM4XuvSaQQlEc91IU1yALL8gUTDomgBAfz3XJdmUS+oo0w==}
    engines: {node: ^12.20.0 || ^14.13.1 || >=16.0.0}

  good-listener@1.2.2:
    resolution: {integrity: sha512-goW1b+d9q/HIwbVYZzZ6SsTr4IgE+WA44A0GmPIQstuOrgsFcT7VEJ48nmr9GaRtNu0XTKacFLGnBPAM6Afouw==}

  gopd@1.0.1:
    resolution: {integrity: sha512-d65bNlIadxvpb/A2abVdlqKqV563juRnZ1Wtk6s1sIR8uNsXR70xqIzVqxVf1eTqDunwT2MkczEeaezCKTZhwA==}

  graceful-fs@4.2.11:
    resolution: {integrity: sha512-RbJ5/jmFcNNCcDV5o9eTnBLJ/HszWV0P73bc+Ff4nS/rJj+YaS6IGyiOL0VoBYX+l1Wrl3k63h/KrH+nhJ0XvQ==}

  graphemer@1.4.0:
    resolution: {integrity: sha512-EtKwoO6kxCL9WO5xipiHTZlSzBm7WLT627TqC/uVRd0HKmq8NXyebnNYxDoBi7wt8eTWrUrKXCOVaFq9x1kgag==}

  handlebars@4.7.8:
    resolution: {integrity: sha512-vafaFqs8MZkRrSX7sFVUdo3ap/eNiLnb4IakshzvP56X5Nr1iGKAIqdX6tMlm6HcNRIkr6AxO5jFEoJzzpT8aQ==}
    engines: {node: '>=0.4.7'}
    hasBin: true

  has-flag@3.0.0:
    resolution: {integrity: sha512-sKJf1+ceQBr4SMkvQnBDNDtf4TXpVhVGateu0t918bl30FnbE2m4vNLX+VWe/dpjlb+HugGYzW7uQXH98HPEYw==}
    engines: {node: '>=4'}

  has-flag@4.0.0:
    resolution: {integrity: sha512-EykJT/Q1KjTWctppgIAgfSO0tKVuZUjhgMr17kqTumMl6Afv3EISleU7qZUzoXDFTAHTDC4NOoG/ZxU3EvlMPQ==}
    engines: {node: '>=8'}

  has-property-descriptors@1.0.2:
    resolution: {integrity: sha512-55JNKuIW+vq4Ke1BjOTjM2YctQIvCT7GFzHwmfZPGo5wnrgkid0YQtnAleFSqumZm4az3n2BS+erby5ipJdgrg==}

  has-proto@1.0.1:
    resolution: {integrity: sha512-7qE+iP+O+bgF9clE5+UoBFzE65mlBiVj3tKCrlNQ0Ogwm0BjpT/gK4SlLYDMybDh5I3TCTKnPPa0oMG7JDYrhg==}
    engines: {node: '>= 0.4'}

  has-symbols@1.0.3:
    resolution: {integrity: sha512-l3LCuF6MgDNwTDKkdYGEihYjt5pRPbEg46rtlmnSPlUbgmB8LOIrKJbYYFBSbnPaJexMKtiPO8hmeRjRz2Td+A==}
    engines: {node: '>= 0.4'}

  has-tostringtag@1.0.0:
    resolution: {integrity: sha512-kFjcSNhnlGV1kyoGk7OXKSawH5JOb/LzUc5w9B02hOTO0dfFRjbHQKvg1d6cf3HbeUmtU9VbbV3qzZ2Teh97WQ==}
    engines: {node: '>= 0.4'}

  has-unicode@2.0.1:
    resolution: {integrity: sha512-8Rf9Y83NBReMnx0gFzA8JImQACstCYWUplepDa9xprwwtmgEZUF0h/i5xSA625zB/I37EtrswSST6OXxwaaIJQ==}

  hasown@2.0.2:
    resolution: {integrity: sha512-0hJU9SCPvmMzIBdZFqNPXWa6dqh7WdH0cII9y+CyS8rG3nL48Bclra9HmKhVVUHyPWNH5Y7xDwAB7bfgSjkUMQ==}
    engines: {node: '>= 0.4'}

  he@1.2.0:
    resolution: {integrity: sha512-F/1DnUGPopORZi0ni+CvrCgHQ5FyEAHRLSApuYWMmrbSwoN2Mn/7k+Gl38gJnR7yyDZk6WLXwiGod1JOWNDKGw==}
    hasBin: true

  hookable@5.5.3:
    resolution: {integrity: sha512-Yc+BQe8SvoXH1643Qez1zqLRmbA5rCL+sSmk6TVos0LWVfNIB7PGncdlId77WzLGSIB5KaWgTaNTs2lNVEI6VQ==}

  hosted-git-info@7.0.2:
    resolution: {integrity: sha512-puUZAUKT5m8Zzvs72XWy3HtvVbTWljRE66cP60bxJzAqf2DgICo7lYTY2IHUmLnNpjYvw5bvmoHvPc0QO2a62w==}
    engines: {node: ^16.14.0 || >=18.0.0}

  http-errors@2.0.0:
    resolution: {integrity: sha512-FtwrG/euBzaEjYeRqOgly7G0qviiXoJWnvEH2Z1plBdXgbyjv34pHTSb9zoeHMyDy33+DWy5Wt9Wo+TURtOYSQ==}
    engines: {node: '>= 0.8'}

  http-proxy@1.18.1:
    resolution: {integrity: sha512-7mz/721AbnJwIVbnaSv1Cz3Am0ZLT/UBwkC92VlxhXv/k/BBQfM2fXElQNC27BVGr0uwUpplYPQM9LnaBMR5NQ==}
    engines: {node: '>=8.0.0'}

  https-proxy-agent@5.0.1:
    resolution: {integrity: sha512-dFcAjpTQFgoLMzC2VwU+C/CbS7uRL0lWmxDITmqm7C+7F0Odmj6s9l6alZc6AELXhrnggM2CeWSXHGOdX2YtwA==}
    engines: {node: '>= 6'}

  human-signals@5.0.0:
    resolution: {integrity: sha512-AXcZb6vzzrFAUE61HnN4mpLqd/cSIwNQjtNWR0euPm6y0iqx3G4gOXaIDdtdDwZmhwe82LA6+zinmW4UBWVePQ==}
    engines: {node: '>=16.17.0'}

  human-signals@8.0.0:
    resolution: {integrity: sha512-/1/GPCpDUCCYwlERiYjxoczfP0zfvZMU/OWgQPMya9AbAE24vseigFdhAMObpc8Q4lc/kjutPfUddDYyAmejnA==}
    engines: {node: '>=18.18.0'}

  iconv-lite@0.4.24:
    resolution: {integrity: sha512-v3MXnZAcvnywkTUEZomIActle7RXXeedOR31wwl7VlyoXO4Qi9arvSenNQWne1TcRwhCL1HwLI21bEqdpj8/rA==}
    engines: {node: '>=0.10.0'}

  iconv-lite@0.6.3:
    resolution: {integrity: sha512-4fCk79wshMdzMp2rH06qWrJE4iolqLhCUH+OiuIgU++RB0+94NlDL81atO7GX55uUKueo0txHNtvEyI6D7WdMw==}
    engines: {node: '>=0.10.0'}

  icss-utils@5.1.0:
    resolution: {integrity: sha512-soFhflCVWLfRNOPU3iv5Z9VUdT44xFRbzjLsEzSr5AQmgqPMTHdU3PMT1Cf1ssx8fLNJDA1juftYl+PUcv3MqA==}
    engines: {node: ^10 || ^12 || >= 14}
    peerDependencies:
      postcss: ^8.1.0

  ignore-walk@5.0.1:
    resolution: {integrity: sha512-yemi4pMf51WKT7khInJqAvsIGzoqYXblnsz0ql8tM+yi1EKYTY1evX4NAbJrLL/Aanr2HyZeluqU+Oi7MGHokw==}
    engines: {node: ^12.13.0 || ^14.15.0 || >=16.0.0}

  ignore@5.3.1:
    resolution: {integrity: sha512-5Fytz/IraMjqpwfd34ke28PTVMjZjJG2MPn5t7OE4eUCUNf8BAa7b5WUS9/Qvr6mwOQS7Mk6vdsMno5he+T8Xw==}
    engines: {node: '>= 4'}

  image-size@0.5.5:
    resolution: {integrity: sha512-6TDAlDPZxUFCv+fuOkIoXT/V/f3Qbq8e37p+YOiYrUv3v9cc3/6x78VdfPgFVaB9dZYeLUfKgHRebpkm/oP2VQ==}
    engines: {node: '>=0.10.0'}
    hasBin: true

  immutable@4.0.0:
    resolution: {integrity: sha512-zIE9hX70qew5qTUjSS7wi1iwj/l7+m54KWU247nhM3v806UdGj1yDndXj+IOYxxtW9zyLI+xqFNZjTuDaLUqFw==}

  import-fresh@3.3.0:
    resolution: {integrity: sha512-veYYhQa+D1QBKznvhUHxb8faxlrwUnxseDAbAp457E0wLNio2bOSKnjYDhMj+YiAq61xrMGhQk9iXVk5FzgQMw==}
    engines: {node: '>=6'}

  imurmurhash@0.1.4:
    resolution: {integrity: sha512-JmXMZ6wuvDmLiHEml9ykzqO6lwFbof0GG4IkcGaENdCRDDmMVnny7s5HsIgHCbaq0w2MyPhDqkhTUgS2LU2PHA==}
    engines: {node: '>=0.8.19'}

  index-to-position@0.1.2:
    resolution: {integrity: sha512-MWDKS3AS1bGCHLBA2VLImJz42f7bJh8wQsTGCzI3j519/CASStoDONUBVz2I/VID0MpiX3SGSnbOD2xUalbE5g==}
    engines: {node: '>=18'}

  inflight@1.0.6:
    resolution: {integrity: sha512-k92I/b08q4wvFscXCLvqfsHCrjrF7yiXsQuIVvVE7N82W3+aqpzuUdBbfhWcy/FZR3/4IgflMgKLOsvPDrGCJA==}
    deprecated: This module is not supported, and leaks memory. Do not use it. Check out lru-cache if you want a good and tested way to coalesce async requests by a key value, which is much more comprehensive and powerful.

  inherits@2.0.4:
    resolution: {integrity: sha512-k/vGaX4/Yla3WzyMCvTQOXYeIHvqOKtnqBduzTHpzpQZzAskKMhZ2K+EnBiSM9zGSoIFeMpXKxa4dYeZIQqewQ==}

  ipaddr.js@1.9.1:
    resolution: {integrity: sha512-0KI/607xoxSToH7GjN1FfSbLoU0+btTicjsQSWQlh/hZykN8KpmMf7uYwPW3R+akZ6R/w18ZlXSHBYXiYUPO3g==}
    engines: {node: '>= 0.10'}

  is-binary-path@2.1.0:
    resolution: {integrity: sha512-ZMERYes6pDydyuGidse7OsHxtbI7WVeUEozgR/g7rd0xUimYNlvZRE/K2MgZTjWy725IfelLeVcEM97mmtRGXw==}
    engines: {node: '>=8'}

  is-builtin-module@3.2.1:
    resolution: {integrity: sha512-BSLE3HnV2syZ0FK0iMA/yUGplUeMmNz4AW5fnTunbCIqZi4vG3WjJT9FHMy5D69xmAYBHXQhJdALdpwVxV501A==}
    engines: {node: '>=6'}

  is-core-module@2.14.0:
    resolution: {integrity: sha512-a5dFJih5ZLYlRtDc0dZWP7RiKr6xIKzmn/oAYCDvdLThadVgyJwlaoQPmRtMSpz+rk0OGAgIu+TcM9HUF0fk1A==}
    engines: {node: '>= 0.4'}

  is-docker@2.2.1:
    resolution: {integrity: sha512-F+i2BKsFrH66iaUFc0woD8sLy8getkwTwtOBjvs56Cx4CgJDeKQeqfz8wAYiSb8JOprWhHH5p77PbmYCvvUuXQ==}
    engines: {node: '>=8'}
    hasBin: true

  is-expression@4.0.0:
    resolution: {integrity: sha512-zMIXX63sxzG3XrkHkrAPvm/OVZVSCPNkwMHU8oTX7/U3AL78I0QXCEICXUM13BIa8TYGZ68PiTKfQz3yaTNr4A==}

  is-extglob@2.1.1:
    resolution: {integrity: sha512-SbKbANkN603Vi4jEZv49LeVJMn4yGwsbzZworEoyEiutsN3nJYdbO36zfhGJ6QEDpOZIFkDtnq5JRxmvl3jsoQ==}
    engines: {node: '>=0.10.0'}

  is-fullwidth-code-point@3.0.0:
    resolution: {integrity: sha512-zymm5+u+sCsSWyD9qNaejV3DFvhCKclKdizYaJUuHA83RLjb7nSuGnddCHGv0hk+KY7BMAlsWeK4Ueg6EV6XQg==}
    engines: {node: '>=8'}

  is-fullwidth-code-point@4.0.0:
    resolution: {integrity: sha512-O4L094N2/dZ7xqVdrXhh9r1KODPJpFms8B5sGdJLPy664AgvXsreZUyCQQNItZRDlYug4xStLjNp/sz3HvBowQ==}
    engines: {node: '>=12'}

  is-fullwidth-code-point@5.0.0:
    resolution: {integrity: sha512-OVa3u9kkBbw7b8Xw5F9P+D/T9X+Z4+JruYVNapTjPYZYUznQ5YfWeFkOj606XYYW8yugTfC8Pj0hYqvi4ryAhA==}
    engines: {node: '>=18'}

  is-glob@4.0.3:
    resolution: {integrity: sha512-xelSayHH36ZgE7ZWhli7pW34hNbNl8Ojv5KVmkJD4hBdD3th8Tfk9vYasLM+mXWOZhFkgZfxhLSnrwRr4elSSg==}
    engines: {node: '>=0.10.0'}

  is-module@1.0.0:
    resolution: {integrity: sha512-51ypPSPCoTEIN9dy5Oy+h4pShgJmPCygKfyRCISBI+JoWT/2oJvK8QPxmwv7b/p239jXrm9M1mlQbyKJ5A152g==}

  is-number@7.0.0:
    resolution: {integrity: sha512-41Cifkg6e8TylSpdtTpeLVMqvSBEVzTttHvERD741+pnZ8ANv0004MRL43QKPDlK9cGvNp6NZWZUBlbGXYxxng==}
    engines: {node: '>=0.12.0'}

  is-obj@2.0.0:
    resolution: {integrity: sha512-drqDG3cbczxxEJRoOXcOjtdp1J/lyp1mNn0xaznRs8+muBhgQcrnbspox5X5fOw0HnMnbfDzvnEMEtqDEJEo8w==}
    engines: {node: '>=8'}

  is-path-inside@3.0.3:
    resolution: {integrity: sha512-Fd4gABb+ycGAmKou8eMftCupSir5lRxqf4aD/vd0cD2qc4HL07OjCeuHMr8Ro4CoMaeCKDB0/ECBOVWjTwUvPQ==}
    engines: {node: '>=8'}

  is-plain-obj@4.1.0:
    resolution: {integrity: sha512-+Pgi+vMuUNkJyExiMBt5IlFoMyKnr5zhJ4Uspz58WOhBF5QoIZkFyNHIbBAtHwzVAgk5RtndVNsDRN61/mmDqg==}
    engines: {node: '>=12'}

  is-promise@2.2.2:
    resolution: {integrity: sha512-+lP4/6lKUBfQjZ2pdxThZvLUAafmZb8OAxFb8XXtiQmS35INgr85hdOGoEs124ez1FCnZJt6jau/T+alh58QFQ==}

  is-reference@1.2.1:
    resolution: {integrity: sha512-U82MsXXiFIrjCK4otLT+o2NA2Cd2g5MLoOVXUZjIOhLurrRxpEXzI8O0KZHr3IjLvlAH1kTPYSuqer5T9ZVBKQ==}

  is-reference@3.0.2:
    resolution: {integrity: sha512-v3rht/LgVcsdZa3O2Nqs+NMowLOxeOm7Ay9+/ARQ2F+qEoANRcqrjAZKGN0v8ymUetZGgkp26LTnGT7H0Qo9Pg==}

  is-regex@1.1.4:
    resolution: {integrity: sha512-kvRdxDsxZjhzUX07ZnLydzS1TU/TJlTUHHY4YLL87e37oUA49DfkLqgy+VjFocowy29cKvcSiu+kIv728jTTVg==}
    engines: {node: '>= 0.4'}

  is-stream@3.0.0:
    resolution: {integrity: sha512-LnQR4bZ9IADDRSkvpqMGvt/tEJWclzklNgSw48V5EAaAeDd6qGvN8ei6k5p0tvxSR171VmGyHuTiAOfxAbr8kA==}
    engines: {node: ^12.20.0 || ^14.13.1 || >=16.0.0}

  is-stream@4.0.1:
    resolution: {integrity: sha512-Dnz92NInDqYckGEUJv689RbRiTSEHCQ7wOVeALbkOz999YpqT46yMRIGtSNl2iCL1waAZSx40+h59NV/EwzV/A==}
    engines: {node: '>=18'}

  is-unicode-supported@2.0.0:
    resolution: {integrity: sha512-FRdAyx5lusK1iHG0TWpVtk9+1i+GjrzRffhDg4ovQ7mcidMQ6mj+MhKPmvh7Xwyv5gIS06ns49CA7Sqg7lC22Q==}
    engines: {node: '>=18'}

  is-what@3.14.1:
    resolution: {integrity: sha512-sNxgpk9793nzSs7bA6JQJGeIuRBQhAaNGG77kzYQgMkrID+lS6SlK07K5LaptscDlSaIgH+GPFzf+d75FVxozA==}

  is-what@4.1.16:
    resolution: {integrity: sha512-ZhMwEosbFJkA0YhFnNDgTM4ZxDRsS6HqTo7qsZM08fehyRYIYa0yHu5R6mgo1n/8MgaPBXiPimPD77baVFYg+A==}
    engines: {node: '>=12.13'}

  is-wsl@2.2.0:
    resolution: {integrity: sha512-fKzAra0rGJUUBwGBgNkHZuToZcn+TtXHpeCgmkMJMMYx1sQDYaCSyjJBSCa2nH1DGm7s3n1oBnohoVTBaN7Lww==}
    engines: {node: '>=8'}

  isexe@2.0.0:
    resolution: {integrity: sha512-RHxMLp9lnKHGHRng9QFhRCMbYAcVpn69smSGcq3f36xjgVVWThj4qqLbTLlq7Ssj8B+fIQ1EuCEGI2lKsyQeIw==}

  jackspeak@3.4.3:
    resolution: {integrity: sha512-OGlZQpz2yfahA/Rd1Y8Cd9SIEsqvXkLVoSw/cgwhnhFMDbsQFeZYoJJ7bIZBS9BcamUW96asq/npPWugM+RQBw==}

  jiti@1.21.0:
    resolution: {integrity: sha512-gFqAIbuKyyso/3G2qhiO2OM6shY6EPP/R0+mkDbyspxKazh8BXDC5FiFsUjlczgdNz/vfra0da2y+aHrusLG/Q==}
    hasBin: true

  js-stringify@1.0.2:
    resolution: {integrity: sha512-rtS5ATOo2Q5k1G+DADISilDA6lv79zIiwFd6CcjuIxGKLFm5C+RLImRscVap9k55i+MOZwgliw+NejvkLuGD5g==}

  js-tokens@4.0.0:
    resolution: {integrity: sha512-RdJUflcE3cUzKiMqQgsCu06FPu9UdIJO0beYbPhHN4k6apgJtifcoCtT9bcxOpYBtpD2kCM6Sbzg4CausW/PKQ==}

  js-tokens@9.0.0:
    resolution: {integrity: sha512-WriZw1luRMlmV3LGJaR6QOJjWwgLUTf89OwT2lUOyjX2dJGBwgmIkbcz+7WFZjrZM635JOIR517++e/67CP9dQ==}

  js-yaml@4.1.0:
    resolution: {integrity: sha512-wpxZs9NoxZaJESJGIZTyDEaYpl0FKSA+FB9aJiyemKhMwkxQg63h4T1KJgUGHpTqPDNRcmmYLugrRjJlBtWvRA==}
    hasBin: true

  jsdoc-type-pratt-parser@4.0.0:
    resolution: {integrity: sha512-YtOli5Cmzy3q4dP26GraSOeAhqecewG04hoO8DY56CH4KJ9Fvv5qKWUCCo3HZob7esJQHCv6/+bnTy72xZZaVQ==}
    engines: {node: '>=12.0.0'}

  jsesc@0.5.0:
    resolution: {integrity: sha512-uZz5UnB7u4T9LvwmFqXii7pZSouaRPorGs5who1Ip7VO0wxanFvBL7GkM6dTHlgX+jhBApRetaWpnDabOeTcnA==}
    hasBin: true

  jsesc@2.5.2:
    resolution: {integrity: sha512-OYu7XEzjkCQ3C5Ps3QIZsQfNpqoJyZZA99wd9aWd05NCtC5pWOkShK2mkL6HXQR6/Cy2lbNdPlZBpuQHXE63gA==}
    engines: {node: '>=4'}
    hasBin: true

  json-buffer@3.0.1:
    resolution: {integrity: sha512-4bV5BfR2mqfQTJm+V5tPPdf+ZpuhiIvTuAB5g8kcrXOZpTT/QwwVRWBywX1ozr6lEuPdbHxwaJlm9G6mI2sfSQ==}

  json-parse-even-better-errors@3.0.2:
    resolution: {integrity: sha512-fi0NG4bPjCHunUJffmLd0gxssIgkNmArMvis4iNah6Owg1MCJjWhEcDLmsK6iGkJq3tHwbDkTlce70/tmXN4cQ==}
    engines: {node: ^14.17.0 || ^16.13.0 || >=18.0.0}

  json-schema-traverse@0.4.1:
    resolution: {integrity: sha512-xbbCH5dCYU5T8LcEhhuh7HJ88HXuW3qsI3Y0zOZFKfZEHcpWiHU/Jxzk629Brsab/mMiHQti9wMP+845RPe3Vg==}

  json-stable-stringify-without-jsonify@1.0.1:
    resolution: {integrity: sha512-Bdboy+l7tA3OGW6FjyFHWkP5LuByj1Tk33Ljyq0axyzdk9//JSi2u3fP1QSmd1KNwq6VOKYGlAu87CisVir6Pw==}

  json5@2.2.3:
    resolution: {integrity: sha512-XmOWe7eyHYH14cLdVPoyg+GOH3rYX++KpzrylJwSW98t3Nk+U8XOl8FWKOgwtzdb8lXGf6zYwDUzeHMWfxasyg==}
    engines: {node: '>=6'}
    hasBin: true

  jsonfile@6.1.0:
    resolution: {integrity: sha512-5dgndWOriYSm5cnYaJNhalLNDKOqFwyDB/rr1E9ZsGciGvKPs8R2xYGCacuf3z6K1YKDz182fd+fY3cn3pMqXQ==}

  jstransformer@1.0.0:
    resolution: {integrity: sha512-C9YK3Rf8q6VAPDCCU9fnqo3mAfOH6vUGnMcP4AQAYIEpWtfGLpwOTmZ+igtdK5y+VvI2n3CyYSzy4Qh34eq24A==}

  keyv@4.5.4:
    resolution: {integrity: sha512-oxVHkHR/EJf2CNXnWxRLW6mg7JyCCUcG0DtEGmL2ctUo1PNTin1PUil+r/+4r5MpVgC/fn1kjsx7mjSujKqIpw==}

  kill-port@1.6.1:
    resolution: {integrity: sha512-un0Y55cOM7JKGaLnGja28T38tDDop0AQ8N0KlAdyh+B1nmMoX8AnNmqPNZbS3mUMgiST51DCVqmbFT1gNJpVNw==}
    hasBin: true

  kleur@3.0.3:
    resolution: {integrity: sha512-eTIzlVOSUR+JxdDFepEYcBMtZ9Qqdef+rnzWdRZuMbOywu5tO2w2N7rqjoANZ5k9vywhL6Br1VRjUIgTQx4E8w==}
    engines: {node: '>=6'}

  kolorist@1.8.0:
    resolution: {integrity: sha512-Y+60/zizpJ3HRH8DCss+q95yr6145JXZo46OTpFvDZWLfRCE4qChOyk1b26nMaNpfHHgxagk9dXT5OP0Tfe+dQ==}

  launch-editor-middleware@2.8.1:
    resolution: {integrity: sha512-GWhcsTuzgRQguiiei0BrbLX7rS5Pcj+6VyynZlS7zlnmUvVAUUBnJjILIhuIgWJXn1WSMtkfHAkXFSoQeJvwdQ==}

  launch-editor@2.8.1:
    resolution: {integrity: sha512-elBx2l/tp9z99X5H/qev8uyDywVh0VXAwEbjk8kJhnc5grOFkGh7aW6q55me9xnYbss261XtnUrysZ+XvGbhQA==}

  less@4.2.0:
    resolution: {integrity: sha512-P3b3HJDBtSzsXUl0im2L7gTO5Ubg8mEN6G8qoTS77iXxXX4Hvu4Qj540PZDvQ8V6DmX6iXo98k7Md0Cm1PrLaA==}
    engines: {node: '>=6'}
    hasBin: true

  levn@0.4.1:
    resolution: {integrity: sha512-+bT2uH4E5LGE7h/n3evcS/sQlJXCpIp6ym8OWJ5eV6+67Dsql/LaaT7qJBAt2rzfoa/5QBGBhxDix1dMt2kQKQ==}
    engines: {node: '>= 0.8.0'}

  lightningcss-darwin-arm64@1.26.0:
    resolution: {integrity: sha512-n4TIvHO1NY1ondKFYpL2ZX0bcC2y6yjXMD6JfyizgR8BCFNEeArINDzEaeqlfX9bXz73Bpz/Ow0nu+1qiDrBKg==}
    engines: {node: '>= 12.0.0'}
    cpu: [arm64]
    os: [darwin]

  lightningcss-darwin-x64@1.26.0:
    resolution: {integrity: sha512-Rf9HuHIDi1R6/zgBkJh25SiJHF+dm9axUZW/0UoYCW1/8HV0gMI0blARhH4z+REmWiU1yYT/KyNF3h7tHyRXUg==}
    engines: {node: '>= 12.0.0'}
    cpu: [x64]
    os: [darwin]

  lightningcss-freebsd-x64@1.26.0:
    resolution: {integrity: sha512-C/io7POAxp6sZxFSVGezjajMlCKQ8KSwISLLGRq8xLQpQMokYrUoqYEwmIX8mLmF6C/CZPk0gFmRSzd8biWM0g==}
    engines: {node: '>= 12.0.0'}
    cpu: [x64]
    os: [freebsd]

  lightningcss-linux-arm-gnueabihf@1.26.0:
    resolution: {integrity: sha512-Aag9kqXqkyPSW+dXMgyWk66C984Nay2pY8Nws+67gHlDzV3cWh7TvFlzuaTaVFMVqdDTzN484LSK3u39zFBnzg==}
    engines: {node: '>= 12.0.0'}
    cpu: [arm]
    os: [linux]

  lightningcss-linux-arm64-gnu@1.26.0:
    resolution: {integrity: sha512-iJmZM7fUyVjH+POtdiCtExG+67TtPUTer7K/5A8DIfmPfrmeGvzfRyBltGhQz13Wi15K1lf2cPYoRaRh6vcwNA==}
    engines: {node: '>= 12.0.0'}
    cpu: [arm64]
    os: [linux]

  lightningcss-linux-arm64-musl@1.26.0:
    resolution: {integrity: sha512-XxoEL++tTkyuvu+wq/QS8bwyTXZv2y5XYCMcWL45b8XwkiS8eEEEej9BkMGSRwxa5J4K+LDeIhLrS23CpQyfig==}
    engines: {node: '>= 12.0.0'}
    cpu: [arm64]
    os: [linux]

  lightningcss-linux-x64-gnu@1.26.0:
    resolution: {integrity: sha512-1dkTfZQAYLj8MUSkd6L/+TWTG8V6Kfrzfa0T1fSlXCXQHrt1HC1/UepXHtKHDt/9yFwyoeayivxXAsApVxn6zA==}
    engines: {node: '>= 12.0.0'}
    cpu: [x64]
    os: [linux]

  lightningcss-linux-x64-musl@1.26.0:
    resolution: {integrity: sha512-yX3Rk9m00JGCUzuUhFEojY+jf/6zHs3XU8S8Vk+FRbnr4St7cjyMXdNjuA2LjiT8e7j8xHRCH8hyZ4H/btRE4A==}
    engines: {node: '>= 12.0.0'}
    cpu: [x64]
    os: [linux]

  lightningcss-win32-arm64-msvc@1.26.0:
    resolution: {integrity: sha512-X/597/cFnCogy9VItj/+7Tgu5VLbAtDF7KZDPdSw0MaL6FL940th1y3HiOzFIlziVvAtbo0RB3NAae1Oofr+Tw==}
    engines: {node: '>= 12.0.0'}
    cpu: [arm64]
    os: [win32]

  lightningcss-win32-x64-msvc@1.26.0:
    resolution: {integrity: sha512-pYS3EyGP3JRhfqEFYmfFDiZ9/pVNfy8jVIYtrx9TVNusVyDK3gpW1w/rbvroQ4bDJi7grdUtyrYU6V2xkY/bBw==}
    engines: {node: '>= 12.0.0'}
    cpu: [x64]
    os: [win32]

  lightningcss@1.26.0:
    resolution: {integrity: sha512-a/XZ5hdgifrofQJUArr5AiJjx26SwMam3SJUSMjgebZbESZ96i+6Qsl8tLi0kaUsdMzBWXh9sN1Oe6hp2/dkQw==}
    engines: {node: '>= 12.0.0'}

  lilconfig@2.1.0:
    resolution: {integrity: sha512-utWOt/GHzuUxnLKxB6dk81RoOeoNeHgbrXiuGk4yyF5qlRz+iIVWu56E2fqGHFrXz0QNUhLB/8nKqvRH66JKGQ==}
    engines: {node: '>=10'}

  lilconfig@3.1.2:
    resolution: {integrity: sha512-eop+wDAvpItUys0FWkHIKeC9ybYrTGbU41U5K7+bttZZeohvnY7M9dZ5kB21GNWiFT2q1OoPTvncPCgSOVO5ow==}
    engines: {node: '>=14'}

  lines-and-columns@1.2.4:
    resolution: {integrity: sha512-7ylylesZQ/PV29jhEDl3Ufjo6ZX7gCqJr5F7PKrqc93v7fzSymt1BpwEU8nAUXs8qzzvqhbjhK5QZg6Mt/HkBg==}

  lint-staged@15.2.9:
    resolution: {integrity: sha512-BZAt8Lk3sEnxw7tfxM7jeZlPRuT4M68O0/CwZhhaw6eeWu0Lz5eERE3m386InivXB64fp/mDID452h48tvKlRQ==}
    engines: {node: '>=18.12.0'}
    hasBin: true

  listr2@8.2.4:
    resolution: {integrity: sha512-opevsywziHd3zHCVQGAj8zu+Z3yHNkkoYhWIGnq54RrCVwLz0MozotJEDnKsIBLvkfLGN6BLOyAeRrYI0pKA4g==}
    engines: {node: '>=18.0.0'}

  loader-utils@3.2.1:
    resolution: {integrity: sha512-ZvFw1KWS3GVyYBYb7qkmRM/WwL2TQQBxgCK62rlvm4WpVQ23Nb4tYjApUlfjrEGvOs7KHEsmyUn75OHZrJMWPw==}
    engines: {node: '>= 12.13.0'}

  locate-path@6.0.0:
    resolution: {integrity: sha512-iPZK6eYjbxRu3uB4/WZ3EsEIMJFMqAoopl3R+zuq0UjcAm/MO6KCweDgPfP3elTztoKP3KtnVHxTn2NHBSDVUw==}
    engines: {node: '>=10'}

  lodash-es@4.17.21:
    resolution: {integrity: sha512-mKnC+QJ9pWVzv+C4/U3rRsHapFfHvQFoFB92e52xeyGMcX6/OlIl78je1u8vePzYZSkkogMPJ2yjxxsb89cxyw==}

  lodash.camelcase@4.3.0:
    resolution: {integrity: sha512-TwuEnCnxbc3rAvhf/LbG7tJUDzhqXyFnv3dtzLOPgCG/hODL7WFnsbwktkD7yUV0RrreP/l1PALq/YSg6VvjlA==}

  lodash.clonedeep@4.5.0:
    resolution: {integrity: sha512-H5ZhCF25riFd9uB5UCkVKo61m3S/xZk1x4wA6yp/L3RFP6Z/eHH1ymQcGLo7J3GMPfm0V/7m1tryHuGVxpqEBQ==}

  lodash.debounce@4.0.8:
    resolution: {integrity: sha512-FT1yDzDYEoYWhnSGnpE/4Kj1fLZkDFyqRb7fNt6FdYOSxlUWAtp42Eh6Wb0rGIv/m9Bgo7x4GhQbm5Ys4SG5ow==}

  lodash.merge@4.6.2:
    resolution: {integrity: sha512-0KpjqXRVvrYyCsX1swR/XTK0va6VQkQM6MNo7PqW77ByjAhoARA8EfrP1N4+KlKj8YS0ZUCtRT/YUuhyYDujIQ==}

  lodash@4.17.21:
    resolution: {integrity: sha512-v2kDEe57lecTulaDIuNTPy3Ry4gLGJ6Z1O3vE1krgXZNrsQ+LFTGHVxVjcXPs17LhbZVGedAJv8XZ1tvj5FvSg==}

  log-update@6.1.0:
    resolution: {integrity: sha512-9ie8ItPR6tjY5uYJh8K/Zrv/RMZ5VOlOWvtZdEHYSTFKZfIBPQa9tOAEeAWhd+AnIneLJ22w5fjOYtoutpWq5w==}
    engines: {node: '>=18'}

  longest-streak@3.1.0:
    resolution: {integrity: sha512-9Ri+o0JYgehTaVBBDoMqIl8GXtbWg711O3srftcHhZ0dqnETqLaoIK0x17fUw9rFSlK/0NlsKe0Ahhyl5pXE2g==}

  loose-envify@1.4.0:
    resolution: {integrity: sha512-lyuxPGr/Wfhrlem2CL/UcnUc1zcqKAImBDzukY7Y5F/yQiNdko6+fRLevlw1HgMySw7f611UIY408EtxRSoK3Q==}
    hasBin: true

  loupe@3.1.1:
    resolution: {integrity: sha512-edNu/8D5MKVfGVFRhFf8aAxiTM6Wumfz5XsaatSxlD3w4R1d/WEKUTydCdPGbl9K7QG/Ca3GnDV2sIKIpXRQcw==}

  lru-cache@10.4.3:
    resolution: {integrity: sha512-JNAzZcXrCt42VGLuYz0zfAzDfAvJWW6AfYlDBQyDV5DClI2m5sAmK+OIO7s59XfsRsWHp02jAJrRadPRGTt6SQ==}

  lru-cache@5.1.1:
    resolution: {integrity: sha512-KpNARQA3Iwv+jTA0utUVVbrh+Jlrr1Fv0e56GGzAFOXN7dk/FviaDW8LHmK52DlcH4WP2n6gI8vN1aesBFgo9w==}

  magic-string@0.27.0:
    resolution: {integrity: sha512-8UnnX2PeRAPZuN12svgR9j7M1uWMovg/CEnIwIG0LFkXSJJe4PdfUGiTGl8V9bsBHFUtfVINcSyYxd7q+kx9fA==}
    engines: {node: '>=12'}

  magic-string@0.30.11:
    resolution: {integrity: sha512-+Wri9p0QHMy+545hKww7YAu5NyzF8iomPL/RQazugQ9+Ez4Ic3mERMd8ZTX5rfK944j+560ZJi8iAwgak1Ac7A==}

  make-dir@2.1.0:
    resolution: {integrity: sha512-LS9X+dc8KLxXCb8dni79fLIIUA5VyZoyjSMCwTluaXA0o27cCK0bhXkpgw+sTXVpPy/lSO57ilRixqk0vDmtRA==}
    engines: {node: '>=6'}

  make-dir@3.1.0:
    resolution: {integrity: sha512-g3FeP20LNwhALb/6Cz6Dd4F2ngze0jz7tbzrD2wAV+o9FeNHe4rL+yK2md0J/fiSf1sa1ADhXqi5+oVwOM/eGw==}
    engines: {node: '>=8'}

  make-error@1.3.6:
    resolution: {integrity: sha512-s8UhlNe7vPKomQhC1qFelMokr/Sc3AgNbso3n74mVPA5LTZwkB9NlXf4XPamLxJE8h0gh73rM94xvwRT2CVInw==}

  mark.js@8.11.1:
    resolution: {integrity: sha512-1I+1qpDt4idfgLQG+BNWmrqku+7/2bi5nLf4YwF8y8zXvmfiTBY3PV3ZibfrjBueCByROpuBjLLFCajqkgYoLQ==}

  markdown-table@3.0.3:
    resolution: {integrity: sha512-Z1NL3Tb1M9wH4XESsCDEksWoKTdlUafKc4pt0GRwjUyXaCFZ+dc3g2erqB6zm3szA2IUSi7VnPI+o/9jnxh9hw==}

  mdast-util-find-and-replace@3.0.1:
    resolution: {integrity: sha512-SG21kZHGC3XRTSUhtofZkBzZTJNM5ecCi0SK2IMKmSXR8vO3peL+kb1O0z7Zl83jKtutG4k5Wv/W7V3/YHvzPA==}

  mdast-util-from-markdown@2.0.1:
    resolution: {integrity: sha512-aJEUyzZ6TzlsX2s5B4Of7lN7EQtAxvtradMMglCQDyaTFgse6CmtmdJ15ElnVRlCg1vpNyVtbem0PWzlNieZsA==}

  mdast-util-gfm-autolink-literal@2.0.0:
    resolution: {integrity: sha512-FyzMsduZZHSc3i0Px3PQcBT4WJY/X/RCtEJKuybiC6sjPqLv7h1yqAkmILZtuxMSsUyaLUWNp71+vQH2zqp5cg==}

  mdast-util-gfm-footnote@2.0.0:
    resolution: {integrity: sha512-5jOT2boTSVkMnQ7LTrd6n/18kqwjmuYqo7JUPe+tRCY6O7dAuTFMtTPauYYrMPpox9hlN0uOx/FL8XvEfG9/mQ==}

  mdast-util-gfm-strikethrough@2.0.0:
    resolution: {integrity: sha512-mKKb915TF+OC5ptj5bJ7WFRPdYtuHv0yTRxK2tJvi+BDqbkiG7h7u/9SI89nRAYcmap2xHQL9D+QG/6wSrTtXg==}

  mdast-util-gfm-table@2.0.0:
    resolution: {integrity: sha512-78UEvebzz/rJIxLvE7ZtDd/vIQ0RHv+3Mh5DR96p7cS7HsBhYIICDBCu8csTNWNO6tBWfqXPWekRuj2FNOGOZg==}

  mdast-util-gfm-task-list-item@2.0.0:
    resolution: {integrity: sha512-IrtvNvjxC1o06taBAVJznEnkiHxLFTzgonUdy8hzFVeDun0uTjxxrRGVaNFqkU1wJR3RBPEfsxmU6jDWPofrTQ==}

  mdast-util-gfm@3.0.0:
    resolution: {integrity: sha512-dgQEX5Amaq+DuUqf26jJqSK9qgixgd6rYDHAv4aTBuA92cTknZlKpPfa86Z/s8Dj8xsAQpFfBmPUHWJBWqS4Bw==}

  mdast-util-phrasing@4.1.0:
    resolution: {integrity: sha512-TqICwyvJJpBwvGAMZjj4J2n0X8QWp21b9l0o7eXyVJ25YNWYbJDVIyD1bZXE6WtV6RmKJVYmQAKWa0zWOABz2w==}

  mdast-util-to-hast@13.2.0:
    resolution: {integrity: sha512-QGYKEuUsYT9ykKBCMOEDLsU5JRObWQusAolFMeko/tYPufNkRffBAQjIE+99jbA87xv6FgmjLtwjh9wBWajwAA==}

  mdast-util-to-markdown@2.1.0:
    resolution: {integrity: sha512-SR2VnIEdVNCJbP6y7kVTJgPLifdr8WEU440fQec7qHoHOUz/oJ2jmNRqdDQ3rbiStOXb2mCDGTuwsK5OPUgYlQ==}

  mdast-util-to-string@4.0.0:
    resolution: {integrity: sha512-0H44vDimn51F0YwvxSJSm0eCDOJTRlmN0R1yBh4HLj9wiV1Dn0QoXGbvFAWj2hSItVTlCmBF1hqKlIyUBVFLPg==}

  media-typer@0.3.0:
    resolution: {integrity: sha512-dq+qelQ9akHpcOl/gUVRTxVIOkAJ1wR3QAvb4RsVjS8oVoFjDGTc679wJYmUmknUF5HwMLOgb5O+a3KxfWapPQ==}
    engines: {node: '>= 0.6'}

  memorystream@0.3.1:
    resolution: {integrity: sha512-S3UwM3yj5mtUSEfP41UZmt/0SCoVYUcU1rkXv+BQ5Ig8ndL4sPoJNBUJERafdPb5jjHJGuMgytgKvKIf58XNBw==}
    engines: {node: '>= 0.10.0'}

  meow@13.2.0:
    resolution: {integrity: sha512-pxQJQzB6djGPXh08dacEloMFopsOqGVRKFPYvPOt9XDZ1HasbgDZA74CJGreSU4G3Ak7EFJGoiH2auq+yXISgA==}
    engines: {node: '>=18'}

  merge-descriptors@1.0.1:
    resolution: {integrity: sha512-cCi6g3/Zr1iqQi6ySbseM1Xvooa98N0w31jzUYrXPX2xqObmFGHJ0tQ5u74H3mVh7wLouTseZyYIq39g8cNp1w==}

  merge-stream@2.0.0:
    resolution: {integrity: sha512-abv/qOcuPfk3URPfDzmZU1LKmuw8kT+0nIHvKrKgFrwifol/doWcdA4ZqsWQ8ENrFKkd67Mfpo/LovbIUsbt3w==}

  merge2@1.4.1:
    resolution: {integrity: sha512-8q7VEgMJW4J8tcfVPy8g09NcQwZdbwFEqhe/WZkoIzjn/3TGDwtOCYtXGxA3O8tPzpczCCDgv+P2P5y00ZJOOg==}
    engines: {node: '>= 8'}

  methods@1.1.2:
    resolution: {integrity: sha512-iclAHeNqNm68zFtnZ0e+1L2yUIdvzNoauKU4WBA3VvH/vPFieF7qfRlwUZU+DA9P9bPXIS90ulxoUoCH23sV2w==}
    engines: {node: '>= 0.6'}

  micromark-core-commonmark@2.0.0:
    resolution: {integrity: sha512-jThOz/pVmAYUtkroV3D5c1osFXAMv9e0ypGDOIZuCeAe91/sD6BoE2Sjzt30yuXtwOYUmySOhMas/PVyh02itA==}

  micromark-factory-destination@2.0.0:
    resolution: {integrity: sha512-j9DGrQLm/Uhl2tCzcbLhy5kXsgkHUrjJHg4fFAeoMRwJmJerT9aw4FEhIbZStWN8A3qMwOp1uzHr4UL8AInxtA==}

  micromark-factory-label@2.0.0:
    resolution: {integrity: sha512-RR3i96ohZGde//4WSe/dJsxOX6vxIg9TimLAS3i4EhBAFx8Sm5SmqVfR8E87DPSR31nEAjZfbt91OMZWcNgdZw==}

  micromark-factory-space@2.0.0:
    resolution: {integrity: sha512-TKr+LIDX2pkBJXFLzpyPyljzYK3MtmllMUMODTQJIUfDGncESaqB90db9IAUcz4AZAJFdd8U9zOp9ty1458rxg==}

  micromark-factory-title@2.0.0:
    resolution: {integrity: sha512-jY8CSxmpWLOxS+t8W+FG3Xigc0RDQA9bKMY/EwILvsesiRniiVMejYTE4wumNc2f4UbAa4WsHqe3J1QS1sli+A==}

  micromark-factory-whitespace@2.0.0:
    resolution: {integrity: sha512-28kbwaBjc5yAI1XadbdPYHX/eDnqaUFVikLwrO7FDnKG7lpgxnvk/XGRhX/PN0mOZ+dBSZ+LgunHS+6tYQAzhA==}

  micromark-util-character@2.1.0:
    resolution: {integrity: sha512-KvOVV+X1yLBfs9dCBSopq/+G1PcgT3lAK07mC4BzXi5E7ahzMAF8oIupDDJ6mievI6F+lAATkbQQlQixJfT3aQ==}

  micromark-util-chunked@2.0.0:
    resolution: {integrity: sha512-anK8SWmNphkXdaKgz5hJvGa7l00qmcaUQoMYsBwDlSKFKjc6gjGXPDw3FNL3Nbwq5L8gE+RCbGqTw49FK5Qyvg==}

  micromark-util-classify-character@2.0.0:
    resolution: {integrity: sha512-S0ze2R9GH+fu41FA7pbSqNWObo/kzwf8rN/+IGlW/4tC6oACOs8B++bh+i9bVyNnwCcuksbFwsBme5OCKXCwIw==}

  micromark-util-combine-extensions@2.0.0:
    resolution: {integrity: sha512-vZZio48k7ON0fVS3CUgFatWHoKbbLTK/rT7pzpJ4Bjp5JjkZeasRfrS9wsBdDJK2cJLHMckXZdzPSSr1B8a4oQ==}

  micromark-util-decode-numeric-character-reference@2.0.1:
    resolution: {integrity: sha512-bmkNc7z8Wn6kgjZmVHOX3SowGmVdhYS7yBpMnuMnPzDq/6xwVA604DuOXMZTO1lvq01g+Adfa0pE2UKGlxL1XQ==}

  micromark-util-decode-string@2.0.0:
    resolution: {integrity: sha512-r4Sc6leeUTn3P6gk20aFMj2ntPwn6qpDZqWvYmAG6NgvFTIlj4WtrAudLi65qYoaGdXYViXYw2pkmn7QnIFasA==}

  micromark-util-encode@2.0.0:
    resolution: {integrity: sha512-pS+ROfCXAGLWCOc8egcBvT0kf27GoWMqtdarNfDcjb6YLuV5cM3ioG45Ys2qOVqeqSbjaKg72vU+Wby3eddPsA==}

  micromark-util-html-tag-name@2.0.0:
    resolution: {integrity: sha512-xNn4Pqkj2puRhKdKTm8t1YHC/BAjx6CEwRFXntTaRf/x16aqka6ouVoutm+QdkISTlT7e2zU7U4ZdlDLJd2Mcw==}

  micromark-util-normalize-identifier@2.0.0:
    resolution: {integrity: sha512-2xhYT0sfo85FMrUPtHcPo2rrp1lwbDEEzpx7jiH2xXJLqBuy4H0GgXk5ToU8IEwoROtXuL8ND0ttVa4rNqYK3w==}

  micromark-util-resolve-all@2.0.0:
    resolution: {integrity: sha512-6KU6qO7DZ7GJkaCgwBNtplXCvGkJToU86ybBAUdavvgsCiG8lSSvYxr9MhwmQ+udpzywHsl4RpGJsYWG1pDOcA==}

  micromark-util-sanitize-uri@2.0.0:
    resolution: {integrity: sha512-WhYv5UEcZrbAtlsnPuChHUAsu/iBPOVaEVsntLBIdpibO0ddy8OzavZz3iL2xVvBZOpolujSliP65Kq0/7KIYw==}

  micromark-util-subtokenize@2.0.0:
    resolution: {integrity: sha512-vc93L1t+gpR3p8jxeVdaYlbV2jTYteDje19rNSS/H5dlhxUYll5Fy6vJ2cDwP8RnsXi818yGty1ayP55y3W6fg==}

  micromark-util-symbol@2.0.0:
    resolution: {integrity: sha512-8JZt9ElZ5kyTnO94muPxIGS8oyElRJaiJO8EzV6ZSyGQ1Is8xwl4Q45qU5UOg+bGH4AikWziz0iN4sFLWs8PGw==}

  micromark-util-types@2.0.0:
    resolution: {integrity: sha512-oNh6S2WMHWRZrmutsRmDDfkzKtxF+bc2VxLC9dvtrDIRFln627VsFP6fLMgTryGDljgLPjkrzQSDcPrjPyDJ5w==}

  micromark@4.0.0:
    resolution: {integrity: sha512-o/sd0nMof8kYff+TqcDx3VSrgBTcZpSvYcAHIfHhv5VAuNmisCxjhx6YmxS8PFEpb9z5WKWKPdzf0jM23ro3RQ==}

  micromatch@4.0.7:
    resolution: {integrity: sha512-LPP/3KorzCwBxfeUuZmaR6bG2kdeHSbe0P2tY3FLRU4vYrjYz5hI4QZwV0njUx3jeuKe67YukQ1LSPZBKDqO/Q==}
    engines: {node: '>=8.6'}

  mime-db@1.52.0:
    resolution: {integrity: sha512-sPU4uV7dYlvtWJxwwxHD0PuihVNiE7TyAbQ5SWxDCB9mUYvOgroQOwYQQOKPJ8CIbE+1ETVlOoK1UC2nU3gYvg==}
    engines: {node: '>= 0.6'}

  mime-types@2.1.35:
    resolution: {integrity: sha512-ZDY+bPm5zTTF+YpCrAU9nK0UgICYPT0QtT1NZWFv4s++TNkcgVaT0g6+4R2uI4MjQjzysHB1zxuWL50hzaeXiw==}
    engines: {node: '>= 0.6'}

  mime@1.6.0:
    resolution: {integrity: sha512-x0Vn8spI+wuJ1O6S7gnbaQg8Pxh4NNHb7KSINmEWKiPE4RKOplvijn+NkmYmmRgP68mc70j2EbeTFRsrswaQeg==}
    engines: {node: '>=4'}
    hasBin: true

  mimic-fn@4.0.0:
    resolution: {integrity: sha512-vqiC06CuhBTUdZH+RYl8sFrL096vA45Ok5ISO6sE/Mr1jRbGH4Csnhi8f3wKVl7x8mO4Au7Ir9D3Oyv1VYMFJw==}
    engines: {node: '>=12'}

  mimic-function@5.0.1:
    resolution: {integrity: sha512-VP79XUPxV2CigYP3jWwAUFSku2aKqBH7uTAapFWCBqutsbmDo96KY5o8uh6U+/YSIn5OxJnXp73beVkpqMIGhA==}
    engines: {node: '>=18'}

  miniflare@3.20240806.1:
    resolution: {integrity: sha512-wJq3YQYx9k83L2CNYtxvwWvXSi+uHrC6aFoXYSbzhxIDlUWvMEqippj+3HeKLgsggC31nHJab3b1Pifg9IxIFQ==}
    engines: {node: '>=16.13'}
    hasBin: true

  minimatch@3.1.2:
    resolution: {integrity: sha512-J7p63hRiAjw1NDEww1W7i37+ByIrOWO5XQQAzZ3VOcL0PNybwpfmV/N05zFAzwQ9USyEcX6t3UO+K5aqBQOIHw==}

  minimatch@5.1.6:
    resolution: {integrity: sha512-lKwV/1brpG6mBUFHtb7NUmtABCb2WZZmm2wNiOA5hAb8VdCS4B3dtMWyvcoViccwAW/COERjXLt0zP1zXUN26g==}
    engines: {node: '>=10'}

  minimatch@9.0.5:
    resolution: {integrity: sha512-G6T0ZX48xgozx7587koeX9Ys2NYy6Gmv//P89sEte9V9whIapMNF4idKxnW2QtCcLiTWlb/wfCabAtAFWhhBow==}
    engines: {node: '>=16 || 14 >=14.17'}

  minimist@1.2.8:
    resolution: {integrity: sha512-2yyAR8qBkN3YuheJanUpWC5U3bb5osDywNB8RzDVlDwDHbocAJveqqj1u8+SVD7jkWT4yvsHCpWqqWqAxb0zCA==}

  minipass@3.1.6:
    resolution: {integrity: sha512-rty5kpw9/z8SX9dmxblFA6edItUmwJgMeYDZRrwlIVN27i8gysGbznJwUggw2V/FVqFSDdWy040ZPS811DYAqQ==}
    engines: {node: '>=8'}

  minipass@7.1.2:
    resolution: {integrity: sha512-qOOzS1cBTWYF4BH8fVePDBOO9iptMnGUEZwNc/cMWnTV2nVLZ7VoNWEPHkYczZA0pdoA7dl6e7FL659nX9S2aw==}
    engines: {node: '>=16 || 14 >=14.17'}

  minisearch@7.1.0:
    resolution: {integrity: sha512-tv7c/uefWdEhcu6hvrfTihflgeEi2tN6VV7HJnCjK6VxM75QQJh4t9FwJCsA2EsRS8LCnu3W87CuGPWMocOLCA==}

  minizlib@2.1.2:
    resolution: {integrity: sha512-bAxsR8BVfj60DWXHE3u30oHzfl4G7khkSuPW+qvpd7jFRHm7dLxOjUk1EHACJ/hxLY8phGJ0YhYHZo7jil7Qdg==}
    engines: {node: '>= 8'}

  mitt@3.0.1:
    resolution: {integrity: sha512-vKivATfr97l2/QBCYAkXYDbrIWPM2IIKEl7YPhjCvKlG3kE2gm+uBo6nEXK3M5/Ffh/FLpKExzOQ3JJoJGFKBw==}

  mkdirp@1.0.4:
    resolution: {integrity: sha512-vVqVZQyf3WLx2Shd0qJ9xuvqgAyKPLAiqITEtqW0oIUjzo3PePDd6fW9iFz30ef7Ysp/oiWqbhszeGWW2T6Gzw==}
    engines: {node: '>=10'}
    hasBin: true

  mkdist@1.3.0:
    resolution: {integrity: sha512-ZQrUvcL7LkRdzMREpDyg9AT18N9Tl5jc2qeKAUeEw0KGsgykbHbuRvysGAzTuGtwuSg0WQyNit5jh/k+Er3JEg==}
    hasBin: true
    peerDependencies:
      sass: ^1.63.6
      typescript: '>=5.1.6'
    peerDependenciesMeta:
      sass:
        optional: true
      typescript:
        optional: true

  mlly@1.7.1:
    resolution: {integrity: sha512-rrVRZRELyQzrIUAVMHxP97kv+G786pHmOKzuFII8zDYahFBS7qnHh2AlYSl1GAHhaMPCz6/oHjVMcfFYgFYHgA==}

  moment@2.30.1:
    resolution: {integrity: sha512-uEmtNhbDOrWPFS+hdjFCBfy9f2YoyzRpwcl+DqpC6taX21FzsTLQVbMV/W7PzNSX6x/bhC1zA3c2UQ5NzH6how==}

  mri@1.2.0:
    resolution: {integrity: sha512-tzzskb3bG8LvYGFF/mDTpq3jpI6Q9wc3LEmBaghu+DdCssd1FakN7Bc0hVNmEyGq1bq3RgfkCb3cmQLpNPOroA==}
    engines: {node: '>=4'}

  mrmime@2.0.0:
    resolution: {integrity: sha512-eu38+hdgojoyq63s+yTpN4XMBdt5l8HhMhc4VKLO9KM5caLIBvUm4thi7fFaxyTmCKeNnXZ5pAlBwCUnhA09uw==}
    engines: {node: '>=10'}

  ms@2.0.0:
    resolution: {integrity: sha512-Tpp60P6IUJDTuOq/5Z8cdskzJujfwqfOTkrwIwj7IRISpnkJnT6SyJ4PCPnGMoFjC9ddhal5KVIYtAt97ix05A==}

  ms@2.1.2:
    resolution: {integrity: sha512-sGkPx+VjMtmA6MX27oA4FBFELFCZZ4S4XqeGOXCv68tT+jb3vk/RyaKWP0PTKyWtmLSM0b+adUTEvbs1PEaH2w==}

  ms@2.1.3:
    resolution: {integrity: sha512-6FlzubTLZG3J2a/NVCAleEhjzq5oxgHyaCU9yYXvcLsvoVaHJq/s5xXI6/XXP6tz7R9xAOtHnSO/tXtF3WRTlA==}

  muggle-string@0.4.1:
    resolution: {integrity: sha512-VNTrAak/KhO2i8dqqnqnAHOa3cYBwXEZe9h+D5h/1ZqFSTEFHdM65lR7RoIqq3tBBYavsOXV84NoHXZ0AkPyqQ==}

  mustache@4.2.0:
    resolution: {integrity: sha512-71ippSywq5Yb7/tVYyGbkBggbU8H3u5Rz56fH60jGFgr8uHwxs+aSKeqmluIVzM0m0kB7xQjKS6qPfd0b2ZoqQ==}
    hasBin: true

  mz@2.7.0:
    resolution: {integrity: sha512-z81GNO7nnYMEhrGh9LeymoE4+Yr0Wn5McHIZMK5cfQCl+NDX08sCZgUc9/6MHni9IWuFLm1Z3HTCXu2z9fN62Q==}

  nanoid@3.3.7:
    resolution: {integrity: sha512-eSRppjcPIatRIMC1U6UngP8XFcz8MQWGQdt1MTBQ7NaAmvXDfvNxbvWV3x2y6CdEUciCSsDHDQZbhYaB8QEo2g==}
    engines: {node: ^10 || ^12 || ^13.7 || ^14 || >=15.0.1}
    hasBin: true

  nanoid@5.0.7:
    resolution: {integrity: sha512-oLxFY2gd2IqnjcYyOXD8XGCftpGtZP2AbHbOkthDkvRywH5ayNtPVy9YlOPcHckXzbLTCHpkb7FB+yuxKV13pQ==}
    engines: {node: ^18 || >=20}
    hasBin: true

  natural-compare@1.4.0:
    resolution: {integrity: sha512-OWND8ei3VtNC9h7V60qff3SVobHr996CTwgxubgyQYEpg290h9J0buyECNNJexkFm5sOajh5G116RYA1c8ZMSw==}

  needle@3.3.1:
    resolution: {integrity: sha512-6k0YULvhpw+RoLNiQCRKOl09Rv1dPLr8hHnVjHqdolKwDrdNyk+Hmrthi4lIGPPz3r39dLx0hsF5s40sZ3Us4Q==}
    engines: {node: '>= 4.4.x'}
    hasBin: true

  negotiator@0.6.3:
    resolution: {integrity: sha512-+EUsqGPLsM+j/zdChZjsnX51g4XrHFOIXwfnCVPGlQk/k5giakcKsuxCObBRu6DSm9opw/O6slWbJdghQM4bBg==}
    engines: {node: '>= 0.6'}

  neo-async@2.6.2:
    resolution: {integrity: sha512-Yd3UES5mWCSqR+qNT93S3UoYUkqAZ9lLg8a7g9rimsWmYGK8cVToA4/sF3RrshdyV3sAGMXVUmpMYOw+dLpOuw==}

  nested-external-cjs@file:playground/ssr-deps/nested-external-cjs:
    resolution: {directory: playground/ssr-deps/nested-external-cjs, type: directory}

  next-tick@1.1.0:
    resolution: {integrity: sha512-CXdUiJembsNjuToQvxayPZF9Vqht7hewsvy2sOWafLvi2awflj9mOC6bHIg50orX8IJvWKY9wYQ/zB2kogPslQ==}

  node-addon-api@5.0.0:
    resolution: {integrity: sha512-CvkDw2OEnme7ybCykJpVcKH+uAOLV2qLqiyla128dN9TkEWfrYmxG6C2boDe5KcNQqZF3orkqzGgOMvZ/JNekA==}

  node-domexception@1.0.0:
    resolution: {integrity: sha512-/jKZoMpw0F8GRwl4/eLROPA3cfcXtLApP0QzLmUT/HuPCZWyB7IY9ZrMeKw2O/nFIqPQB3PVM9aYm0F312AXDQ==}
    engines: {node: '>=10.5.0'}

  node-fetch@2.6.7:
    resolution: {integrity: sha512-ZjMPFEfVx5j+y2yF35Kzx5sF7kDzxuDj6ziH4FFbOp87zKDZNx8yExJIb05OGF4Nlt9IHFIMBkRl41VdvcNdbQ==}
    engines: {node: 4.x || >=6.0.0}
    peerDependencies:
      encoding: ^0.1.0
    peerDependenciesMeta:
      encoding:
        optional: true

  node-fetch@3.3.2:
    resolution: {integrity: sha512-dRB78srN/l6gqWulah9SrxeYnxeddIG30+GOqK/9OlLVyLg3HPnr6SqOWTWOXKRwC2eGYCkZ59NNuSgvSrpgOA==}
    engines: {node: ^12.20.0 || ^14.13.1 || >=16.0.0}

  node-releases@2.0.18:
    resolution: {integrity: sha512-d9VeXT4SJ7ZeOqGX6R5EM022wpL+eWPooLI+5UpWn2jCT1aosUQEhQP214x33Wkwx3JQMvIm+tIoVOdodFS40g==}

  nopt@5.0.0:
    resolution: {integrity: sha512-Tbj67rffqceeLpcRXrT7vKAN8CwfPeIBgM7E6iBkmKLV7bEMwpGgYLGv0jACUsECaa/vuxP0IjEont6umdMgtQ==}
    engines: {node: '>=6'}
    hasBin: true

  normalize-package-data@6.0.2:
    resolution: {integrity: sha512-V6gygoYb/5EmNI+MEGrWkC+e6+Rr7mTmfHrxDbLzxQogBkgzo76rkok0Am6thgSF7Mv2nLOajAJj5vDJZEFn7g==}
    engines: {node: ^16.14.0 || >=18.0.0}

  normalize-path@3.0.0:
    resolution: {integrity: sha512-6eZs5Ls3WtCisHWp9S2GUy8dqkpGi4BVSz3GaqiE6ezub0512ESztXUwUB6C6IKbQkY2Pnb/mD4WYojCRwcwLA==}
    engines: {node: '>=0.10.0'}

  normalize-range@0.1.2:
    resolution: {integrity: sha512-bdok/XvKII3nUpklnV6P2hxtMNrCboOjAcyBuQnWEhO665FwrSNRxU+AqpsyvO6LgGYPspN+lu5CLtw4jPRKNA==}
    engines: {node: '>=0.10.0'}

  normalize.css@8.0.1:
    resolution: {integrity: sha512-qizSNPO93t1YUuUhP22btGOo3chcvDFqFaj2TRybP0DMxkHOCTYwp3n34fel4a31ORXy4m1Xq0Gyqpb5m33qIg==}

  npm-bundled@2.0.1:
    resolution: {integrity: sha512-gZLxXdjEzE/+mOstGDqR6b0EkhJ+kM6fxM6vUuckuctuVPh80Q6pw/rSZj9s4Gex9GxWtIicO1pc8DB9KZWudw==}
    engines: {node: ^12.13.0 || ^14.15.0 || >=16.0.0}

  npm-normalize-package-bin@2.0.0:
    resolution: {integrity: sha512-awzfKUO7v0FscrSpRoogyNm0sajikhBWpU0QMrW09AMi9n1PoKU6WaIqUzuJSQnpciZZmJ/jMZ2Egfmb/9LiWQ==}
    engines: {node: ^12.13.0 || ^14.15.0 || >=16.0.0}

  npm-normalize-package-bin@3.0.1:
    resolution: {integrity: sha512-dMxCf+zZ+3zeQZXKxmyuCKlIDPGuv8EF940xbkC4kQVDTtqoh6rJFO+JTKSA6/Rwi0getWmtuy4Itup0AMcaDQ==}
    engines: {node: ^14.17.0 || ^16.13.0 || >=18.0.0}

  npm-packlist@5.1.3:
    resolution: {integrity: sha512-263/0NGrn32YFYi4J533qzrQ/krmmrWwhKkzwTuM4f/07ug51odoaNjUexxO4vxlzURHcmYMH1QjvHjsNDKLVg==}
    engines: {node: ^12.13.0 || ^14.15.0 || >=16.0.0}
    hasBin: true

  npm-run-all2@6.2.2:
    resolution: {integrity: sha512-Q+alQAGIW7ZhKcxLt8GcSi3h3ryheD6xnmXahkMRVM5LYmajcUrSITm8h+OPC9RYWMV2GR0Q1ntTUCfxaNoOJw==}
    engines: {node: ^14.18.0 || ^16.13.0 || >=18.0.0, npm: '>= 8'}
    hasBin: true

  npm-run-path@5.3.0:
    resolution: {integrity: sha512-ppwTtiJZq0O/ai0z7yfudtBpWIoxM8yE6nHi1X47eFR2EWORqfbu6CnPlNsjeN683eT0qG6H/Pyf9fCcvjnnnQ==}
    engines: {node: ^12.20.0 || ^14.13.1 || >=16.0.0}

  npmlog@5.0.1:
    resolution: {integrity: sha512-AqZtDUWOMKs1G/8lwylVjrdYgqA4d9nu8hc+0gzRxlDb1I10+FHBGMXs6aiQHFdCUUlqH99MUMuLfzWDNDtfxw==}
    deprecated: This package is no longer supported.

  object-assign@4.1.1:
    resolution: {integrity: sha512-rJgTQnkUnH1sFw8yT6VSU3zD3sWmu6sZhIseY8VX+GRu3P6F7Fu+JNDoXfklElbLJSnc3FUQHVe4cU5hj+BcUg==}
    engines: {node: '>=0.10.0'}

  object-hash@3.0.0:
    resolution: {integrity: sha512-RSn9F68PjH9HqtltsSnqYC1XXoWe9Bju5+213R98cNGttag9q9yAOTzdbsqvIa7aNm5WffBZFpWYr2aWrklWAw==}
    engines: {node: '>= 6'}

  object-inspect@1.13.2:
    resolution: {integrity: sha512-IRZSRuzJiynemAXPYtPe5BoI/RESNYR7TYm50MC5Mqbd3Jmw5y790sErYw3V6SryFJD64b74qQQs9wn5Bg/k3g==}
    engines: {node: '>= 0.4'}

  on-finished@2.3.0:
    resolution: {integrity: sha512-ikqdkGAAyf/X/gPhXGvfgAytDZtDbr+bkNUJ0N9h5MI/dmdgCs3l6hoHrcUv41sRKew3jIwrp4qQDXiK99Utww==}
    engines: {node: '>= 0.8'}

  on-finished@2.4.1:
    resolution: {integrity: sha512-oVlzkg3ENAhCk2zdv7IJwd/QUD4z2RxRwpkcGY8psCVcCYZNq4wYnVWALHM+brtuJjePWiYF/ClmuDr8Ch5+kg==}
    engines: {node: '>= 0.8'}

  once@1.4.0:
    resolution: {integrity: sha512-lNaJgI+2Q5URQBkccEKHTQOPaXdUxnZZElQTZY0MFUAuaEqe1E+Nyvgdz/aIyNi6Z9MzO5dv1H8n58/GELp3+w==}

  onetime@6.0.0:
    resolution: {integrity: sha512-1FlR+gjXK7X+AsAHso35MnyN5KqGwJRi/31ft6x0M194ht7S+rWAvd7PHss9xSKMzE0asv1pyIHaJYq+BbacAQ==}
    engines: {node: '>=12'}

  onetime@7.0.0:
    resolution: {integrity: sha512-VXJjc87FScF88uafS3JllDgvAm+c/Slfz06lorj2uAY34rlUu0Nt+v8wreiImcrgAjjIHp1rXpTDlLOGw29WwQ==}
    engines: {node: '>=18'}

  open@8.4.2:
    resolution: {integrity: sha512-7x81NCL719oNbsq/3mh+hVrAWmFuEYUqrq/Iw3kUzH8ReypT9QQ0BLoJS7/G9k6N81XjW4qHWtjWwe/9eLy1EQ==}
    engines: {node: '>=12'}

  optionator@0.9.4:
    resolution: {integrity: sha512-6IpQ7mKUxRcZNLIObR0hz7lxsapSSIYNZJwXPGeF0mTVqGKFIXj1DQcMoT22S3ROcLyY/rz0PWaWZ9ayWmad9g==}
    engines: {node: '>= 0.8.0'}

  p-limit@3.1.0:
    resolution: {integrity: sha512-TYOanM3wGwNGsZN2cVTYPArw454xnXj5qmWF1bEoAc4+cU/ol7GVh7odevjp1FNHduHc3KZMcFduxU5Xc6uJRQ==}
    engines: {node: '>=10'}

  p-locate@5.0.0:
    resolution: {integrity: sha512-LaNjtRWUBY++zB5nE/NwcaoMylSPk+S+ZHNB1TzdbMJMny6dynpAGt7X/tl/QYq3TIeE6nxHppbo2LGymrG5Pw==}
    engines: {node: '>=10'}

  package-json-from-dist@1.0.0:
    resolution: {integrity: sha512-dATvCeZN/8wQsGywez1mzHtTlP22H8OEfPrVMLNr4/eGa+ijtLn/6M5f0dY8UKNrC2O9UCU6SSoG3qRKnt7STw==}

  package-name-regex@2.0.6:
    resolution: {integrity: sha512-gFL35q7kbE/zBaPA3UKhp2vSzcPYx2ecbYuwv1ucE9Il6IIgBDweBlH8D68UFGZic2MkllKa2KHCfC1IQBQUYA==}
    engines: {node: '>=12'}

  parent-module@1.0.1:
    resolution: {integrity: sha512-GQ2EWRpQV8/o+Aw8YqtfZZPfNRWZYkbidE9k5rpl/hC3vtHHBfGm2Ifi6qWV+coDGkrUKZAxE3Lot5kcsRlh+g==}
    engines: {node: '>=6'}

  parse-json@8.1.0:
    resolution: {integrity: sha512-rum1bPifK5SSar35Z6EKZuYPJx85pkNaFrxBK3mwdfSJ1/WKbYrjoW/zTPSjRRamfmVX1ACBIdFAO0VRErW/EA==}
    engines: {node: '>=18'}

  parse-ms@4.0.0:
    resolution: {integrity: sha512-TXfryirbmq34y8QBwgqCVLi+8oA3oWx2eAnSn62ITyEhEYaWRlVZ2DvMM9eZbMs/RfxPu/PK/aBLyGj4IrqMHw==}
    engines: {node: '>=18'}

  parse-node-version@1.0.1:
    resolution: {integrity: sha512-3YHlOa/JgH6Mnpr05jP9eDG254US9ek25LyIxZlDItp2iJtwyaXQb57lBYLdT3MowkUFYEV2XXNAYIPlESvJlA==}
    engines: {node: '>= 0.10'}

  parse5@7.1.2:
    resolution: {integrity: sha512-Czj1WaSVpaoj0wbhMzLmWD69anp2WH7FXMB9n1Sy8/ZFF9jolSQVMu1Ij5WIyGmcBmhk7EOndpO4mIpihVqAXw==}

  parseurl@1.3.3:
    resolution: {integrity: sha512-CiyeOxFT/JZyN5m0z9PfXw4SCBJ6Sygz1Dpl0wqjlhDEGGBP1GnsUVEL0p63hoG1fcj3fHynXi9NYO4nWOL+qQ==}
    engines: {node: '>= 0.8'}

  path-browserify@1.0.1:
    resolution: {integrity: sha512-b7uo2UCUOYZcnF/3ID0lulOJi/bafxa1xPe7ZPsammBSpjSWQkjNxlt635YGS2MiR9GjvuXCtz2emr3jbsz98g==}

  path-exists@4.0.0:
    resolution: {integrity: sha512-ak9Qy5Q7jYb2Wwcey5Fpvg2KoAc/ZIhLSLOSBmRmygPsGwkVVt0fZa0qrtMz+m6tJTAHfZQ8FnmB4MG4LWy7/w==}
    engines: {node: '>=8'}

  path-is-absolute@1.0.1:
    resolution: {integrity: sha512-AVbw3UJ2e9bq64vSaS9Am0fje1Pa8pbGqTTsmXfaIiMpnr5DlDhfJOuLj9Sf95ZPVDAUerDfEk88MPmPe7UCQg==}
    engines: {node: '>=0.10.0'}

  path-key@3.1.1:
    resolution: {integrity: sha512-ojmeN0qd+y0jszEtoY48r0Peq5dwMEkIlCOu6Q5f41lfkswXuKtYrhgoTpLnyIcHm24Uhqx+5Tqm2InSwLhE6Q==}
    engines: {node: '>=8'}

  path-key@4.0.0:
    resolution: {integrity: sha512-haREypq7xkM7ErfgIyA0z+Bj4AGKlMSdlQE2jvJo6huWD1EdkKYV+G/T4nq0YEF2vgTT8kqMFKo1uHn950r4SQ==}
    engines: {node: '>=12'}

  path-parse@1.0.7:
    resolution: {integrity: sha512-LDJzPVEEEPR+y48z93A0Ed0yXb8pAByGWo/k5YYdYgpY2/2EsOsksJrq7lOHxryrVOn1ejG6oAp8ahvOIQD8sw==}

  path-scurry@1.11.1:
    resolution: {integrity: sha512-Xa4Nw17FS9ApQFJ9umLiJS4orGjm7ZzwUrwamcGQuHSzDyth9boKDaycYdDcZDuqYATXw4HFXgaqWTctW/v1HA==}
    engines: {node: '>=16 || 14 >=14.18'}

  path-to-regexp@0.1.7:
    resolution: {integrity: sha512-5DFkuoqlv1uYQKxy8omFBeJPQcdoE07Kv2sferDCrAq1ohOU+MSDswDIbnx3YAM60qIOnYa53wBhXW0EbMonrQ==}

  path-type@4.0.0:
    resolution: {integrity: sha512-gDKb8aZMDeD/tZWs9P6+q0J9Mwkdl6xMV8TjnGP3qJVJ06bdMgkbBlLU8IdfOsIsFz2BW1rNVT3XuNEl8zPAvw==}
    engines: {node: '>=8'}

  pathe@1.1.2:
    resolution: {integrity: sha512-whLdWMYL2TwI08hn8/ZqAbrVemu0LNaNNJZX73O6qaIdCTfXutsLhMkjdENX0qhsQ9uIimo4/aQOmXkoon2nDQ==}

  pathval@2.0.0:
    resolution: {integrity: sha512-vE7JKRyES09KiunauX7nd2Q9/L7lhok4smP9RZTDeD4MVs72Dp2qNFVz39Nz5a0FVEW0BJR6C0DYrq6unoziZA==}
    engines: {node: '>= 14.16'}

  perfect-debounce@1.0.0:
    resolution: {integrity: sha512-xCy9V055GLEqoFaHoC1SoLIaLmWctgCUaBaWxDZ7/Zx4CTyX7cJQLJOok/orfjZAh9kEYpjJa4d0KcJmCbctZA==}

  periscopic@4.0.2:
    resolution: {integrity: sha512-sqpQDUy8vgB7ycLkendSKS6HnVz1Rneoc3Rc+ZBUCe2pbqlVuCC5vF52l0NJ1aiMg/r1qfYF9/myz8CZeI2rjA==}

  phoenix@1.7.14:
    resolution: {integrity: sha512-3tZ76PiH/2g+Kyzhz8+GIFYrnx3lRnwi/Qt3ZUH04xpMxXL7Guerd5aaxtpWal73X+H8iLAjo2c+AgRy2KYQcQ==}

  picocolors@1.0.1:
    resolution: {integrity: sha512-anP1Z8qwhkbmu7MFP5iTt+wQKXgwzf7zTyGlcdzabySa9vd0Xt392U0rVmz9poOaBj0uHJKyyo9/upk0HrEQew==}

  picomatch@2.3.1:
    resolution: {integrity: sha512-JU3teHTNjmE2VCGFzuY8EXzCDVwEqB2a8fsIvwaStHhAWJEeVd1o1QD80CU6+ZdEXXSLbSsuLwJjkCBWqRQUVA==}
    engines: {node: '>=8.6'}

  pidtree@0.6.0:
    resolution: {integrity: sha512-eG2dWTVw5bzqGRztnHExczNxt5VGsE6OwTeCG3fdUf9KBsZzO3R5OIIIzWR+iZA0NtZ+RDVdaoE2dK1cn6jH4g==}
    engines: {node: '>=0.10'}
    hasBin: true

  pify@2.3.0:
    resolution: {integrity: sha512-udgsAY+fTnvv7kI7aaxbqwWNb0AHiB0qBO89PZKPkoTmGOgdbrHDKD+0B2X4uTfJ/FT1R09r9gTsjUjNJotuog==}
    engines: {node: '>=0.10.0'}

  pify@4.0.1:
    resolution: {integrity: sha512-uB80kBFb/tfd68bVleG9T5GGsGPjJrLAUpR5PZIrhBnIaRTQRjqdJSsIKkOP6OAIFbj7GOrcudc5pNjZ+geV2g==}
    engines: {node: '>=6'}

  pirates@4.0.5:
    resolution: {integrity: sha512-8V9+HQPupnaXMA23c5hvl69zXvTwTzyAYasnkb0Tts4XvO4CliqONMOnvlq26rkhLC3nWDFBJf73LU1e1VZLaQ==}
    engines: {node: '>= 6'}

  pkg-types@1.1.1:
    resolution: {integrity: sha512-ko14TjmDuQJ14zsotODv7dBlwxKhUKQEhuhmbqo1uCi9BB0Z2alo/wAXg6q1dTR5TyuqYyWhjtfe/Tsh+X28jQ==}

  playwright-chromium@1.46.1:
    resolution: {integrity: sha512-WuNzXHHWaIqnq66Zkg1gu6LGkJ13HsSBkHBXiHKDfPfzAv8stIyNBHJiDqFLFaM5wSl+LSbPbLMlhCicaBg4oA==}
    engines: {node: '>=18'}
    hasBin: true

  playwright-core@1.46.1:
    resolution: {integrity: sha512-h9LqIQaAv+CYvWzsZ+h3RsrqCStkBHlgo6/TJlFst3cOTlLghBQlJwPOZKQJTKNaD3QIB7aAVQ+gfWbN3NXB7A==}
    engines: {node: '>=18'}
    hasBin: true

  postcss-import@15.1.0:
    resolution: {integrity: sha512-hpr+J05B2FVYUAXHeK1YyI267J/dDDhMU6B6civm8hSY1jYJnBXxzKDKDswzJmtLHryrjhnDjqqp/49t8FALew==}
    engines: {node: '>=14.0.0'}
    peerDependencies:
      postcss: ^8.0.0

  postcss-import@16.1.0:
    resolution: {integrity: sha512-7hsAZ4xGXl4MW+OKEWCnF6T5jqBw80/EE9aXg1r2yyn1RsVEU8EtKXbijEODa+rg7iih4bKf7vlvTGYR4CnPNg==}
    engines: {node: '>=18.0.0'}
    peerDependencies:
      postcss: ^8.0.0

  postcss-js@4.0.1:
    resolution: {integrity: sha512-dDLF8pEO191hJMtlHFPRa8xsizHaM82MLfNkUHdUtVEV3tgTp5oj+8qbEqYM57SLfc74KSbw//4SeJma2LRVIw==}
    engines: {node: ^12 || ^14 || >= 16}
    peerDependencies:
      postcss: ^8.4.21

  postcss-load-config@4.0.2:
    resolution: {integrity: sha512-bSVhyJGL00wMVoPUzAVAnbEoWyqRxkjv64tUl427SKnPrENtq6hJwUojroMz2VB+Q1edmi4IfrAPpami5VVgMQ==}
    engines: {node: '>= 14'}
    peerDependencies:
      postcss: '>=8.0.9'
      ts-node: '>=9.0.0'
    peerDependenciesMeta:
      postcss:
        optional: true
      ts-node:
        optional: true

  postcss-modules-extract-imports@3.0.0:
    resolution: {integrity: sha512-bdHleFnP3kZ4NYDhuGlVK+CMrQ/pqUm8bx/oGL93K6gVwiclvX5x0n76fYMKuIGKzlABOy13zsvqjb0f92TEXw==}
    engines: {node: ^10 || ^12 || >= 14}
    peerDependencies:
      postcss: ^8.1.0

  postcss-modules-local-by-default@4.0.0:
    resolution: {integrity: sha512-sT7ihtmGSF9yhm6ggikHdV0hlziDTX7oFoXtuVWeDd3hHObNkcHRo9V3yg7vCAY7cONyxJC/XXCmmiHHcvX7bQ==}
    engines: {node: ^10 || ^12 || >= 14}
    peerDependencies:
      postcss: ^8.1.0

  postcss-modules-scope@3.0.0:
    resolution: {integrity: sha512-hncihwFA2yPath8oZ15PZqvWGkWf+XUfQgUGamS4LqoP1anQLOsOJw0vr7J7IwLpoY9fatA2qiGUGmuZL0Iqlg==}
    engines: {node: ^10 || ^12 || >= 14}
    peerDependencies:
      postcss: ^8.1.0

  postcss-modules-values@4.0.0:
    resolution: {integrity: sha512-RDxHkAiEGI78gS2ofyvCsu7iycRv7oqw5xMWn9iMoR0N/7mf9D50ecQqUo5BZ9Zh2vH4bCUR/ktCqbB9m8vJjQ==}
    engines: {node: ^10 || ^12 || >= 14}
    peerDependencies:
      postcss: ^8.1.0

  postcss-modules@6.0.0:
    resolution: {integrity: sha512-7DGfnlyi/ju82BRzTIjWS5C4Tafmzl3R79YP/PASiocj+aa6yYphHhhKUOEoXQToId5rgyFgJ88+ccOUydjBXQ==}
    peerDependencies:
      postcss: ^8.0.0

  postcss-nested@6.2.0:
    resolution: {integrity: sha512-HQbt28KulC5AJzG+cZtj9kvKB93CFCdLvog1WFLf1D+xmMvPGlBstkpTEZfK5+AN9hfJocyBFCNiqyS48bpgzQ==}
    engines: {node: '>=12.0'}
    peerDependencies:
      postcss: ^8.2.14

  postcss-selector-parser@6.1.1:
    resolution: {integrity: sha512-b4dlw/9V8A71rLIDsSwVmak9z2DuBUB7CA1/wSdelNEzqsjoSPeADTWNO09lpH49Diy3/JIZ2bSPB1dI3LJCHg==}
    engines: {node: '>=4'}

  postcss-value-parser@4.2.0:
    resolution: {integrity: sha512-1NNCs6uurfkVbeXG4S8JFT9t19m45ICnif8zWLd5oPSZ50QnwMfK+H3jv408d4jw/7Bttv5axS5IiHoLaVNHeQ==}

  postcss@8.4.41:
    resolution: {integrity: sha512-TesUflQ0WKZqAvg52PWL6kHgLKP6xB6heTOdoYM0Wt2UHyxNa4K25EZZMgKns3BH1RLVbZCREPpLY0rhnNoHVQ==}
    engines: {node: ^10 || ^12 || >=14}

  preact@10.7.3:
    resolution: {integrity: sha512-giqJXP8VbtA1tyGa3f1n9wiN7PrHtONrDyE3T+ifjr/tTkg+2N4d/6sjC9WyJKv8wM7rOYDveqy5ZoFmYlwo4w==}

  prelude-ls@1.2.1:
    resolution: {integrity: sha512-vkcDPrRZo1QZLbn5RLGPpg/WmIQ65qoWWhcGKf/b5eplkkarX0m9z8ppCat4mlOqUsWpyNuYgO3VRyrYHSzX5g==}
    engines: {node: '>= 0.8.0'}

  prettier@3.3.3:
    resolution: {integrity: sha512-i2tDNA0O5IrMO757lfrdQZCc2jPNDVntV0m/+4whiDfWaTKfMNgR7Qz0NAeGz/nRqF4m5/6CLzbP4/liHt12Ew==}
    engines: {node: '>=14'}
    hasBin: true

  pretty-bytes@6.1.1:
    resolution: {integrity: sha512-mQUvGU6aUFQ+rNvTIAcZuWGRT9a6f6Yrg9bHs4ImKF+HZCEK+plBvnAZYSIQztknZF2qnzNtr6F8s0+IuptdlQ==}
    engines: {node: ^14.13.1 || >=16.0.0}

  pretty-ms@9.0.0:
    resolution: {integrity: sha512-E9e9HJ9R9NasGOgPaPE8VMeiPKAyWR5jcFpNnwIejslIhWqdqOrb2wShBsncMPUb+BcCd2OPYfh7p2W6oemTng==}
    engines: {node: '>=18'}

  printable-characters@1.0.42:
    resolution: {integrity: sha512-dKp+C4iXWK4vVYZmYSd0KBH5F/h1HoZRsbJ82AVKRO3PEo8L4lBS/vLwhVtpwwuYcoIsVY+1JYKR268yn480uQ==}

  promise@7.3.1:
    resolution: {integrity: sha512-nolQXZ/4L+bP/UGlkfaIujX9BKxGwmQ9OT4mOt5yvy8iK1h3wqTEJCijzGANTCCl9nWjY41juyAn2K3Q1hLLTg==}

  prompts@2.4.2:
    resolution: {integrity: sha512-NxNv/kLguCA7p3jE8oL2aEBsrJWgAakBpgmgK6lpPWV+WuOmY6r2/zbAVnP+T8bQlA0nzHXSJSJW0Hq7ylaD2Q==}
    engines: {node: '>= 6'}

  proxy-addr@2.0.7:
    resolution: {integrity: sha512-llQsMLSUDUPT44jdrU/O37qlnifitDP+ZwrmmZcoSKyLKvtZxpyV0n2/bD/N4tBAAZ/gJEdZU7KMraoK1+XYAg==}
    engines: {node: '>= 0.10'}

  proxy-from-env@1.1.0:
    resolution: {integrity: sha512-D+zkORCbA9f1tdWRK0RaCR3GPv50cMxcrz4X8k5LTSUD1Dkw47mKJEZQNunItRTkWwgtaUSo1RVFRIG9ZXiFYg==}

  prr@1.0.1:
    resolution: {integrity: sha512-yPw4Sng1gWghHQWj0B3ZggWUm4qVbPwPFcRG8KyxiU7J2OHFSoEHKS+EZ3fv5l1t9CyCiop6l/ZYeWbrgoQejw==}

  publint@0.2.9:
    resolution: {integrity: sha512-nITKS1NSwD68PQlts0ntryhxrWObep6P0CCycwi1lgXI+K7uKyacMYRRCQi7hTae8imkI3FCi0FlgnwLxjM8yA==}
    engines: {node: '>=16'}
    hasBin: true

  pug-attrs@3.0.0:
    resolution: {integrity: sha512-azINV9dUtzPMFQktvTXciNAfAuVh/L/JCl0vtPCwvOA21uZrC08K/UnmrL+SXGEVc1FwzjW62+xw5S/uaLj6cA==}

  pug-code-gen@3.0.3:
    resolution: {integrity: sha512-cYQg0JW0w32Ux+XTeZnBEeuWrAY7/HNE6TWnhiHGnnRYlCgyAUPoyh9KzCMa9WhcJlJ1AtQqpEYHc+vbCzA+Aw==}

  pug-error@2.1.0:
    resolution: {integrity: sha512-lv7sU9e5Jk8IeUheHata6/UThZ7RK2jnaaNztxfPYUY+VxZyk/ePVaNZ/vwmH8WqGvDz3LrNYt/+gA55NDg6Pg==}

  pug-filters@4.0.0:
    resolution: {integrity: sha512-yeNFtq5Yxmfz0f9z2rMXGw/8/4i1cCFecw/Q7+D0V2DdtII5UvqE12VaZ2AY7ri6o5RNXiweGH79OCq+2RQU4A==}

  pug-lexer@5.0.1:
    resolution: {integrity: sha512-0I6C62+keXlZPZkOJeVam9aBLVP2EnbeDw3An+k0/QlqdwH6rv8284nko14Na7c0TtqtogfWXcRoFE4O4Ff20w==}

  pug-linker@4.0.0:
    resolution: {integrity: sha512-gjD1yzp0yxbQqnzBAdlhbgoJL5qIFJw78juN1NpTLt/mfPJ5VgC4BvkoD3G23qKzJtIIXBbcCt6FioLSFLOHdw==}

  pug-load@3.0.0:
    resolution: {integrity: sha512-OCjTEnhLWZBvS4zni/WUMjH2YSUosnsmjGBB1An7CsKQarYSWQ0GCVyd4eQPMFJqZ8w9xgs01QdiZXKVjk92EQ==}

  pug-parser@6.0.0:
    resolution: {integrity: sha512-ukiYM/9cH6Cml+AOl5kETtM9NR3WulyVP2y4HOU45DyMim1IeP/OOiyEWRr6qk5I5klpsBnbuHpwKmTx6WURnw==}

  pug-runtime@3.0.1:
    resolution: {integrity: sha512-L50zbvrQ35TkpHwv0G6aLSuueDRwc/97XdY8kL3tOT0FmhgG7UypU3VztfV/LATAvmUfYi4wNxSajhSAeNN+Kg==}

  pug-strip-comments@2.0.0:
    resolution: {integrity: sha512-zo8DsDpH7eTkPHCXFeAk1xZXJbyoTfdPlNR0bK7rpOMuhBYb0f5qUVCO1xlsitYd3w5FQTK7zpNVKb3rZoUrrQ==}

  pug-walk@2.0.0:
    resolution: {integrity: sha512-yYELe9Q5q9IQhuvqsZNwA5hfPkMJ8u92bQLIMcsMxf/VADjNtEYptU+inlufAFYcWdHlwNfZOEnOOQrZrcyJCQ==}

  pug@3.0.3:
    resolution: {integrity: sha512-uBi6kmc9f3SZ3PXxqcHiUZLmIXgfgWooKWXcwSGwQd2Zi5Rb0bT14+8CJjJgI8AB+nndLaNgHGrcc6bPIB665g==}

  punycode@1.4.1:
    resolution: {integrity: sha512-jmYNElW7yvO7TV33CjSmvSiE2yco3bV2czu/OzDKdMNVZQWfxCblURLhf+47syQRBntjfLdd/H0egrzIG+oaFQ==}

  punycode@2.3.1:
    resolution: {integrity: sha512-vYt7UD1U9Wg6138shLtLOvdAu+8DsC/ilFtEVHcH+wydcSpNE20AfSOduf6MkRFahL5FY7X1oU7nKVZFtfq8Fg==}
    engines: {node: '>=6'}

  qs@6.11.0:
    resolution: {integrity: sha512-MvjoMCJwEarSbUYk5O+nmoSzSutSsTwF85zcHPQ9OrlFoZOYIjaqBAJIqIXjptyD5vThxGq52Xu/MaJzRkIk4Q==}
    engines: {node: '>=0.6'}

  qs@6.12.3:
    resolution: {integrity: sha512-AWJm14H1vVaO/iNZ4/hO+HyaTehuy9nRqVdkTqlJt0HWvBiBIEXFmb4C0DGeYo3Xes9rrEW+TxHsaigCbN5ICQ==}
    engines: {node: '>=0.6'}

  queue-microtask@1.2.3:
    resolution: {integrity: sha512-NuaNSa6flKT5JaSYQzJok04JzTL1CA6aGhv5rfLW3PgqA+M2ChpZQnAC8h8i4ZFkBS8X5RqkDBHA7r4hej3K9A==}

  range-parser@1.2.1:
    resolution: {integrity: sha512-Hrgsx+orqoygnmhFbKaHE6c296J+HTAQXoxEF6gNupROmmGJRoyzfG3ccAveqCBrwr/2yxQ5BVd/GTl5agOwSg==}
    engines: {node: '>= 0.6'}

  raw-body@2.5.2:
    resolution: {integrity: sha512-8zGqypfENjCIqGhgXToC8aB2r7YrBX+AQAfIPs/Mlk+BtPTztOvTS01NRW/3Eh60J+a48lt8qsCzirQ6loCVfA==}
    engines: {node: '>= 0.8'}

  react-dom@18.3.1:
    resolution: {integrity: sha512-5m4nQKp+rZRb09LNH59GM4BxTh9251/ylbKIbpe7TpGxfJ+9kv6BLkLBXIjjspbgbnIBNqlI23tRnTWT0snUIw==}
    peerDependencies:
      react: ^18.3.1

  react@18.3.1:
    resolution: {integrity: sha512-wS+hAgJShR0KhEvPJArfuPVN1+Hz1t0Y6n5jLrGQbkb4urgPE/0Rve+1kMB1v/oWgHgm4WIcV+i7F2pTVj+2iQ==}
    engines: {node: '>=0.10.0'}

  read-cache@1.0.0:
    resolution: {integrity: sha512-Owdv/Ft7IjOgm/i0xvNDZ1LrRANRfew4b2prF3OWMQLxLfu3bS8FVhCsrSCMK4lR56Y9ya+AThoTpDCTxCmpRA==}

  read-package-json-fast@3.0.2:
    resolution: {integrity: sha512-0J+Msgym3vrLOUB3hzQCuZHII0xkNGCtz/HJH9xZshwv9DbDwkw1KaE3gx/e2J5rpEY5rtOy6cyhKOPrkP7FZw==}
    engines: {node: ^14.17.0 || ^16.13.0 || >=18.0.0}

  read-package-up@11.0.0:
    resolution: {integrity: sha512-MbgfoNPANMdb4oRBNg5eqLbB2t2r+o5Ua1pNt8BqGp4I0FJZhuVSOj3PaBPni4azWuSzEdNn2evevzVmEk1ohQ==}
    engines: {node: '>=18'}

  read-pkg@9.0.1:
    resolution: {integrity: sha512-9viLL4/n1BJUCT1NXVTdS1jtm80yDEgR5T4yCelII49Mbj0v1rZdKqj7zCiYdbB0CuCgdrvHcNogAKTFPBocFA==}
    engines: {node: '>=18'}

  readable-stream@3.6.0:
    resolution: {integrity: sha512-BViHy7LKeTz4oNnkcLJ+lVSL6vpiFeX6/d3oSH8zCW7UxP2onchk+vTGB143xuFjHS3deTgkKoXXymXqymiIdA==}
    engines: {node: '>= 6'}

  readdirp@3.6.0:
    resolution: {integrity: sha512-hOS089on8RduqdbhvQ5Z37A0ESjsqz6qnRcffsMU3495FuTdqSm+7bhJ29JvIOsBDEEnan5DPu9t3To9VRlMzA==}
    engines: {node: '>=8.10.0'}

  refa@0.12.1:
    resolution: {integrity: sha512-J8rn6v4DBb2nnFqkqwy6/NnTYMcgLA+sLr0iIO41qpv0n+ngb7ksag2tMRl0inb1bbO/esUwzW1vbJi7K0sI0g==}
    engines: {node: ^12.0.0 || ^14.0.0 || >=16.0.0}

  regenerate-unicode-properties@10.1.0:
    resolution: {integrity: sha512-d1VudCLoIGitcU/hEg2QqvyGZQmdC0Lf8BqdOMXGFSvJP4bNV1+XqbPQeHHLD51Jh4QJJ225dlIFvY4Ly6MXmQ==}
    engines: {node: '>=4'}

  regenerate@1.4.2:
    resolution: {integrity: sha512-zrceR/XhGYU/d/opr2EKO7aRHUeiBI8qjtfHqADTwZd6Szfy16la6kqD0MIUs5z5hx6AaKa+PixpPrR289+I0A==}

  regenerator-runtime@0.14.1:
    resolution: {integrity: sha512-dYnhHh0nJoMfnkZs6GmmhFknAGRrLznOu5nc9ML+EJxGvrx6H7teuevqVqCuPcPK//3eDrrjQhehXVx9cnkGdw==}

  regenerator-transform@0.15.2:
    resolution: {integrity: sha512-hfMp2BoF0qOk3uc5V20ALGDS2ddjQaLrdl7xrGXvAIow7qeWRM2VA2HuCHkUKk9slq3VwEwLNK3DFBqDfPGYtg==}

  regexp-ast-analysis@0.7.1:
    resolution: {integrity: sha512-sZuz1dYW/ZsfG17WSAG7eS85r5a0dDsvg+7BiiYR5o6lKCAtUrEwdmRmaGF6rwVj3LcmAeYkOWKEPlbPzN3Y3A==}
    engines: {node: ^12.0.0 || ^14.0.0 || >=16.0.0}

  regexpu-core@5.3.2:
    resolution: {integrity: sha512-RAM5FlZz+Lhmo7db9L298p2vHP5ZywrVXmVXpmAD9GuL5MPH6t9ROw1iA/wfHkQ76Qe7AaPF0nGuim96/IrQMQ==}
    engines: {node: '>=4'}

  regjsparser@0.9.1:
    resolution: {integrity: sha512-dQUtn90WanSNl+7mQKcXAgZxvUe7Z0SqXlgzv0za4LwiUhyzBC58yQO3liFoUgu8GiJVInAhJjkj1N0EtQ5nkQ==}
    hasBin: true

  requires-port@1.0.0:
    resolution: {integrity: sha512-KigOCHcocU3XODJxsu8i/j8T9tzT4adHiecwORRQ0ZZFcp7ahwXuRU1m+yuO90C5ZUyGeGfocHDI14M3L3yDAQ==}

  resolve-from@4.0.0:
    resolution: {integrity: sha512-pb/MYmXstAkysRFx8piNI1tGFNQIFA3vkE3Gq4EuA1dF6gHp/+vgZqsCGJapvy8N3Q+4o7FwvquPJcnZ7RYy4g==}
    engines: {node: '>=4'}

  resolve-pkg-maps@1.0.0:
    resolution: {integrity: sha512-seS2Tj26TBVOC2NIc2rOe2y2ZO7efxITtLZcGSOnHHNOQ7CkiUBfw0Iw2ck6xkIhPwLhKNLS8BO+hEpngQlqzw==}

  resolve.exports@2.0.2:
    resolution: {integrity: sha512-X2UW6Nw3n/aMgDVy+0rSqgHlv39WZAlZrXCdnbyEiKm17DSqHX4MmQMaST3FbeWR5FTuRcUwYAziZajji0Y7mg==}
    engines: {node: '>=10'}

  resolve@1.22.8:
    resolution: {integrity: sha512-oKWePCxqpd6FlLvGV1VU0x7bkPmmCNolxzjMf4NczoDnQcIWrAF+cPtZn5i6n+RfD2d9i0tzpKnG6Yk168yIyw==}
    hasBin: true

  restore-cursor@5.1.0:
    resolution: {integrity: sha512-oMA2dcrw6u0YfxJQXm342bFKX/E4sG9rbTzO9ptUcR/e8A33cHuvStiYOwH7fszkZlZ1z/ta9AAoPk2F4qIOHA==}
    engines: {node: '>=18'}

  reusify@1.0.4:
    resolution: {integrity: sha512-U9nH88a3fc/ekCF1l0/UP1IosiuIjyTh7hBvXVMHYgVcfGvt897Xguj2UOLDeI5BG2m7/uwyaLVT6fbtCwTyzw==}
    engines: {iojs: '>=1.0.0', node: '>=0.10.0'}

  rfdc@1.4.1:
    resolution: {integrity: sha512-q1b3N5QkRUWUl7iyylaaj3kOpIT0N2i9MqIEQXP73GVsN9cw3fdx8X63cEmWhJGi2PPCF23Ijp7ktmd39rawIA==}

  rimraf@3.0.2:
    resolution: {integrity: sha512-JZkJMZkAGFFPP2YqXZXPbMlMBgsxzE8ILs4lMIX/2o0L9UBw9O/Y3o6wFw/i9YLapcUJWwqbi3kdxIPdC62TIA==}
    deprecated: Rimraf versions prior to v4 are no longer supported
    hasBin: true

  rimraf@5.0.10:
    resolution: {integrity: sha512-l0OE8wL34P4nJH/H2ffoaniAokM2qSmrtXHmlpvYr5AVVX8msAyW0l8NVJFDxlSK4u3Uh/f41cQheDVdnYijwQ==}
    hasBin: true

  rollup-plugin-dts@6.1.1:
    resolution: {integrity: sha512-aSHRcJ6KG2IHIioYlvAOcEq6U99sVtqDDKVhnwt70rW6tsz3tv5OSjEiWcgzfsHdLyGXZ/3b/7b/+Za3Y6r1XA==}
    engines: {node: '>=16'}
    peerDependencies:
      rollup: ^3.29.4 || ^4
      typescript: ^4.5 || ^5.0

  rollup-plugin-esbuild@6.1.1:
    resolution: {integrity: sha512-CehMY9FAqJD5OUaE/Mi1r5z0kNeYxItmRO2zG4Qnv2qWKF09J2lTy5GUzjJR354ZPrLkCj4fiBN41lo8PzBUhw==}
    engines: {node: '>=14.18.0'}
    peerDependencies:
      esbuild: '>=0.18.0'
      rollup: ^1.20.0 || ^2.0.0 || ^3.0.0 || ^4.0.0

  rollup-plugin-license@3.5.2:
    resolution: {integrity: sha512-NNeXBcE6RyQdZdSC8Vxe8Cheax2aUa/K0Ok6JDZwr9isjkSDer4aMg0sovas1Ua76ojLZX1BrNQ6ZFspztKkZQ==}
    engines: {node: '>=14.0.0'}
    peerDependencies:
      rollup: ^1.0.0 || ^2.0.0 || ^3.0.0 || ^4.0.0

  rollup@3.29.4:
    resolution: {integrity: sha512-oWzmBZwvYrU0iJHtDmhsm662rC15FRXmcjCk1xD771dFDx5jJ02ufAQQTn0etB2emNk4J9EZg/yWKpsn9BWGRw==}
    engines: {node: '>=14.18.0', npm: '>=8.0.0'}
    hasBin: true

  rollup@4.20.0:
    resolution: {integrity: sha512-6rbWBChcnSGzIlXeIdNIZTopKYad8ZG8ajhl78lGRLsI2rX8IkaotQhVas2Ma+GPxJav19wrSzvRvuiv0YKzWw==}
    engines: {node: '>=18.0.0', npm: '>=8.0.0'}
    hasBin: true

  run-parallel@1.2.0:
    resolution: {integrity: sha512-5l4VyZR86LZ/lDxZTR6jqL8AFE2S0IFLMP26AbjsLVADxHdhB/c0GUsH+y39UfCi3dzz8OlQuPmnaJOMoDHQBA==}

  rxjs@7.8.1:
    resolution: {integrity: sha512-AA3TVj+0A2iuIoQkWEK/tqFjBq2j+6PO6Y0zJcvzLAFhEFIO3HL0vls9hWLncZbAAbK0mar7oZ4V079I/qPMxg==}

  sade@1.8.1:
    resolution: {integrity: sha512-xal3CZX1Xlo/k4ApwCFrHVACi9fBqJ7V+mwhBsuf/1IOKbBy098Fex+Wa/5QMubw09pSZ/u8EY8PWgevJsXp1A==}
    engines: {node: '>=6'}

  safe-buffer@5.2.1:
    resolution: {integrity: sha512-rp3So07KcdmmKbGvgaNxQSJr7bGVSVk5S9Eq1F+ppbRo70+YeaDxkw5Dd8NPN+GD6bjnYm2VuPuCXmpuYvmCXQ==}

  safer-buffer@2.1.2:
    resolution: {integrity: sha512-YZo3K82SD7Riyi0E1EQPojLz7kpepnSQI9IyPbHHg1XXXevb5dJI7tpyN2ADxGcQbHG7vcyRHk0cbwqcQriUtg==}

  sass-embedded-android-arm64@1.77.8:
    resolution: {integrity: sha512-EmWHLbEx0Zo/f/lTFzMeH2Du+/I4RmSRlEnERSUKQWVp3aBSO04QDvdxfFezgQ+2Yt/ub9WMqBpma9P/8MPsLg==}
    engines: {node: '>=14.0.0'}
    cpu: [arm64]
    os: [android]
    hasBin: true

  sass-embedded-android-arm@1.77.8:
    resolution: {integrity: sha512-GpGL7xZ7V1XpFbnflib/NWbM0euRzineK0iwoo31/ntWKAXGj03iHhGzkSiOwWSFcXgsJJi3eRA5BTmBvK5Q+w==}
    engines: {node: '>=14.0.0'}
    cpu: [arm]
    os: [android]
    hasBin: true

  sass-embedded-android-ia32@1.77.8:
    resolution: {integrity: sha512-+GjfJ3lDezPi4dUUyjQBxlNKXNa+XVWsExtGvVNkv1uKyaOxULJhubVo2G6QTJJU0esJdfeXf5Ca5/J0ph7+7w==}
    engines: {node: '>=14.0.0'}
    cpu: [ia32]
    os: [android]
    hasBin: true

  sass-embedded-android-x64@1.77.8:
    resolution: {integrity: sha512-YZbFDzGe5NhaMCygShqkeCWtzjhkWxGVunc7ULR97wmxYPQLPeVyx7XFQZc84Aj0lKAJBJS4qRZeqphMqZEJsQ==}
    engines: {node: '>=14.0.0'}
    cpu: [x64]
    os: [android]
    hasBin: true

  sass-embedded-darwin-arm64@1.77.8:
    resolution: {integrity: sha512-aifgeVRNE+i43toIkDFFJc/aPLMo0PJ5s5hKb52U+oNdiJE36n65n2L8F/8z3zZRvCa6eYtFY2b7f1QXR3B0LA==}
    engines: {node: '>=14.0.0'}
    cpu: [arm64]
    os: [darwin]
    hasBin: true

  sass-embedded-darwin-x64@1.77.8:
    resolution: {integrity: sha512-/VWZQtcWIOek60Zj6Sxk6HebXA1Qyyt3sD8o5qwbTgZnKitB1iEBuNunyGoAgMNeUz2PRd6rVki6hvbas9hQ6w==}
    engines: {node: '>=14.0.0'}
    cpu: [x64]
    os: [darwin]
    hasBin: true

  sass-embedded-linux-arm64@1.77.8:
    resolution: {integrity: sha512-6iIOIZtBFa2YfMsHqOb3qake3C9d/zlKxjooKKnTSo+6g6z+CLTzMXe1bOfayb7yxeenElmFoK1k54kWD/40+g==}
    engines: {node: '>=14.0.0'}
    cpu: [arm64]
    os: [linux]
    hasBin: true

  sass-embedded-linux-arm@1.77.8:
    resolution: {integrity: sha512-2edZMB6jf0whx3T0zlgH+p131kOEmWp+I4wnKj7ZMUeokiY4Up05d10hSvb0Q63lOrSjFAWu6P5/pcYUUx8arQ==}
    engines: {node: '>=14.0.0'}
    cpu: [arm]
    os: [linux]
    hasBin: true

  sass-embedded-linux-ia32@1.77.8:
    resolution: {integrity: sha512-63GsFFHWN5yRLTWiSef32TM/XmjhCBx1DFhoqxmj+Yc6L9Z1h0lDHjjwdG6Sp5XTz5EmsaFKjpDgnQTP9hJX3Q==}
    engines: {node: '>=14.0.0'}
    cpu: [ia32]
    os: [linux]
    hasBin: true

  sass-embedded-linux-musl-arm64@1.77.8:
    resolution: {integrity: sha512-j8cgQxNWecYK+aH8ESFsyam/Q6G+9gg8eJegiRVpA9x8yk3ykfHC7UdQWwUcF22ZcuY4zegrjJx8k+thsgsOVA==}
    engines: {node: '>=14.0.0'}
    cpu: [arm64]
    os: [linux]

  sass-embedded-linux-musl-arm@1.77.8:
    resolution: {integrity: sha512-nFkhSl3uu9btubm+JBW7uRglNVJ8W8dGfzVqh3fyQJKS1oyBC3vT3VOtfbT9YivXk28wXscSHpqXZwY7bUuopA==}
    engines: {node: '>=14.0.0'}
    cpu: [arm]
    os: [linux]

  sass-embedded-linux-musl-ia32@1.77.8:
    resolution: {integrity: sha512-oWveMe+8TFlP8WBWPna/+Ec5TV0CE+PxEutyi0ltSruBds2zxRq9dPVOqrpPcDN9QUx50vNZC0Afgch0aQEd0g==}
    engines: {node: '>=14.0.0'}
    cpu: [ia32]
    os: [linux]

  sass-embedded-linux-musl-x64@1.77.8:
    resolution: {integrity: sha512-2NtRpMXHeFo9kaYxuZ+Ewwo39CE7BTS2JDfXkTjZTZqd8H+8KC53eBh516YQnn2oiqxSiKxm7a6pxbxGZGwXOQ==}
    engines: {node: '>=14.0.0'}
    cpu: [x64]
    os: [linux]

  sass-embedded-linux-x64@1.77.8:
    resolution: {integrity: sha512-ND5qZLWUCpOn7LJfOf0gLSZUWhNIysY+7NZK1Ctq+pM6tpJky3JM5I1jSMplNxv5H3o8p80n0gSm+fcjsEFfjQ==}
    engines: {node: '>=14.0.0'}
    cpu: [x64]
    os: [linux]
    hasBin: true

  sass-embedded-win32-arm64@1.77.8:
    resolution: {integrity: sha512-7L8zT6xzEvTYj86MvUWnbkWYCNQP+74HvruLILmiPPE+TCgOjgdi750709BtppVJGGZSs40ZuN6mi/YQyGtwXg==}
    engines: {node: '>=14.0.0'}
    cpu: [arm64]
    os: [win32]
    hasBin: true

  sass-embedded-win32-ia32@1.77.8:
    resolution: {integrity: sha512-7Buh+4bP0WyYn6XPbthkIa3M2vtcR8QIsFVg3JElVlr+8Ng19jqe0t0SwggDgbMX6AdQZC+Wj4F1BprZSok42A==}
    engines: {node: '>=14.0.0'}
    cpu: [ia32]
    os: [win32]
    hasBin: true

  sass-embedded-win32-x64@1.77.8:
    resolution: {integrity: sha512-rZmLIx4/LLQm+4GW39sRJW0MIlDqmyV0fkRzTmhFP5i/wVC7cuj8TUubPHw18rv2rkHFfBZKZJTCkPjCS5Z+SA==}
    engines: {node: '>=14.0.0'}
    cpu: [x64]
    os: [win32]
    hasBin: true

  sass-embedded@1.77.8:
    resolution: {integrity: sha512-WGXA6jcaoBo5Uhw0HX/s6z/sl3zyYQ7ZOnLOJzqwpctFcFmU4L07zn51e2VSkXXFpQZFAdMZNqOGz/7h/fvcRA==}
    engines: {node: '>=16.0.0'}

  sass@1.77.8:
    resolution: {integrity: sha512-4UHg6prsrycW20fqLGPShtEvo/WyHRVRHwOP4DzkUrObWoWI05QBSfzU71TVB7PFaL104TwNaHpjlWXAZbQiNQ==}
    engines: {node: '>=14.0.0'}
    hasBin: true

  sax@1.3.0:
    resolution: {integrity: sha512-0s+oAmw9zLl1V1cS9BtZN7JAd0cW5e0QH4W3LWEK6a4LaLEA2OTpGYWDY+6XasBLtz6wkm3u1xRw95mRuJ59WA==}

  scheduler@0.23.2:
    resolution: {integrity: sha512-UOShsPwz7NrMUqhR6t0hWjFduvOzbtv7toDH1/hIrfRNIDBnnBWd0CwJTGvTpngVlmwGCdP9/Zl/tVrDqcuYzQ==}

  scslre@0.3.0:
    resolution: {integrity: sha512-3A6sD0WYP7+QrjbfNA2FN3FsOaGGFoekCVgTyypy53gPxhbkCIjtO6YWgdrfM+n/8sI8JeXZOIxsHjMTNxQ4nQ==}
    engines: {node: ^14.0.0 || >=16.0.0}

  scule@1.0.0:
    resolution: {integrity: sha512-4AsO/FrViE/iDNEPaAQlb77tf0csuq27EsVpy6ett584EcRTp6pTDLoGWVxCD77y5iU5FauOvhsI4o1APwPoSQ==}

  select@1.1.2:
    resolution: {integrity: sha512-OwpTSOfy6xSs1+pwcNrv0RBMOzI39Lp3qQKUTPVVPRjCdNa5JH/oPRiqsesIskK8TVgmRiHwO4KXlV2Li9dANA==}

  semver@5.7.2:
    resolution: {integrity: sha512-cBznnQ9KjJqU67B52RMC65CMarK2600WFnbkcaiwWq3xy/5haFJlshgnpjovMVJ+Hff49d8GEn0b87C5pDQ10g==}
    hasBin: true

  semver@6.3.1:
    resolution: {integrity: sha512-BR7VvDCVHO+q2xBEWskxS6DJE1qRnb7DxzUrogb71CWoSficBxYsiAGd+Kl0mmq/MprG9yArRkyrQxTO6XjMzA==}
    hasBin: true

  semver@7.6.3:
    resolution: {integrity: sha512-oVekP1cKtI+CTDvHWYFUcMtsK/00wmAEfyqKfNdARm8u1wNVhSgaX7A8d4UuIlUI5e84iEwOhs7ZPYRmzU9U6A==}
    engines: {node: '>=10'}
    hasBin: true

  send@0.18.0:
    resolution: {integrity: sha512-qqWzuOjSFOuqPjFe4NOsMLafToQQwBSOEpS+FwEt3A2V3vKubTquT3vmLTQpFgMXp8AlFWFuP1qKaJZOtPpVXg==}
    engines: {node: '>= 0.8.0'}

  serve-static@1.15.0:
    resolution: {integrity: sha512-XGuRDNjXUijsUL0vl6nSD7cwURuzEgglbOaFuZM9g3kwDXOWVTck0jLzjPzGD+TazWbboZYu52/9/XPdUgne9g==}
    engines: {node: '>= 0.8.0'}

  set-blocking@2.0.0:
    resolution: {integrity: sha512-KiKBS8AnWGEyLzofFfmvKwpdPzqiy16LvQfK3yv/fVH7Bj13/wl3JSR1J+rfgRE9q7xUJK4qvgS8raSOeLUehw==}

  set-function-length@1.2.2:
    resolution: {integrity: sha512-pgRc4hJ4/sNjWCSS9AmnS40x3bNMDTknHgL5UaMBTMyJnU90EgWh1Rz+MC9eFu4BuN/UwZjKQuY/1v3rM7HMfg==}
    engines: {node: '>= 0.4'}

  setprototypeof@1.2.0:
    resolution: {integrity: sha512-E5LDX7Wrp85Kil5bhZv46j8jOeboKq5JMmYM3gVGdGH8xFpPWXUMsNrlODCrkoxMEeNi/XZIwuRvY4XNwYMJpw==}

  shebang-command@2.0.0:
    resolution: {integrity: sha512-kHxr2zZpYtdmrN1qDjrrX/Z1rR1kG8Dx+gkpK1G4eXmvXswmcE1hTWBWYUzlraYw1/yZp6YuDY77YtvbN0dmDA==}
    engines: {node: '>=8'}

  shebang-regex@3.0.0:
    resolution: {integrity: sha512-7++dFhtcx3353uBaq8DDR4NuxBetBzC7ZQOhmTQInHEd6bSrXdiEyzCvG07Z44UYdLShWUyXt5M/yhz8ekcb1A==}
    engines: {node: '>=8'}

  shell-exec@1.0.2:
    resolution: {integrity: sha512-jyVd+kU2X+mWKMmGhx4fpWbPsjvD53k9ivqetutVW/BQ+WIZoDoP4d8vUMGezV6saZsiNoW2f9GIhg9Dondohg==}

  shell-quote@1.8.1:
    resolution: {integrity: sha512-6j1W9l1iAs/4xYBI1SYOVZyFcCis9b4KCLQ8fgAGG07QvzaRLVVRQvAy85yNmmZSjYjg4MWh4gNvlPujU/5LpA==}

  shiki@1.14.1:
    resolution: {integrity: sha512-FujAN40NEejeXdzPt+3sZ3F2dx1U24BY2XTY01+MG8mbxCiA2XukXdcbyMyLAHJ/1AUUnQd1tZlvIjefWWEJeA==}

  side-channel@1.0.6:
    resolution: {integrity: sha512-fDW/EZ6Q9RiO8eFG8Hj+7u/oW+XrPTIChwCOM2+th2A6OblDtYYIpve9m+KvI9Z4C9qSEXlaGR6bTEYHReuglA==}
    engines: {node: '>= 0.4'}

  siginfo@2.0.0:
    resolution: {integrity: sha512-ybx0WO1/8bSBLEWXZvEd7gMW3Sn3JFlW3TvX1nREbDLRNQNaeNN8WK0meBwPdAaOI7TtRRRJn/Es1zhrrCHu7g==}

  signal-exit@3.0.7:
    resolution: {integrity: sha512-wnD2ZE+l+SPC/uoS0vXeE9L1+0wuaMqKlfz9AMUo38JsyLSBWSFcHR1Rri62LZc12vLr1gb3jl7iwQhgwpAbGQ==}

  signal-exit@4.1.0:
    resolution: {integrity: sha512-bzyZ1e88w9O1iNJbKnOlvYTrWPDl46O1bG0D3XInv+9tkPrxrN8jUUTiFlDkkmKWgn1M6CfIA13SuGqOa9Korw==}
    engines: {node: '>=14'}

  simple-git-hooks@2.11.1:
    resolution: {integrity: sha512-tgqwPUMDcNDhuf1Xf6KTUsyeqGdgKMhzaH4PAZZuzguOgTl5uuyeYe/8mWgAr6IBxB5V06uqEf6Dy37gIWDtDg==}
    hasBin: true

  sirv@2.0.4:
    resolution: {integrity: sha512-94Bdh3cC2PKrbgSOUqTiGPWVZeSiXfKOVZNJniWoqrWrRkB1CJzBU3NEbiTsPcYy1lDsANA/THzS+9WBiy5nfQ==}
    engines: {node: '>= 10'}

  sisteransi@1.0.5:
    resolution: {integrity: sha512-bLGGlR1QxBcynn2d5YmDX4MGjlZvy2MRBDRNHLJ8VI6l6+9FUiyTFNJ0IveOSP0bcXgVDPRcfGqA0pjaqUpfVg==}

  slash@3.0.0:
    resolution: {integrity: sha512-g9Q1haeby36OSStwb4ntCGGGaKsaVSjQ68fBxoQcutl5fS1vuY18H3wSt3jFyFtrkx+Kz0V1G85A4MyAdDMi2Q==}
    engines: {node: '>=8'}

  slash@4.0.0:
    resolution: {integrity: sha512-3dOsAHXXUkQTpOYcoAxLIorMTp4gIQr5IW3iVb7A7lFIp0VHhnynm9izx6TssdrIcVIESAlVjtnO2K8bg+Coew==}
    engines: {node: '>=12'}

  slash@5.1.0:
    resolution: {integrity: sha512-ZA6oR3T/pEyuqwMgAKT0/hAv8oAXckzbkmR0UkUosQ+Mc4RxGoJkRmwHgHufaenlyAgE1Mxgpdcrf75y6XcnDg==}
    engines: {node: '>=14.16'}

  slice-ansi@5.0.0:
    resolution: {integrity: sha512-FC+lgizVPfie0kkhqUScwRu1O/lF6NOgJmlCgK+/LYxDCTk8sGelYaHDhFcDN+Sn3Cv+3VSa4Byeo+IMCzpMgQ==}
    engines: {node: '>=12'}

  slice-ansi@7.1.0:
    resolution: {integrity: sha512-bSiSngZ/jWeX93BqeIAbImyTbEihizcwNjFoRUIY/T1wWQsfsm2Vw1agPKylXvQTU7iASGdHhyqRlqQzfz+Htg==}
    engines: {node: '>=18'}

  source-map-js@1.2.0:
    resolution: {integrity: sha512-itJW8lvSA0TXEphiRoawsCksnlf8SyvmFzIhltqAHluXd88pkCd+cXJVHTDwdCr0IzwptSm035IHQktUu1QUMg==}
    engines: {node: '>=0.10.0'}

  source-map-support@0.5.21:
    resolution: {integrity: sha512-uBHU3L3czsIyYXKX88fdrGovxdSCoTGDRZ6SYXtSRxLZUzHg5P/66Ht6uoUlHu9EZod+inXhKo3qQgwXUT/y1w==}

  source-map@0.6.1:
    resolution: {integrity: sha512-UjgapumWlbMhkBgzT7Ykc5YXUT46F0iKu8SGXq0bcwP5dz/h0Plj6enJqjz1Zbq2l5WaqYnrVbwWOWMyF3F47g==}
    engines: {node: '>=0.10.0'}

  source-map@0.7.3:
    resolution: {integrity: sha512-CkCj6giN3S+n9qrYiBTX5gystlENnRW5jZeNLHpe6aue+SrHcG5VYwujhW9s4dY31mEGsxBDrHR6oI69fTXsaQ==}
    engines: {node: '>= 8'}

  spdx-compare@1.0.0:
    resolution: {integrity: sha512-C1mDZOX0hnu0ep9dfmuoi03+eOdDoz2yvK79RxbcrVEG1NO1Ph35yW102DHWKN4pk80nwCgeMmSY5L25VE4D9A==}

  spdx-correct@3.2.0:
    resolution: {integrity: sha512-kN9dJbvnySHULIluDHy32WHRUu3Og7B9sbY7tsFLctQkIqnMh3hErYgdMjTYuqmcXX+lK5T1lnUt3G7zNswmZA==}

  spdx-exceptions@2.3.0:
    resolution: {integrity: sha512-/tTrYOC7PPI1nUAgx34hUpqXuyJG+DTHJTnIULG4rDygi4xu/tfgmq1e1cIRwRzwZgo4NLySi+ricLkZkw4i5A==}

  spdx-expression-parse@3.0.1:
    resolution: {integrity: sha512-cbqHunsQWnJNE6KhVSMsMeH5H/L9EpymbzqTQ3uLwNCLZ1Q481oWaofqH7nO6V07xlXwY6PhQdQ2IedWx/ZK4Q==}

  spdx-expression-validate@2.0.0:
    resolution: {integrity: sha512-b3wydZLM+Tc6CFvaRDBOF9d76oGIHNCLYFeHbftFXUWjnfZWganmDmvtM5sm1cRwJc/VDBMLyGGrsLFd1vOxbg==}

  spdx-license-ids@3.0.18:
    resolution: {integrity: sha512-xxRs31BqRYHwiMzudOrpSiHtZ8i/GeionCBDSilhYRj+9gIcI8wCZTlXZKu9vZIVqViP3dcp9qE5G6AlIaD+TQ==}

  spdx-ranges@2.1.1:
    resolution: {integrity: sha512-mcdpQFV7UDAgLpXEE/jOMqvK4LBoO0uTQg0uvXUewmEFhpiZx5yJSZITHB8w1ZahKdhfZqP5GPEOKLyEq5p8XA==}

  spdx-satisfies@5.0.1:
    resolution: {integrity: sha512-Nwor6W6gzFp8XX4neaKQ7ChV4wmpSh2sSDemMFSzHxpTw460jxFYeOn+jq4ybnSSw/5sc3pjka9MQPouksQNpw==}

  speakingurl@14.0.1:
    resolution: {integrity: sha512-1POYv7uv2gXoyGFpBCmpDVSNV74IfsWlDW216UPjbWufNf+bSU6GdbDsxdcxtfwb4xlI3yxzOTKClUosxARYrQ==}
    engines: {node: '>=0.10.0'}

  stable-hash@0.0.4:
    resolution: {integrity: sha512-LjdcbuBeLcdETCrPn9i8AYAZ1eCtu4ECAWtP7UleOiZ9LzVxRzzUZEoZ8zB24nhkQnDWyET0I+3sWokSDS3E7g==}

  stackback@0.0.2:
    resolution: {integrity: sha512-1XMJE5fQo1jGH6Y/7ebnwPOBEkIEnT4QF32d5R1+VXdXveM0IBMJt8zfaxX1P3QhVwrYe+576+jkANtSS2mBbw==}

  stacktracey@2.1.8:
    resolution: {integrity: sha512-Kpij9riA+UNg7TnphqjH7/CzctQ/owJGNbFkfEeve4Z4uxT5+JapVLFXcsurIfN34gnTWZNJ/f7NMG0E8JDzTw==}

  statuses@1.5.0:
    resolution: {integrity: sha512-OpZ3zP+jT1PI7I8nemJX4AKmAX070ZkYPVWV/AaKTJl+tXCTGyVdC1a4SL8RUQYEwk/f34ZX8UTykN68FwrqAA==}
    engines: {node: '>= 0.6'}

  statuses@2.0.1:
    resolution: {integrity: sha512-RwNA9Z/7PrK06rYLIzFMlaF+l73iwpzsqRIFgbMLbTcLD6cOao82TaWefPXQvB2fOC4AjuYSEndS7N/mTCbkdQ==}
    engines: {node: '>= 0.8'}

  std-env@3.7.0:
    resolution: {integrity: sha512-JPbdCEQLj1w5GilpiHAx3qJvFndqybBysA3qUOnznweH4QbNYUsW/ea8QzSrnh0vNsezMMw5bcVool8lM0gwzg==}

  stoppable@1.1.0:
    resolution: {integrity: sha512-KXDYZ9dszj6bzvnEMRYvxgeTHU74QBFL54XKtP3nyMuJ81CFYtABZ3bAzL2EdFUaEwJOBOgENyFj3R7oTzDyyw==}
    engines: {node: '>=4', npm: '>=6'}

  string-argv@0.3.2:
    resolution: {integrity: sha512-aqD2Q0144Z+/RqG52NeHEkZauTAUWJO8c6yTftGJKO3Tja5tUgIfmIl6kExvhtxSDP7fXB6DvzkfMpCd/F3G+Q==}
    engines: {node: '>=0.6.19'}

  string-hash@1.1.3:
    resolution: {integrity: sha512-kJUvRUFK49aub+a7T1nNE66EJbZBMnBgoC1UbCZ5n6bsZKBRga4KgBRTMn/pFkeCZSYtNeSyMxPDM0AXWELk2A==}

  string-width@4.2.3:
    resolution: {integrity: sha512-wKyQRQpjJ0sIp62ErSZdGsjMJWsap5oRNihHhu6G7JVO/9jIB6UyevL+tXuOqrng8j/cxKTWyWUwvSTriiZz/g==}
    engines: {node: '>=8'}

  string-width@5.1.2:
    resolution: {integrity: sha512-HnLOCR3vjcY8beoNLtcjZ5/nxn2afmME6lhrDrebokqMap+XbeW8n9TXpPDOqdGK5qcI3oT0GKTW6wC7EMiVqA==}
    engines: {node: '>=12'}

  string-width@7.2.0:
    resolution: {integrity: sha512-tsaTIkKW9b4N+AEj+SVA+WhJzV7/zMhcSu78mLKWSk7cXMOSHsBKFWUs0fWwq8QyK3MgJBQRX6Gbi4kYbdvGkQ==}
    engines: {node: '>=18'}

  string_decoder@1.3.0:
    resolution: {integrity: sha512-hkRX8U1WjJFd8LsDJ2yQ/wWWxaopEsABU1XfkM8A+j0+85JAGppt16cr1Whg6KIbb4okU6Mql6BOj+uup/wKeA==}

  strip-ansi@6.0.1:
    resolution: {integrity: sha512-Y38VPSHcqkFrCpFnQ9vuSXmquuv5oXOKpGeT6aGrr3o3Gc9AlVa6JBfUSOCnbxGGZF+/0ooI7KrPuUSztUdU5A==}
    engines: {node: '>=8'}

  strip-ansi@7.1.0:
    resolution: {integrity: sha512-iq6eVVI64nQQTRYq2KtEg2d2uU7LElhTJwsH4YzIHZshxlgZms/wIc4VoDQTlG/IvVIrBKG06CrZnp0qv7hkcQ==}
    engines: {node: '>=12'}

  strip-final-newline@3.0.0:
    resolution: {integrity: sha512-dOESqjYr96iWYylGObzd39EuNTa5VJxyvVAEm5Jnh7KGo75V43Hk1odPQkNDyXNmUR6k+gEiDVXnjB8HJ3crXw==}
    engines: {node: '>=12'}

  strip-final-newline@4.0.0:
    resolution: {integrity: sha512-aulFJcD6YK8V1G7iRB5tigAP4TsHBZZrOV8pjV++zdUwmeV8uzbY7yn6h9MswN62adStNZFuCIx4haBnRuMDaw==}
    engines: {node: '>=18'}

  strip-json-comments@3.1.1:
    resolution: {integrity: sha512-6fPc+R4ihwqP6N/aIv2f1gMH8lOVtWQHoqC4yK6oSDVVocumAsfCqjkXnqiYMhmMwS/mEHLp7Vehlt3ql6lEig==}
    engines: {node: '>=8'}

  strip-literal@2.1.0:
    resolution: {integrity: sha512-Op+UycaUt/8FbN/Z2TWPBLge3jWrP3xj10f3fnYxf052bKuS3EKs1ZQcVGjnEMdsNVAM+plXRdmjrZ/KgG3Skw==}

  stylus@0.63.0:
    resolution: {integrity: sha512-OMlgrTCPzE/ibtRMoeLVhOY0RcNuNWh0rhAVqeKnk/QwcuUKQbnqhZ1kg2vzD8VU/6h3FoPTq4RJPHgLBvX6Bw==}
    hasBin: true

  sucrase@3.32.0:
    resolution: {integrity: sha512-ydQOU34rpSyj2TGyz4D2p8rbktIOZ8QY9s+DGLvFU1i5pWJE8vkpruCjGCMHsdXwnD7JDcS+noSwM/a7zyNFDQ==}
    engines: {node: '>=8'}
    hasBin: true

  sugarss@4.0.1:
    resolution: {integrity: sha512-WCjS5NfuVJjkQzK10s8WOBY+hhDxxNt/N6ZaGwxFZ+wN3/lKKFSaaKUNecULcTTvE4urLcKaZFQD8vO0mOZujw==}
    engines: {node: '>=12.0'}
    peerDependencies:
      postcss: ^8.3.3

  superjson@2.2.1:
    resolution: {integrity: sha512-8iGv75BYOa0xRJHK5vRLEjE2H/i4lulTjzpUXic3Eg8akftYjkmQDa8JARQ42rlczXyFR3IeRoeFCc7RxHsYZA==}
    engines: {node: '>=16'}

  supports-color@5.5.0:
    resolution: {integrity: sha512-QjVjwdXIt408MIiAqCX4oUKsgU2EqAGzs2Ppkm4aQYbjm+ZEWEcW4SfFNTr4uMNZma0ey4f5lgLrkB0aX0QMow==}
    engines: {node: '>=4'}

  supports-color@7.2.0:
    resolution: {integrity: sha512-qpCAvRl9stuOHveKsn7HncJRvv501qIacKzQlO/+Lwxc9+0q2wLyv4Dfvt80/DPn2pqOBsJdDiogXGR9+OvwRw==}
    engines: {node: '>=8'}

  supports-color@8.1.1:
    resolution: {integrity: sha512-MpUEN2OodtUzxvKQl72cUF7RQ5EiHsGvSsVG0ia9c5RbWGL2CI4C7EpPS8UTBIplnlzZiNuV56w+FuNxy3ty2Q==}
    engines: {node: '>=10'}

  supports-preserve-symlinks-flag@1.0.0:
    resolution: {integrity: sha512-ot0WnXS9fgdkgIcePe6RHNk1WA8+muPa6cSjeR3V8K27q9BB1rTE3R1p7Hv0z1ZyAc8s6Vvv8DIyWf681MAt0w==}
    engines: {node: '>= 0.4'}

  systemjs@6.15.1:
    resolution: {integrity: sha512-Nk8c4lXvMB98MtbmjX7JwJRgJOL8fluecYCfCeYBznwmpOs8Bf15hLM6z4z71EDAhQVrQrI+wt1aLWSXZq+hXA==}

  tabbable@6.2.0:
    resolution: {integrity: sha512-Cat63mxsVJlzYvN51JmVXIgNoUokrIaT2zLclCXjRd8boZ0004U4KCs/sToJ75C6sdlByWxpYnb5Boif1VSFew==}

  tailwindcss@3.4.10:
    resolution: {integrity: sha512-KWZkVPm7yJRhdu4SRSl9d4AK2wM3a50UsvgHZO7xY77NQr2V+fIrEuoDGQcbvswWvFGbS2f6e+jC/6WJm1Dl0w==}
    engines: {node: '>=14.0.0'}
    hasBin: true

  tapable@2.2.1:
    resolution: {integrity: sha512-GNzQvQTOIP6RyTfE2Qxb8ZVlNmw0n88vp1szwWRimP02mnTsx3Wtn5qRdqY9w2XduFNUgvOwhNnQsjwCp+kqaQ==}
    engines: {node: '>=6'}

  tar@6.1.11:
    resolution: {integrity: sha512-an/KZQzQUkZCkuoAA64hM92X0Urb6VpRhAFllDzz44U2mcD5scmT3zBc4VgVpkugF580+DQn8eAFSyoQt0tznA==}
    engines: {node: '>= 10'}

  temp-dir@3.0.0:
    resolution: {integrity: sha512-nHc6S/bwIilKHNRgK/3jlhDoIHcp45YgyiwcAk46Tr0LfEqGBVpmiAyuiuxeVE44m3mXnEeVhaipLOEWmH+Njw==}
    engines: {node: '>=14.16'}

  tempfile@5.0.0:
    resolution: {integrity: sha512-bX655WZI/F7EoTDw9JvQURqAXiPHi8o8+yFxPF2lWYyz1aHnmMRuXWqL6YB6GmeO0o4DIYWHLgGNi/X64T+X4Q==}
    engines: {node: '>=14.18'}

  terser@5.31.6:
    resolution: {integrity: sha512-PQ4DAriWzKj+qgehQ7LK5bQqCFNMmlhjR2PFFLuqGCpuCAauxemVBWwWOxo3UIwWQx8+Pr61Df++r76wDmkQBg==}
    engines: {node: '>=10'}
    hasBin: true

  text-table@0.2.0:
    resolution: {integrity: sha512-N+8UisAXDGk8PFXP4HAzVR9nbfmVJ3zYLAWiTIoqC5v5isinhr+r5uaO8+7r3BMfuNIufIsA7RdpVgacC2cSpw==}

  thenify-all@1.6.0:
    resolution: {integrity: sha512-RNxQH/qI8/t3thXJDwcstUO4zeqo64+Uy/+sNVRBx4Xn2OX+OZ9oP+iJnNFqplFra2ZUVeKCSa2oVWi3T4uVmA==}
    engines: {node: '>=0.8'}

  thenify@3.3.1:
    resolution: {integrity: sha512-RVZSIV5IG10Hk3enotrhvz0T9em6cyHBLkH/YAZuKqd8hRkKhSfCGIcP2KUY0EPxndzANBmNllzWPwak+bheSw==}

  tiny-emitter@2.1.0:
    resolution: {integrity: sha512-NB6Dk1A9xgQPMoGqC5CVXn123gWyte215ONT5Pp5a0yt4nlEoO1ZWeCwpncaekPHXO60i47ihFnZPiRPjRMq4Q==}

  tinybench@2.8.0:
    resolution: {integrity: sha512-1/eK7zUnIklz4JUUlL+658n58XO2hHLQfSk1Zf2LKieUjxidN16eKFEoDEfjHc3ohofSSqK3X5yO6VGb6iW8Lw==}

  tinypool@1.0.0:
    resolution: {integrity: sha512-KIKExllK7jp3uvrNtvRBYBWBOAXSX8ZvoaD8T+7KB/QHIuoJW3Pmr60zucywjAlMb5TeXUkcs/MWeWLu0qvuAQ==}
    engines: {node: ^18.0.0 || >=20.0.0}

  tinyrainbow@1.2.0:
    resolution: {integrity: sha512-weEDEq7Z5eTHPDh4xjX789+fHfF+P8boiFB+0vbWzpbnbsEr/GRaohi/uMKxg8RZMXnl1ItAi/IUHWMsjDV7kQ==}
    engines: {node: '>=14.0.0'}

  tinyspy@2.2.0:
    resolution: {integrity: sha512-d2eda04AN/cPOR89F7Xv5bK/jrQEhmcLFe6HFldoeO9AJtps+fqEnh486vnT/8y4bw38pSyxDcTCAq+Ks2aJTg==}
    engines: {node: '>=14.0.0'}

  tinyspy@3.0.0:
    resolution: {integrity: sha512-q5nmENpTHgiPVd1cJDDc9cVoYN5x4vCvwT3FMilvKPKneCBZAxn2YWQjDF0UMcE9k0Cay1gBiDfTMU0g+mPMQA==}
    engines: {node: '>=14.0.0'}

  to-fast-properties@2.0.0:
    resolution: {integrity: sha512-/OaKK0xYrs3DmxRYqL/yDc+FxFUVYhDlXMhRmv3z915w2HF1tnN1omB354j8VUGO/hbRzyD6Y3sA7v7GS/ceog==}
    engines: {node: '>=4'}

  to-regex-range@5.0.1:
    resolution: {integrity: sha512-65P7iz6X5yEr1cwcgvQxbbIw7Uk3gOy5dIdtZ4rDveLqhrdJP+Li/Hx6tyK0NEb+2GCyneCMJiGqrADCSNk8sQ==}
    engines: {node: '>=8.0'}

  toidentifier@1.0.1:
    resolution: {integrity: sha512-o5sSPKEkg/DIQNmH43V0/uerLrpzVedkUh8tGNvaeXpfpuwjKenlSox/2O/BTlZUtEe+JG7s5YhEz608PlAHRA==}
    engines: {node: '>=0.6'}

  token-stream@1.0.0:
    resolution: {integrity: sha512-VSsyNPPW74RpHwR8Fc21uubwHY7wMDeJLys2IX5zJNih+OnAnaifKHo+1LHT7DAdloQ7apeaaWg8l7qnf/TnEg==}

  totalist@3.0.0:
    resolution: {integrity: sha512-eM+pCBxXO/njtF7vdFsHuqb+ElbxqtI4r5EAvk6grfAFyJ6IvWlSkfZ5T9ozC6xWw3Fj1fGoSmrl0gUs46JVIw==}
    engines: {node: '>=6'}

  tr46@0.0.3:
    resolution: {integrity: sha512-N3WMsuqV66lT30CrXNbEjx4GEwlow3v6rr4mCcv6prnfwhS01rkgyFdjPNBYd9br7LpXV1+Emh01fHnq2Gdgrw==}

  trim-lines@3.0.1:
    resolution: {integrity: sha512-kRj8B+YHZCc9kQYdWfJB2/oUl9rA99qbowYYBtr4ui4mZyAQ2JpvVBd/6U2YloATfqBhBTSMhTpgBHtU0Mf3Rg==}

  ts-api-utils@1.3.0:
    resolution: {integrity: sha512-UQMIo7pb8WRomKR1/+MFVLTroIvDVtMX3K6OUir8ynLyzB8Jeriont2bTAtmNPa1ekAgN7YPDyf6V+ygrdU+eQ==}
    engines: {node: '>=16'}
    peerDependencies:
      typescript: '>=4.2.0'

  ts-interface-checker@0.1.13:
    resolution: {integrity: sha512-Y/arvbn+rrz3JCKl9C4kVNfTfSm2/mEp5FSz5EsZSANGPSlQrpRI5M4PKF+mJnE52jOO90PnPSc3Ur3bTQw0gA==}

  ts-node@10.9.2:
    resolution: {integrity: sha512-f0FFpIdcHgn8zcPSbf1dRevwt047YMnaiJM3u2w2RewrB+fob/zePZcrOyQoLMMO7aBIddLcQIEK5dYjkLnGrQ==}
    hasBin: true
    peerDependencies:
      '@swc/core': '>=1.2.50'
      '@swc/wasm': '>=1.2.50'
      '@types/node': '*'
      typescript: '>=2.7'
    peerDependenciesMeta:
      '@swc/core':
        optional: true
      '@swc/wasm':
        optional: true

  tsconfck@3.1.1:
    resolution: {integrity: sha512-00eoI6WY57SvZEVjm13stEVE90VkEdJAFGgpFLTsZbJyW/LwFQ7uQxJHWpZ2hzSWgCPKc9AnBnNP+0X7o3hAmQ==}
    engines: {node: ^18 || >=20}
    hasBin: true
    peerDependencies:
      typescript: ^5.0.0
    peerDependenciesMeta:
      typescript:
        optional: true

  tslib@2.6.3:
    resolution: {integrity: sha512-xNvxJEOUiWPGhUuUdQgAJPKOOJfGnIyKySOc09XkKsgdUV/3E2zvwZYdejjmRgPCgcym1juLH3226yA7sEFJKQ==}

  tsx@4.17.0:
    resolution: {integrity: sha512-eN4mnDA5UMKDt4YZixo9tBioibaMBpoxBkD+rIPAjVmYERSG0/dWEY1CEFuV89CgASlKL499q8AhmkMnnjtOJg==}
    engines: {node: '>=18.0.0'}
    hasBin: true

  twoslash-protocol@0.2.9:
    resolution: {integrity: sha512-uKQl8UboT6JU4VAtYaSI3DbNtgaNhFaTpCSMy/n3tRl5lMlMhrjiuNKdqx15xjcviconuGJ9oObkz1h9zJFrJg==}

  twoslash-vue@0.2.9:
    resolution: {integrity: sha512-1f/AMB7jvifOMWjG2xdqnEywmkt+U2xef2TBfXugZasNDkqeTwdHCRGafi37Kk6smyzYYj2JLemMECfdSjWwoQ==}
    peerDependencies:
      typescript: '*'

  twoslash@0.2.9:
    resolution: {integrity: sha512-oj7XY6h8E9nTZBmfRE1gpsSSUqAQo5kcIpFkXyQPp8UCsyCQsUlP2bJ2s32o02c1n5+xl4h9rcCsQ1F97Z6LZg==}
    peerDependencies:
      typescript: '*'

  type-check@0.4.0:
    resolution: {integrity: sha512-XleUoc9uwGXqjWwXaUTZAmzMcFZ5858QA2vvx1Ur5xIcixXIP+8LnFDgRplU30us6teqdlskFfu+ae4K79Ooew==}
    engines: {node: '>= 0.8.0'}

  type-fest@4.21.0:
    resolution: {integrity: sha512-ADn2w7hVPcK6w1I0uWnM//y1rLXZhzB9mr0a3OirzclKF1Wp6VzevUmzz/NRAWunOT6E8HrnpGY7xOfc6K57fA==}
    engines: {node: '>=16'}

  type-is@1.6.18:
    resolution: {integrity: sha512-TkRKr9sUTxEH8MdfuCSP7VizJyzRNMjj2J2do2Jr3Kym598JVdEksuzPQCnlFPW4ky9Q+iA+ma9BGm06XQBy8g==}
    engines: {node: '>= 0.6'}

  type@1.2.0:
    resolution: {integrity: sha512-+5nt5AAniqsCnu2cEQQdpzCAh33kVx8n0VoFidKpB1dVVLAN/F+bgVOqOJqOnEnrhp222clB5p3vUlD+1QAnfg==}

  type@2.7.2:
    resolution: {integrity: sha512-dzlvlNlt6AXU7EBSfpAscydQ7gXB+pPGsPnfJnZpiNJBDj7IaJzQlBZYGdEi4R9HmPdBv2XmWJ6YUtoTa7lmCw==}

  typescript-eslint@8.1.0:
    resolution: {integrity: sha512-prB2U3jXPJLpo1iVLN338Lvolh6OrcCZO+9Yv6AR+tvegPPptYCDBIHiEEUdqRi8gAv2bXNKfMUrgAd2ejn/ow==}
    engines: {node: ^18.18.0 || ^20.9.0 || >=21.1.0}
    peerDependencies:
      typescript: '*'
    peerDependenciesMeta:
      typescript:
        optional: true

  typescript@5.5.3:
    resolution: {integrity: sha512-/hreyEujaB0w76zKo6717l3L0o/qEUtRgdvUBvlkhoWeOVMjMuHNHk0BRBzikzuGDqNmPQbg5ifMEqsHLiIUcQ==}
    engines: {node: '>=14.17'}
    hasBin: true

  ufo@1.5.4:
    resolution: {integrity: sha512-UsUk3byDzKd04EyoZ7U4DOlxQaD14JUKQl6/P7wiX4FNvUfm3XL246n9W5AmqwW5RSFJ27NAuM0iLscAOYUiGQ==}

  uglify-js@3.18.0:
    resolution: {integrity: sha512-SyVVbcNBCk0dzr9XL/R/ySrmYf0s372K6/hFklzgcp2lBFyXtw4I7BOdDjlLhE1aVqaI/SHWXWmYdlZxuyF38A==}
    engines: {node: '>=0.8.0'}
    hasBin: true

  unbuild@2.0.0:
    resolution: {integrity: sha512-JWCUYx3Oxdzvw2J9kTAp+DKE8df/BnH/JTSj6JyA4SH40ECdFu7FoJJcrm8G92B7TjofQ6GZGjJs50TRxoH6Wg==}
    hasBin: true
    peerDependencies:
      typescript: ^5.1.6
    peerDependenciesMeta:
      typescript:
        optional: true

  undici-types@5.26.5:
    resolution: {integrity: sha512-JlCMO+ehdEIKqlFxk6IfVoAUVmgz7cU7zD/h9XZ0qzeosSHmUJVOzSQvvYSYWXkFXC+IfLKSIffhv0sVZup6pA==}

  undici-types@6.19.6:
    resolution: {integrity: sha512-e/vggGopEfTKSvj4ihnOLTsqhrKRN3LeO6qSN/GxohhuRv8qH9bNQ4B8W7e/vFL+0XTnmHPB4/kegunZGA4Org==}

  undici@5.28.4:
    resolution: {integrity: sha512-72RFADWFqKmUb2hmmvNODKL3p9hcB6Gt2DOQMis1SEBaV6a4MH8soBvzg+95CYhCKPFedut2JY9bMfrDl9D23g==}
    engines: {node: '>=14.0'}

  unicode-canonical-property-names-ecmascript@2.0.0:
    resolution: {integrity: sha512-yY5PpDlfVIU5+y/BSCxAJRBIS1Zc2dDG3Ujq+sR0U+JjUevW2JhocOF+soROYDSaAezOzOKuyyixhD6mBknSmQ==}
    engines: {node: '>=4'}

  unicode-match-property-ecmascript@2.0.0:
    resolution: {integrity: sha512-5kaZCrbp5mmbz5ulBkDkbY0SsPOjKqVS35VpL9ulMPfSl0J0Xsm+9Evphv9CoIZFwre7aJoa94AY6seMKGVN5Q==}
    engines: {node: '>=4'}

  unicode-match-property-value-ecmascript@2.1.0:
    resolution: {integrity: sha512-qxkjQt6qjg/mYscYMC0XKRn3Rh0wFPlfxB0xkt9CfyTvpX1Ra0+rAmdX2QyAobptSEvuy4RtpPRui6XkV+8wjA==}
    engines: {node: '>=4'}

  unicode-property-aliases-ecmascript@2.1.0:
    resolution: {integrity: sha512-6t3foTQI9qne+OZoVQB/8x8rk2k1eVy1gRXhV3oFQ5T6R1dqQ1xtin3XqSlx3+ATBkliTaR/hHyJBm+LVPNM8w==}
    engines: {node: '>=4'}

  unicorn-magic@0.1.0:
    resolution: {integrity: sha512-lRfVq8fE8gz6QMBuDM6a+LO3IAzTi05H6gCVaUpir2E1Rwpo4ZUog45KpNXKC/Mn3Yb9UDuHumeFTo9iV/D9FQ==}
    engines: {node: '>=18'}

  unist-util-is@6.0.0:
    resolution: {integrity: sha512-2qCTHimwdxLfz+YzdGfkqNlH0tLi9xjTnHddPmJwtIG9MGsdbutfTc4P+haPD7l7Cjxf/WZj+we5qfVPvvxfYw==}

  unist-util-position@5.0.0:
    resolution: {integrity: sha512-fucsC7HjXvkB5R3kTCO7kUjRdrS0BJt3M/FPxmHMBOm8JQi2BsHAHFsy27E0EolP8rp0NzXsJ+jNPyDWvOJZPA==}

  unist-util-stringify-position@4.0.0:
    resolution: {integrity: sha512-0ASV06AAoKCDkS2+xw5RXJywruurpbC4JZSm7nr7MOt1ojAzvyyaO+UxZf18j8FCF6kmzCZKcAgN/yu2gm2XgQ==}

  unist-util-visit-parents@6.0.1:
    resolution: {integrity: sha512-L/PqWzfTP9lzzEa6CKs0k2nARxTdZduw3zyh8d2NVBnsyvHjSX4TWse388YrrQKbvI8w20fGjGlhgT96WwKykw==}

  unist-util-visit@5.0.0:
    resolution: {integrity: sha512-MR04uvD+07cwl/yhVuVWAtw+3GOR/knlL55Nd/wAdblk27GCVt3lqpTivy/tkJcZoNPzTwS1Y+KMojlLDhoTzg==}

  universalify@2.0.1:
    resolution: {integrity: sha512-gptHNQghINnc/vTGIk0SOFGFNXw7JVrlRUtConJRlvaw6DuX0wO5Jeko9sWrMBhh+PsYAZ7oXAiOnf/UKogyiw==}
    engines: {node: '>= 10.0.0'}

  unpipe@1.0.0:
    resolution: {integrity: sha512-pjy2bYhSsufwWlKwPc+l3cN7+wuJlK6uz0YdJEOlQDbl6jo/YlPi4mb8agUkVC8BF7V8NuzeyPNqRksA3hztKQ==}
    engines: {node: '>= 0.8'}

  untyped@1.4.0:
    resolution: {integrity: sha512-Egkr/s4zcMTEuulcIb7dgURS6QpN7DyqQYdf+jBtiaJvQ+eRsrtWUoX84SbvQWuLkXsOjM+8sJC9u6KoMK/U7Q==}
    hasBin: true

  update-browserslist-db@1.1.0:
    resolution: {integrity: sha512-EdRAaAyk2cUE1wOf2DkEhzxqOQvFOoRJFNS6NeyJ01Gp2beMRpBAINjM2iDXE3KCuKhwnvHIQCJm6ThL2Z+HzQ==}
    hasBin: true
    peerDependencies:
      browserslist: '>= 4.21.0'

  uri-js@4.4.1:
    resolution: {integrity: sha512-7rKUyy33Q1yc98pQ1DAmLtwX109F7TIfWlW1Ydo8Wl1ii1SeHieeh0HHfPeL2fMXK6z0s8ecKs9frCuLJvndBg==}

  url@0.11.4:
    resolution: {integrity: sha512-oCwdVC7mTuWiPyjLUz/COz5TLk6wgp0RCsN+wHZ2Ekneac9w8uuV0njcbbie2ME+Vs+d6duwmYuR3HgQXs1fOg==}
    engines: {node: '>= 0.4'}

  util-deprecate@1.0.2:
    resolution: {integrity: sha512-EPD5q1uXyFxJpCrLnCc1nHnq3gOa6DZBocAIiI2TaSCA7VCJ1UJDMagCzIkXNsUYfD1daK//LTEQ8xiIbrHtcw==}

  utils-merge@1.0.1:
    resolution: {integrity: sha512-pMZTvIkT1d+TFGvDOqodOclx0QWkkgi6Tdoa8gC8ffGAAqz9pzPTZWAybbsHHoED/ztMtkv/VoYTYyShUn81hA==}
    engines: {node: '>= 0.4.0'}

  v8-compile-cache-lib@3.0.1:
    resolution: {integrity: sha512-wa7YjyUGfNZngI/vtK0UHAN+lgDCxBPCylVXGp0zu59Fz5aiGtNXaq3DhIov063MorB+VfufLh3JlF2KdTK3xg==}

  validate-npm-package-license@3.0.4:
    resolution: {integrity: sha512-DpKm2Ui/xN7/HQKCtpZxoRWBhZ9Z0kqtygG8XCgNQ8ZlDnxuQmWhj566j8fN4Cu3/JmbhsDo7fcAJq4s9h27Ew==}

  varint@6.0.0:
    resolution: {integrity: sha512-cXEIW6cfr15lFv563k4GuVuW/fiwjknytD37jIOLSdSWuOI6WnO/oKwmP2FQTU2l01LP8/M5TSAJpzUaGe3uWg==}

  vary@1.1.2:
    resolution: {integrity: sha512-BNGbWLfd0eUPabhkXUVm0j8uuvREyTh5ovRa/dyow/BqAbZJyC+5fU+IzQOzmAKzYqYRAISoRhdQr3eIZ/PXqg==}
    engines: {node: '>= 0.8'}

  vfile-message@4.0.2:
    resolution: {integrity: sha512-jRDZ1IMLttGj41KcZvlrYAaI3CfqpLpfpf+Mfig13viT6NKvRzWZ+lXz0Y5D60w6uJIBAOGq9mSHf0gktF0duw==}

  vfile@6.0.1:
    resolution: {integrity: sha512-1bYqc7pt6NIADBJ98UiG0Bn/CHIVOoZ/IyEkqIruLg0mE1BKzkOXY2D6CSqQIcKqgadppE5lrxgWXJmXd7zZJw==}

  vite-node@2.0.5:
    resolution: {integrity: sha512-LdsW4pxj0Ot69FAoXZ1yTnA9bjGohr2yNBU7QKRxpz8ITSkhuDl6h3zS/tvgz4qrNjeRnvrWeXQ8ZF7Um4W00Q==}
    engines: {node: ^18.0.0 || >=20.0.0}
    hasBin: true

  vitepress@1.3.3:
    resolution: {integrity: sha512-6UzEw/wZ41S/CATby7ea7UlffvRER/uekxgN6hbEvSys9ukmLOKsz87Ehq9yOx1Rwiw+Sj97yjpivP8w1sUmng==}
    hasBin: true
    peerDependencies:
      markdown-it-mathjax3: ^4
      postcss: ^8
    peerDependenciesMeta:
      markdown-it-mathjax3:
        optional: true
      postcss:
        optional: true

  vitest@2.0.5:
    resolution: {integrity: sha512-8GUxONfauuIdeSl5f9GTgVEpg5BTOlplET4WEDaeY2QBiN8wSm68vxN/tb5z405OwppfoCavnwXafiaYBC/xOA==}
    engines: {node: ^18.0.0 || >=20.0.0}
    hasBin: true
    peerDependencies:
      '@edge-runtime/vm': '*'
      '@types/node': ^18.0.0 || >=20.0.0
      '@vitest/browser': 2.0.5
      '@vitest/ui': 2.0.5
      happy-dom: '*'
      jsdom: '*'
    peerDependenciesMeta:
      '@edge-runtime/vm':
        optional: true
      '@types/node':
        optional: true
      '@vitest/browser':
        optional: true
      '@vitest/ui':
        optional: true
      happy-dom:
        optional: true
      jsdom:
        optional: true

  void-elements@3.1.0:
    resolution: {integrity: sha512-Dhxzh5HZuiHQhbvTW9AMetFfBHDMYpo23Uo9btPXgdYP+3T5S+p+jgNy7spra+veYhBP2dCSgxR/i2Y02h5/6w==}
    engines: {node: '>=0.10.0'}

  vue-demi@0.14.10:
    resolution: {integrity: sha512-nMZBOwuzabUO0nLgIcc6rycZEebF6eeUfaiQx9+WSk8e29IbLvPU9feI6tqW4kTo3hvoYAJkMh8n8D0fuISphg==}
    engines: {node: '>=12'}
    hasBin: true
    peerDependencies:
      '@vue/composition-api': ^1.0.0-rc.1
      vue: ^3.0.0-0 || ^2.6.0
    peerDependenciesMeta:
      '@vue/composition-api':
        optional: true

  vue-resize@2.0.0-alpha.1:
    resolution: {integrity: sha512-7+iqOueLU7uc9NrMfrzbG8hwMqchfVfSzpVlCMeJQe4pyibqyoifDNbKTZvwxZKDvGkB+PdFeKvnGZMoEb8esg==}
    peerDependencies:
      vue: ^3.0.0

  vue-router@4.4.3:
    resolution: {integrity: sha512-sv6wmNKx2j3aqJQDMxLFzs/u/mjA9Z5LCgy6BE0f7yFWMjrPLnS/sPNn8ARY/FXw6byV18EFutn5lTO6+UsV5A==}
    peerDependencies:
      vue: ^3.2.0

  vue-template-compiler@2.7.16:
    resolution: {integrity: sha512-AYbUWAJHLGGQM7+cNTELw+KsOG9nl2CnSv467WobS5Cv9uk3wFcnr1Etsz2sEIHEZvw1U+o9mRlEO6QbZvUPGQ==}

  vue@3.2.0:
    resolution: {integrity: sha512-eMo5yCdkWRmBfqp/acBI/Y1Omgk0NyGqPViaU66eOpKarXNtkdImzDA57+E76jnWVr6MEp/rg1n0vnxaVvALMQ==}

  vue@3.4.38:
    resolution: {integrity: sha512-f0ZgN+mZ5KFgVv9wz0f4OgVKukoXtS3nwET4c2vLBGQR50aI8G0cqbFtLlX9Yiyg3LFGBitruPHt2PxwTduJEw==}
    peerDependencies:
      typescript: '*'
    peerDependenciesMeta:
      typescript:
        optional: true

  vuex@4.1.0:
    resolution: {integrity: sha512-hmV6UerDrPcgbSy9ORAtNXDr9M4wlNP4pEFKye4ujJF8oqgFFuxDCdOLS3eNoRTtq5O3hoBDh9Doj1bQMYHRbQ==}
    peerDependencies:
      vue: ^3.2.0

  web-streams-polyfill@3.2.1:
    resolution: {integrity: sha512-e0MO3wdXWKrLbL0DgGnUV7WHVuw9OUvL4hjgnPkIeEvESk74gAITi5G606JtZPp39cd8HA9VQzCIvA49LpPN5Q==}
    engines: {node: '>= 8'}

  webidl-conversions@3.0.1:
    resolution: {integrity: sha512-2JAn3z8AR6rjK8Sm8orRC0h/bcl/DqL7tRPdGZ4I1CjdF+EaMLmYxBHyXuKL849eucPFhvBoxMsflfOb8kxaeQ==}

  whatwg-url@5.0.0:
    resolution: {integrity: sha512-saE57nupxk6v3HY35+jzBwYa0rKSy0XR8JSxZPwgLr7ys0IBzhGviA1/TUGJLmSVqs8pb9AnvICXEuOHLprYTw==}

  which@2.0.2:
    resolution: {integrity: sha512-BLI3Tl1TW3Pvl70l3yq3Y64i+awpwXqsGBYWkkqMtnbXgrMD+yj7rhW0kuEDxzJaYXGjEW5ogapKNMEKNMjibA==}
    engines: {node: '>= 8'}
    hasBin: true

  why-is-node-running@2.3.0:
    resolution: {integrity: sha512-hUrmaWBdVDcxvYqnyh09zunKzROWjbZTiNy8dBEjkS7ehEDQibXJ7XvlmtbwuTclUiIyN+CyXQD4Vmko8fNm8w==}
    engines: {node: '>=8'}
    hasBin: true

  wide-align@1.1.5:
    resolution: {integrity: sha512-eDMORYaPNZ4sQIuuYPDHdQvf4gyCF9rEEV/yPxGfwPkRodwEgiMUUXTx/dex+Me0wxx53S+NgUHaP7y3MGlDmg==}

  with@7.0.2:
    resolution: {integrity: sha512-RNGKj82nUPg3g5ygxkQl0R937xLyho1J24ItRCBTr/m1YnZkzJy1hUiHUJrc/VlsDQzsCnInEGSg3bci0Lmd4w==}
    engines: {node: '>= 10.0.0'}

  word-wrap@1.2.5:
    resolution: {integrity: sha512-BN22B5eaMMI9UMtjrGd5g5eCYPpCPDUy0FJXbYsaT5zYxjFOckS53SQDE3pWkVoWpHXVb3BrYcEN4Twa55B5cA==}
    engines: {node: '>=0.10.0'}

  wordwrap@1.0.0:
    resolution: {integrity: sha512-gvVzJFlPycKc5dZN4yPkP8w7Dc37BtP1yczEneOb4uq34pXZcvrtRTmWV8W+Ume+XCxKgbjM+nevkyFPMybd4Q==}

  workerd@1.20240806.0:
    resolution: {integrity: sha512-yyNtyzTMgVY0sgYijHBONqZFVXsOFGj2jDjS8MF/RbO2ZdGROvs4Hkc/9QnmqFWahE0STxXeJ1yW1yVotdF0UQ==}
    engines: {node: '>=16'}
    hasBin: true

  wrap-ansi@7.0.0:
    resolution: {integrity: sha512-YVGIj2kamLSTxw6NsZjoBxfSwsn0ycdesmc4p+Q21c5zPuZ1pl+NfxVdxPtdHvmNVOQ6XSYG4AUtyt/Fi7D16Q==}
    engines: {node: '>=10'}

  wrap-ansi@8.1.0:
    resolution: {integrity: sha512-si7QWI6zUMq56bESFvagtmzMdGOtoxfR+Sez11Mobfc7tm+VkUckk9bW2UeffTGVUbOksxmSw0AA2gs8g71NCQ==}
    engines: {node: '>=12'}

  wrap-ansi@9.0.0:
    resolution: {integrity: sha512-G8ura3S+3Z2G+mkgNRq8dqaFZAuxfsxpBB8OCTGRTCtp+l/v9nbFNmCUP1BZMts3G1142MsZfn6eeUKrr4PD1Q==}
    engines: {node: '>=18'}

  wrappy@1.0.2:
    resolution: {integrity: sha512-l4Sp/DRseor9wL6EvV2+TuQn63dMkPjZ/sp9XkghTEbV9KlPS1xUsZ3u7/IQO4wxtcFB4bgpQPRcR3QCvezPcQ==}

  ws@8.18.0:
    resolution: {integrity: sha512-8VbfWfHLbbwu3+N6OKsOMpBdT4kXPDDB9cJk2bJ6mh9ucxdlnNvH1e+roYkKmN9Nxw2yjz7VzeO9oOz2zJ04Pw==}
    engines: {node: '>=10.0.0'}
    peerDependencies:
      bufferutil: ^4.0.1
      utf-8-validate: '>=5.0.2'
    peerDependenciesMeta:
      bufferutil:
        optional: true
      utf-8-validate:
        optional: true

  xml-js@1.6.11:
    resolution: {integrity: sha512-7rVi2KMfwfWFl+GpPg6m80IVMWXLRjO+PxTq7V2CDhoGak0wzYzFgUY2m4XJ47OGdXd8eLE8EmwfAmdjw7lC1g==}
    hasBin: true

  yallist@3.1.1:
    resolution: {integrity: sha512-a4UGQaWPH59mOXUYnAG2ewncQS4i4F43Tv3JoAM+s2VDAmS9NsK8GpDMLrCHPksFT7h3K6TOoUNn2pb7RoXx4g==}

  yallist@4.0.0:
    resolution: {integrity: sha512-3wdGidZyq5PB084XLES5TpOSRA3wjXAlIWMhum2kRcv/41Sn2emQ0dycQW4uZXLejwKvg6EsvbdlVL+FYEct7A==}

  yaml@2.5.0:
    resolution: {integrity: sha512-2wWLbGbYDiSqqIKoPjar3MPgB94ErzCtrNE1FdqGuaO0pi2JGjmE8aW8TDZwzU7vuxcGRdL/4gPQwQ7hD5AMSw==}
    engines: {node: '>= 14'}
    hasBin: true

  yn@3.1.1:
    resolution: {integrity: sha512-Ux4ygGWsu2c7isFWe8Yu1YluJmqVhxqK2cLXNQA5AcC3QfbGNpM7fu0Y8b/z16pXLnFxZYvWhd3fhBY9DLmC6Q==}
    engines: {node: '>=6'}

  yocto-queue@0.1.0:
    resolution: {integrity: sha512-rVksvsnNCdJ/ohGc6xgPwyN8eheCxsiLM8mxuE/t/mOVqJewPuO1miLpTHQiRgTKCLexL4MeAFVagts7HmNZ2Q==}
    engines: {node: '>=10'}

  yoctocolors@2.1.1:
    resolution: {integrity: sha512-GQHQqAopRhwU8Kt1DDM8NjibDXHC8eoh1erhGAJPEyveY9qqVeXvVikNKrDz69sHowPMorbPUrH/mx8c50eiBQ==}
    engines: {node: '>=18'}

  youch@3.2.3:
    resolution: {integrity: sha512-ZBcWz/uzZaQVdCvfV4uk616Bbpf2ee+F/AvuKDR5EwX/Y4v06xWdtMluqTD7+KlZdM93lLm9gMZYo0sKBS0pgw==}

  zimmerframe@1.0.0:
    resolution: {integrity: sha512-H6qQ6LtjP+kDQwDgol18fPi4OCo7F+73ZBYt2U9c1D3V74bIMKxXvyrN0x+1I7/RYh5YsausflQxQR/qwDLHPQ==}

  zod@3.22.4:
    resolution: {integrity: sha512-iC+8Io04lddc+mVqQ9AZ7OQ2MrUKGN+oIQyq1vemgt46jwCwLfhq7/pwnBnNXXXZb8VTVLKwp9EDkx+ryxIWmg==}

  zwitch@2.0.4:
    resolution: {integrity: sha512-bXE4cR/kVZhKZX/RjPEflHaKVhUVl85noU3v6b8apfQEc1x4A+zBxjZ4lN8LqGd6WZ3dl98pY4o717VFmoPp+A==}

snapshots:

  '@adobe/css-tools@4.3.3': {}

  '@algolia/autocomplete-core@1.9.3(@algolia/client-search@4.20.0)(algoliasearch@4.20.0)':
    dependencies:
      '@algolia/autocomplete-plugin-algolia-insights': 1.9.3(@algolia/client-search@4.20.0)(algoliasearch@4.20.0)
      '@algolia/autocomplete-shared': 1.9.3(@algolia/client-search@4.20.0)(algoliasearch@4.20.0)
    transitivePeerDependencies:
      - '@algolia/client-search'
      - algoliasearch
      - search-insights

  '@algolia/autocomplete-plugin-algolia-insights@1.9.3(@algolia/client-search@4.20.0)(algoliasearch@4.20.0)':
    dependencies:
      '@algolia/autocomplete-shared': 1.9.3(@algolia/client-search@4.20.0)(algoliasearch@4.20.0)
    transitivePeerDependencies:
      - '@algolia/client-search'
      - algoliasearch

  '@algolia/autocomplete-preset-algolia@1.9.3(@algolia/client-search@4.20.0)(algoliasearch@4.20.0)':
    dependencies:
      '@algolia/autocomplete-shared': 1.9.3(@algolia/client-search@4.20.0)(algoliasearch@4.20.0)
      '@algolia/client-search': 4.20.0
      algoliasearch: 4.20.0

  '@algolia/autocomplete-shared@1.9.3(@algolia/client-search@4.20.0)(algoliasearch@4.20.0)':
    dependencies:
      '@algolia/client-search': 4.20.0
      algoliasearch: 4.20.0

  '@algolia/cache-browser-local-storage@4.20.0':
    dependencies:
      '@algolia/cache-common': 4.20.0

  '@algolia/cache-common@4.20.0': {}

  '@algolia/cache-in-memory@4.20.0':
    dependencies:
      '@algolia/cache-common': 4.20.0

  '@algolia/client-account@4.20.0':
    dependencies:
      '@algolia/client-common': 4.20.0
      '@algolia/client-search': 4.20.0
      '@algolia/transporter': 4.20.0

  '@algolia/client-analytics@4.20.0':
    dependencies:
      '@algolia/client-common': 4.20.0
      '@algolia/client-search': 4.20.0
      '@algolia/requester-common': 4.20.0
      '@algolia/transporter': 4.20.0

  '@algolia/client-common@4.20.0':
    dependencies:
      '@algolia/requester-common': 4.20.0
      '@algolia/transporter': 4.20.0

  '@algolia/client-personalization@4.20.0':
    dependencies:
      '@algolia/client-common': 4.20.0
      '@algolia/requester-common': 4.20.0
      '@algolia/transporter': 4.20.0

  '@algolia/client-search@4.20.0':
    dependencies:
      '@algolia/client-common': 4.20.0
      '@algolia/requester-common': 4.20.0
      '@algolia/transporter': 4.20.0

  '@algolia/logger-common@4.20.0': {}

  '@algolia/logger-console@4.20.0':
    dependencies:
      '@algolia/logger-common': 4.20.0

  '@algolia/requester-browser-xhr@4.20.0':
    dependencies:
      '@algolia/requester-common': 4.20.0

  '@algolia/requester-common@4.20.0': {}

  '@algolia/requester-node-http@4.20.0':
    dependencies:
      '@algolia/requester-common': 4.20.0

  '@algolia/transporter@4.20.0':
    dependencies:
      '@algolia/cache-common': 4.20.0
      '@algolia/logger-common': 4.20.0
      '@algolia/requester-common': 4.20.0

  '@alloc/quick-lru@5.2.0': {}

  '@ampproject/remapping@2.3.0':
    dependencies:
      '@jridgewell/gen-mapping': 0.3.5
      '@jridgewell/trace-mapping': 0.3.25

  '@babel/code-frame@7.24.7':
    dependencies:
      '@babel/highlight': 7.24.7
      picocolors: 1.0.1

  '@babel/compat-data@7.25.2': {}

  '@babel/core@7.25.2':
    dependencies:
      '@ampproject/remapping': 2.3.0
      '@babel/code-frame': 7.24.7
      '@babel/generator': 7.25.0
      '@babel/helper-compilation-targets': 7.25.2
      '@babel/helper-module-transforms': 7.25.2(@babel/core@7.25.2)
      '@babel/helpers': 7.25.0
      '@babel/parser': 7.25.3
      '@babel/template': 7.25.0
      '@babel/traverse': 7.25.3
      '@babel/types': 7.25.2
      convert-source-map: 2.0.0
      debug: 4.3.6
      gensync: 1.0.0-beta.2
      json5: 2.2.3
      semver: 6.3.1
    transitivePeerDependencies:
      - supports-color

  '@babel/generator@7.25.0':
    dependencies:
      '@babel/types': 7.25.2
      '@jridgewell/gen-mapping': 0.3.5
      '@jridgewell/trace-mapping': 0.3.25
      jsesc: 2.5.2

  '@babel/helper-annotate-as-pure@7.24.7':
    dependencies:
      '@babel/types': 7.25.2

  '@babel/helper-builder-binary-assignment-operator-visitor@7.24.7':
    dependencies:
      '@babel/traverse': 7.25.3
      '@babel/types': 7.25.2
    transitivePeerDependencies:
      - supports-color

  '@babel/helper-compilation-targets@7.25.2':
    dependencies:
      '@babel/compat-data': 7.25.2
      '@babel/helper-validator-option': 7.24.8
      browserslist: 4.23.3
      lru-cache: 5.1.1
      semver: 6.3.1

  '@babel/helper-create-class-features-plugin@7.24.7(@babel/core@7.25.2)':
    dependencies:
      '@babel/core': 7.25.2
      '@babel/helper-annotate-as-pure': 7.24.7
      '@babel/helper-environment-visitor': 7.24.7
      '@babel/helper-function-name': 7.24.7
      '@babel/helper-member-expression-to-functions': 7.24.8
      '@babel/helper-optimise-call-expression': 7.24.7
      '@babel/helper-replace-supers': 7.25.0(@babel/core@7.25.2)
      '@babel/helper-skip-transparent-expression-wrappers': 7.24.7
      '@babel/helper-split-export-declaration': 7.24.7
      semver: 6.3.1
    transitivePeerDependencies:
      - supports-color

  '@babel/helper-create-regexp-features-plugin@7.25.2(@babel/core@7.25.2)':
    dependencies:
      '@babel/core': 7.25.2
      '@babel/helper-annotate-as-pure': 7.24.7
      regexpu-core: 5.3.2
      semver: 6.3.1

  '@babel/helper-define-polyfill-provider@0.6.1(@babel/core@7.25.2)':
    dependencies:
      '@babel/core': 7.25.2
      '@babel/helper-compilation-targets': 7.25.2
      '@babel/helper-plugin-utils': 7.24.8
      debug: 4.3.6
      lodash.debounce: 4.0.8
      resolve: 1.22.8
    transitivePeerDependencies:
      - supports-color

  '@babel/helper-environment-visitor@7.24.7':
    dependencies:
      '@babel/types': 7.25.2

  '@babel/helper-function-name@7.24.7':
    dependencies:
      '@babel/template': 7.25.0
      '@babel/types': 7.25.2

  '@babel/helper-member-expression-to-functions@7.24.8':
    dependencies:
      '@babel/traverse': 7.25.3
      '@babel/types': 7.25.2
    transitivePeerDependencies:
      - supports-color

  '@babel/helper-module-imports@7.24.7':
    dependencies:
      '@babel/traverse': 7.25.3
      '@babel/types': 7.25.2
    transitivePeerDependencies:
      - supports-color

  '@babel/helper-module-transforms@7.25.2(@babel/core@7.25.2)':
    dependencies:
      '@babel/core': 7.25.2
      '@babel/helper-module-imports': 7.24.7
      '@babel/helper-simple-access': 7.24.7
      '@babel/helper-validator-identifier': 7.24.7
      '@babel/traverse': 7.25.3
    transitivePeerDependencies:
      - supports-color

  '@babel/helper-optimise-call-expression@7.24.7':
    dependencies:
      '@babel/types': 7.25.2

  '@babel/helper-plugin-utils@7.24.8': {}

  '@babel/helper-remap-async-to-generator@7.25.0(@babel/core@7.25.2)':
    dependencies:
      '@babel/core': 7.25.2
      '@babel/helper-annotate-as-pure': 7.24.7
      '@babel/helper-wrap-function': 7.25.0
      '@babel/traverse': 7.25.3
    transitivePeerDependencies:
      - supports-color

  '@babel/helper-replace-supers@7.25.0(@babel/core@7.25.2)':
    dependencies:
      '@babel/core': 7.25.2
      '@babel/helper-member-expression-to-functions': 7.24.8
      '@babel/helper-optimise-call-expression': 7.24.7
      '@babel/traverse': 7.25.3
    transitivePeerDependencies:
      - supports-color

  '@babel/helper-simple-access@7.24.7':
    dependencies:
      '@babel/traverse': 7.25.3
      '@babel/types': 7.25.2
    transitivePeerDependencies:
      - supports-color

  '@babel/helper-skip-transparent-expression-wrappers@7.24.7':
    dependencies:
      '@babel/traverse': 7.25.3
      '@babel/types': 7.25.2
    transitivePeerDependencies:
      - supports-color

  '@babel/helper-split-export-declaration@7.24.7':
    dependencies:
      '@babel/types': 7.25.2

  '@babel/helper-string-parser@7.24.8': {}

  '@babel/helper-validator-identifier@7.24.7': {}

  '@babel/helper-validator-option@7.24.8': {}

  '@babel/helper-wrap-function@7.25.0':
    dependencies:
      '@babel/template': 7.25.0
      '@babel/traverse': 7.25.3
      '@babel/types': 7.25.2
    transitivePeerDependencies:
      - supports-color

  '@babel/helpers@7.25.0':
    dependencies:
      '@babel/template': 7.25.0
      '@babel/types': 7.25.2

  '@babel/highlight@7.24.7':
    dependencies:
      '@babel/helper-validator-identifier': 7.24.7
      chalk: 2.4.2
      js-tokens: 4.0.0
      picocolors: 1.0.1

  '@babel/parser@7.25.3':
    dependencies:
      '@babel/types': 7.25.2

  '@babel/plugin-bugfix-firefox-class-in-computed-class-key@7.25.3(@babel/core@7.25.2)':
    dependencies:
      '@babel/core': 7.25.2
      '@babel/helper-plugin-utils': 7.24.8
      '@babel/traverse': 7.25.3
    transitivePeerDependencies:
      - supports-color

  '@babel/plugin-bugfix-safari-class-field-initializer-scope@7.25.0(@babel/core@7.25.2)':
    dependencies:
      '@babel/core': 7.25.2
      '@babel/helper-plugin-utils': 7.24.8

  '@babel/plugin-bugfix-safari-id-destructuring-collision-in-function-expression@7.25.0(@babel/core@7.25.2)':
    dependencies:
      '@babel/core': 7.25.2
      '@babel/helper-plugin-utils': 7.24.8

  '@babel/plugin-bugfix-v8-spread-parameters-in-optional-chaining@7.24.7(@babel/core@7.25.2)':
    dependencies:
      '@babel/core': 7.25.2
      '@babel/helper-plugin-utils': 7.24.8
      '@babel/helper-skip-transparent-expression-wrappers': 7.24.7
      '@babel/plugin-transform-optional-chaining': 7.24.8(@babel/core@7.25.2)
    transitivePeerDependencies:
      - supports-color

  '@babel/plugin-bugfix-v8-static-class-fields-redefine-readonly@7.25.0(@babel/core@7.25.2)':
    dependencies:
      '@babel/core': 7.25.2
      '@babel/helper-plugin-utils': 7.24.8
      '@babel/traverse': 7.25.3
    transitivePeerDependencies:
      - supports-color

  '@babel/plugin-proposal-private-property-in-object@7.21.0-placeholder-for-preset-env.2(@babel/core@7.25.2)':
    dependencies:
      '@babel/core': 7.25.2

  '@babel/plugin-syntax-async-generators@7.8.4(@babel/core@7.25.2)':
    dependencies:
      '@babel/core': 7.25.2
      '@babel/helper-plugin-utils': 7.24.8

  '@babel/plugin-syntax-class-properties@7.12.13(@babel/core@7.25.2)':
    dependencies:
      '@babel/core': 7.25.2
      '@babel/helper-plugin-utils': 7.24.8

  '@babel/plugin-syntax-class-static-block@7.14.5(@babel/core@7.25.2)':
    dependencies:
      '@babel/core': 7.25.2
      '@babel/helper-plugin-utils': 7.24.8

  '@babel/plugin-syntax-dynamic-import@7.8.3(@babel/core@7.25.2)':
    dependencies:
      '@babel/core': 7.25.2
      '@babel/helper-plugin-utils': 7.24.8

  '@babel/plugin-syntax-export-namespace-from@7.8.3(@babel/core@7.25.2)':
    dependencies:
      '@babel/core': 7.25.2
      '@babel/helper-plugin-utils': 7.24.8

  '@babel/plugin-syntax-import-assertions@7.24.7(@babel/core@7.25.2)':
    dependencies:
      '@babel/core': 7.25.2
      '@babel/helper-plugin-utils': 7.24.8

  '@babel/plugin-syntax-import-attributes@7.24.7(@babel/core@7.25.2)':
    dependencies:
      '@babel/core': 7.25.2
      '@babel/helper-plugin-utils': 7.24.8

  '@babel/plugin-syntax-import-meta@7.10.4(@babel/core@7.25.2)':
    dependencies:
      '@babel/core': 7.25.2
      '@babel/helper-plugin-utils': 7.24.8

  '@babel/plugin-syntax-json-strings@7.8.3(@babel/core@7.25.2)':
    dependencies:
      '@babel/core': 7.25.2
      '@babel/helper-plugin-utils': 7.24.8

  '@babel/plugin-syntax-logical-assignment-operators@7.10.4(@babel/core@7.25.2)':
    dependencies:
      '@babel/core': 7.25.2
      '@babel/helper-plugin-utils': 7.24.8

  '@babel/plugin-syntax-nullish-coalescing-operator@7.8.3(@babel/core@7.25.2)':
    dependencies:
      '@babel/core': 7.25.2
      '@babel/helper-plugin-utils': 7.24.8

  '@babel/plugin-syntax-numeric-separator@7.10.4(@babel/core@7.25.2)':
    dependencies:
      '@babel/core': 7.25.2
      '@babel/helper-plugin-utils': 7.24.8

  '@babel/plugin-syntax-object-rest-spread@7.8.3(@babel/core@7.25.2)':
    dependencies:
      '@babel/core': 7.25.2
      '@babel/helper-plugin-utils': 7.24.8

  '@babel/plugin-syntax-optional-catch-binding@7.8.3(@babel/core@7.25.2)':
    dependencies:
      '@babel/core': 7.25.2
      '@babel/helper-plugin-utils': 7.24.8

  '@babel/plugin-syntax-optional-chaining@7.8.3(@babel/core@7.25.2)':
    dependencies:
      '@babel/core': 7.25.2
      '@babel/helper-plugin-utils': 7.24.8

  '@babel/plugin-syntax-private-property-in-object@7.14.5(@babel/core@7.25.2)':
    dependencies:
      '@babel/core': 7.25.2
      '@babel/helper-plugin-utils': 7.24.8

  '@babel/plugin-syntax-top-level-await@7.14.5(@babel/core@7.25.2)':
    dependencies:
      '@babel/core': 7.25.2
      '@babel/helper-plugin-utils': 7.24.8

  '@babel/plugin-syntax-unicode-sets-regex@7.18.6(@babel/core@7.25.2)':
    dependencies:
      '@babel/core': 7.25.2
      '@babel/helper-create-regexp-features-plugin': 7.25.2(@babel/core@7.25.2)
      '@babel/helper-plugin-utils': 7.24.8

  '@babel/plugin-transform-arrow-functions@7.24.7(@babel/core@7.25.2)':
    dependencies:
      '@babel/core': 7.25.2
      '@babel/helper-plugin-utils': 7.24.8

  '@babel/plugin-transform-async-generator-functions@7.25.0(@babel/core@7.25.2)':
    dependencies:
      '@babel/core': 7.25.2
      '@babel/helper-plugin-utils': 7.24.8
      '@babel/helper-remap-async-to-generator': 7.25.0(@babel/core@7.25.2)
      '@babel/plugin-syntax-async-generators': 7.8.4(@babel/core@7.25.2)
      '@babel/traverse': 7.25.3
    transitivePeerDependencies:
      - supports-color

  '@babel/plugin-transform-async-to-generator@7.24.7(@babel/core@7.25.2)':
    dependencies:
      '@babel/core': 7.25.2
      '@babel/helper-module-imports': 7.24.7
      '@babel/helper-plugin-utils': 7.24.8
      '@babel/helper-remap-async-to-generator': 7.25.0(@babel/core@7.25.2)
    transitivePeerDependencies:
      - supports-color

  '@babel/plugin-transform-block-scoped-functions@7.24.7(@babel/core@7.25.2)':
    dependencies:
      '@babel/core': 7.25.2
      '@babel/helper-plugin-utils': 7.24.8

  '@babel/plugin-transform-block-scoping@7.25.0(@babel/core@7.25.2)':
    dependencies:
      '@babel/core': 7.25.2
      '@babel/helper-plugin-utils': 7.24.8

  '@babel/plugin-transform-class-properties@7.24.7(@babel/core@7.25.2)':
    dependencies:
      '@babel/core': 7.25.2
      '@babel/helper-create-class-features-plugin': 7.24.7(@babel/core@7.25.2)
      '@babel/helper-plugin-utils': 7.24.8
    transitivePeerDependencies:
      - supports-color

  '@babel/plugin-transform-class-static-block@7.24.7(@babel/core@7.25.2)':
    dependencies:
      '@babel/core': 7.25.2
      '@babel/helper-create-class-features-plugin': 7.24.7(@babel/core@7.25.2)
      '@babel/helper-plugin-utils': 7.24.8
      '@babel/plugin-syntax-class-static-block': 7.14.5(@babel/core@7.25.2)
    transitivePeerDependencies:
      - supports-color

  '@babel/plugin-transform-classes@7.25.0(@babel/core@7.25.2)':
    dependencies:
      '@babel/core': 7.25.2
      '@babel/helper-annotate-as-pure': 7.24.7
      '@babel/helper-compilation-targets': 7.25.2
      '@babel/helper-plugin-utils': 7.24.8
      '@babel/helper-replace-supers': 7.25.0(@babel/core@7.25.2)
      '@babel/traverse': 7.25.3
      globals: 11.12.0
    transitivePeerDependencies:
      - supports-color

  '@babel/plugin-transform-computed-properties@7.24.7(@babel/core@7.25.2)':
    dependencies:
      '@babel/core': 7.25.2
      '@babel/helper-plugin-utils': 7.24.8
      '@babel/template': 7.25.0

  '@babel/plugin-transform-destructuring@7.24.8(@babel/core@7.25.2)':
    dependencies:
      '@babel/core': 7.25.2
      '@babel/helper-plugin-utils': 7.24.8

  '@babel/plugin-transform-dotall-regex@7.24.7(@babel/core@7.25.2)':
    dependencies:
      '@babel/core': 7.25.2
      '@babel/helper-create-regexp-features-plugin': 7.25.2(@babel/core@7.25.2)
      '@babel/helper-plugin-utils': 7.24.8

  '@babel/plugin-transform-duplicate-keys@7.24.7(@babel/core@7.25.2)':
    dependencies:
      '@babel/core': 7.25.2
      '@babel/helper-plugin-utils': 7.24.8

  '@babel/plugin-transform-duplicate-named-capturing-groups-regex@7.25.0(@babel/core@7.25.2)':
    dependencies:
      '@babel/core': 7.25.2
      '@babel/helper-create-regexp-features-plugin': 7.25.2(@babel/core@7.25.2)
      '@babel/helper-plugin-utils': 7.24.8

  '@babel/plugin-transform-dynamic-import@7.24.7(@babel/core@7.25.2)':
    dependencies:
      '@babel/core': 7.25.2
      '@babel/helper-plugin-utils': 7.24.8
      '@babel/plugin-syntax-dynamic-import': 7.8.3(@babel/core@7.25.2)

  '@babel/plugin-transform-exponentiation-operator@7.24.7(@babel/core@7.25.2)':
    dependencies:
      '@babel/core': 7.25.2
      '@babel/helper-builder-binary-assignment-operator-visitor': 7.24.7
      '@babel/helper-plugin-utils': 7.24.8
    transitivePeerDependencies:
      - supports-color

  '@babel/plugin-transform-export-namespace-from@7.24.7(@babel/core@7.25.2)':
    dependencies:
      '@babel/core': 7.25.2
      '@babel/helper-plugin-utils': 7.24.8
      '@babel/plugin-syntax-export-namespace-from': 7.8.3(@babel/core@7.25.2)

  '@babel/plugin-transform-for-of@7.24.7(@babel/core@7.25.2)':
    dependencies:
      '@babel/core': 7.25.2
      '@babel/helper-plugin-utils': 7.24.8
      '@babel/helper-skip-transparent-expression-wrappers': 7.24.7
    transitivePeerDependencies:
      - supports-color

  '@babel/plugin-transform-function-name@7.25.1(@babel/core@7.25.2)':
    dependencies:
      '@babel/core': 7.25.2
      '@babel/helper-compilation-targets': 7.25.2
      '@babel/helper-plugin-utils': 7.24.8
      '@babel/traverse': 7.25.3
    transitivePeerDependencies:
      - supports-color

  '@babel/plugin-transform-json-strings@7.24.7(@babel/core@7.25.2)':
    dependencies:
      '@babel/core': 7.25.2
      '@babel/helper-plugin-utils': 7.24.8
      '@babel/plugin-syntax-json-strings': 7.8.3(@babel/core@7.25.2)

  '@babel/plugin-transform-literals@7.25.2(@babel/core@7.25.2)':
    dependencies:
      '@babel/core': 7.25.2
      '@babel/helper-plugin-utils': 7.24.8

  '@babel/plugin-transform-logical-assignment-operators@7.24.7(@babel/core@7.25.2)':
    dependencies:
      '@babel/core': 7.25.2
      '@babel/helper-plugin-utils': 7.24.8
      '@babel/plugin-syntax-logical-assignment-operators': 7.10.4(@babel/core@7.25.2)

  '@babel/plugin-transform-member-expression-literals@7.24.7(@babel/core@7.25.2)':
    dependencies:
      '@babel/core': 7.25.2
      '@babel/helper-plugin-utils': 7.24.8

  '@babel/plugin-transform-modules-amd@7.24.7(@babel/core@7.25.2)':
    dependencies:
      '@babel/core': 7.25.2
      '@babel/helper-module-transforms': 7.25.2(@babel/core@7.25.2)
      '@babel/helper-plugin-utils': 7.24.8
    transitivePeerDependencies:
      - supports-color

  '@babel/plugin-transform-modules-commonjs@7.24.8(@babel/core@7.25.2)':
    dependencies:
      '@babel/core': 7.25.2
      '@babel/helper-module-transforms': 7.25.2(@babel/core@7.25.2)
      '@babel/helper-plugin-utils': 7.24.8
      '@babel/helper-simple-access': 7.24.7
    transitivePeerDependencies:
      - supports-color

  '@babel/plugin-transform-modules-systemjs@7.25.0(@babel/core@7.25.2)':
    dependencies:
      '@babel/core': 7.25.2
      '@babel/helper-module-transforms': 7.25.2(@babel/core@7.25.2)
      '@babel/helper-plugin-utils': 7.24.8
      '@babel/helper-validator-identifier': 7.24.7
      '@babel/traverse': 7.25.3
    transitivePeerDependencies:
      - supports-color

  '@babel/plugin-transform-modules-umd@7.24.7(@babel/core@7.25.2)':
    dependencies:
      '@babel/core': 7.25.2
      '@babel/helper-module-transforms': 7.25.2(@babel/core@7.25.2)
      '@babel/helper-plugin-utils': 7.24.8
    transitivePeerDependencies:
      - supports-color

  '@babel/plugin-transform-named-capturing-groups-regex@7.24.7(@babel/core@7.25.2)':
    dependencies:
      '@babel/core': 7.25.2
      '@babel/helper-create-regexp-features-plugin': 7.25.2(@babel/core@7.25.2)
      '@babel/helper-plugin-utils': 7.24.8

  '@babel/plugin-transform-new-target@7.24.7(@babel/core@7.25.2)':
    dependencies:
      '@babel/core': 7.25.2
      '@babel/helper-plugin-utils': 7.24.8

  '@babel/plugin-transform-nullish-coalescing-operator@7.24.7(@babel/core@7.25.2)':
    dependencies:
      '@babel/core': 7.25.2
      '@babel/helper-plugin-utils': 7.24.8
      '@babel/plugin-syntax-nullish-coalescing-operator': 7.8.3(@babel/core@7.25.2)

  '@babel/plugin-transform-numeric-separator@7.24.7(@babel/core@7.25.2)':
    dependencies:
      '@babel/core': 7.25.2
      '@babel/helper-plugin-utils': 7.24.8
      '@babel/plugin-syntax-numeric-separator': 7.10.4(@babel/core@7.25.2)

  '@babel/plugin-transform-object-rest-spread@7.24.7(@babel/core@7.25.2)':
    dependencies:
      '@babel/core': 7.25.2
      '@babel/helper-compilation-targets': 7.25.2
      '@babel/helper-plugin-utils': 7.24.8
      '@babel/plugin-syntax-object-rest-spread': 7.8.3(@babel/core@7.25.2)
      '@babel/plugin-transform-parameters': 7.24.7(@babel/core@7.25.2)

  '@babel/plugin-transform-object-super@7.24.7(@babel/core@7.25.2)':
    dependencies:
      '@babel/core': 7.25.2
      '@babel/helper-plugin-utils': 7.24.8
      '@babel/helper-replace-supers': 7.25.0(@babel/core@7.25.2)
    transitivePeerDependencies:
      - supports-color

  '@babel/plugin-transform-optional-catch-binding@7.24.7(@babel/core@7.25.2)':
    dependencies:
      '@babel/core': 7.25.2
      '@babel/helper-plugin-utils': 7.24.8
      '@babel/plugin-syntax-optional-catch-binding': 7.8.3(@babel/core@7.25.2)

  '@babel/plugin-transform-optional-chaining@7.24.8(@babel/core@7.25.2)':
    dependencies:
      '@babel/core': 7.25.2
      '@babel/helper-plugin-utils': 7.24.8
      '@babel/helper-skip-transparent-expression-wrappers': 7.24.7
      '@babel/plugin-syntax-optional-chaining': 7.8.3(@babel/core@7.25.2)
    transitivePeerDependencies:
      - supports-color

  '@babel/plugin-transform-parameters@7.24.7(@babel/core@7.25.2)':
    dependencies:
      '@babel/core': 7.25.2
      '@babel/helper-plugin-utils': 7.24.8

  '@babel/plugin-transform-private-methods@7.24.7(@babel/core@7.25.2)':
    dependencies:
      '@babel/core': 7.25.2
      '@babel/helper-create-class-features-plugin': 7.24.7(@babel/core@7.25.2)
      '@babel/helper-plugin-utils': 7.24.8
    transitivePeerDependencies:
      - supports-color

  '@babel/plugin-transform-private-property-in-object@7.24.7(@babel/core@7.25.2)':
    dependencies:
      '@babel/core': 7.25.2
      '@babel/helper-annotate-as-pure': 7.24.7
      '@babel/helper-create-class-features-plugin': 7.24.7(@babel/core@7.25.2)
      '@babel/helper-plugin-utils': 7.24.8
      '@babel/plugin-syntax-private-property-in-object': 7.14.5(@babel/core@7.25.2)
    transitivePeerDependencies:
      - supports-color

  '@babel/plugin-transform-property-literals@7.24.7(@babel/core@7.25.2)':
    dependencies:
      '@babel/core': 7.25.2
      '@babel/helper-plugin-utils': 7.24.8

  '@babel/plugin-transform-regenerator@7.24.7(@babel/core@7.25.2)':
    dependencies:
      '@babel/core': 7.25.2
      '@babel/helper-plugin-utils': 7.24.8
      regenerator-transform: 0.15.2

  '@babel/plugin-transform-reserved-words@7.24.7(@babel/core@7.25.2)':
    dependencies:
      '@babel/core': 7.25.2
      '@babel/helper-plugin-utils': 7.24.8

  '@babel/plugin-transform-shorthand-properties@7.24.7(@babel/core@7.25.2)':
    dependencies:
      '@babel/core': 7.25.2
      '@babel/helper-plugin-utils': 7.24.8

  '@babel/plugin-transform-spread@7.24.7(@babel/core@7.25.2)':
    dependencies:
      '@babel/core': 7.25.2
      '@babel/helper-plugin-utils': 7.24.8
      '@babel/helper-skip-transparent-expression-wrappers': 7.24.7
    transitivePeerDependencies:
      - supports-color

  '@babel/plugin-transform-sticky-regex@7.24.7(@babel/core@7.25.2)':
    dependencies:
      '@babel/core': 7.25.2
      '@babel/helper-plugin-utils': 7.24.8

  '@babel/plugin-transform-template-literals@7.24.7(@babel/core@7.25.2)':
    dependencies:
      '@babel/core': 7.25.2
      '@babel/helper-plugin-utils': 7.24.8

  '@babel/plugin-transform-typeof-symbol@7.24.8(@babel/core@7.25.2)':
    dependencies:
      '@babel/core': 7.25.2
      '@babel/helper-plugin-utils': 7.24.8

  '@babel/plugin-transform-unicode-escapes@7.24.7(@babel/core@7.25.2)':
    dependencies:
      '@babel/core': 7.25.2
      '@babel/helper-plugin-utils': 7.24.8

  '@babel/plugin-transform-unicode-property-regex@7.24.7(@babel/core@7.25.2)':
    dependencies:
      '@babel/core': 7.25.2
      '@babel/helper-create-regexp-features-plugin': 7.25.2(@babel/core@7.25.2)
      '@babel/helper-plugin-utils': 7.24.8

  '@babel/plugin-transform-unicode-regex@7.24.7(@babel/core@7.25.2)':
    dependencies:
      '@babel/core': 7.25.2
      '@babel/helper-create-regexp-features-plugin': 7.25.2(@babel/core@7.25.2)
      '@babel/helper-plugin-utils': 7.24.8

  '@babel/plugin-transform-unicode-sets-regex@7.24.7(@babel/core@7.25.2)':
    dependencies:
      '@babel/core': 7.25.2
      '@babel/helper-create-regexp-features-plugin': 7.25.2(@babel/core@7.25.2)
      '@babel/helper-plugin-utils': 7.24.8

  '@babel/preset-env@7.25.3(@babel/core@7.25.2)':
    dependencies:
      '@babel/compat-data': 7.25.2
      '@babel/core': 7.25.2
      '@babel/helper-compilation-targets': 7.25.2
      '@babel/helper-plugin-utils': 7.24.8
      '@babel/helper-validator-option': 7.24.8
      '@babel/plugin-bugfix-firefox-class-in-computed-class-key': 7.25.3(@babel/core@7.25.2)
      '@babel/plugin-bugfix-safari-class-field-initializer-scope': 7.25.0(@babel/core@7.25.2)
      '@babel/plugin-bugfix-safari-id-destructuring-collision-in-function-expression': 7.25.0(@babel/core@7.25.2)
      '@babel/plugin-bugfix-v8-spread-parameters-in-optional-chaining': 7.24.7(@babel/core@7.25.2)
      '@babel/plugin-bugfix-v8-static-class-fields-redefine-readonly': 7.25.0(@babel/core@7.25.2)
      '@babel/plugin-proposal-private-property-in-object': 7.21.0-placeholder-for-preset-env.2(@babel/core@7.25.2)
      '@babel/plugin-syntax-async-generators': 7.8.4(@babel/core@7.25.2)
      '@babel/plugin-syntax-class-properties': 7.12.13(@babel/core@7.25.2)
      '@babel/plugin-syntax-class-static-block': 7.14.5(@babel/core@7.25.2)
      '@babel/plugin-syntax-dynamic-import': 7.8.3(@babel/core@7.25.2)
      '@babel/plugin-syntax-export-namespace-from': 7.8.3(@babel/core@7.25.2)
      '@babel/plugin-syntax-import-assertions': 7.24.7(@babel/core@7.25.2)
      '@babel/plugin-syntax-import-attributes': 7.24.7(@babel/core@7.25.2)
      '@babel/plugin-syntax-import-meta': 7.10.4(@babel/core@7.25.2)
      '@babel/plugin-syntax-json-strings': 7.8.3(@babel/core@7.25.2)
      '@babel/plugin-syntax-logical-assignment-operators': 7.10.4(@babel/core@7.25.2)
      '@babel/plugin-syntax-nullish-coalescing-operator': 7.8.3(@babel/core@7.25.2)
      '@babel/plugin-syntax-numeric-separator': 7.10.4(@babel/core@7.25.2)
      '@babel/plugin-syntax-object-rest-spread': 7.8.3(@babel/core@7.25.2)
      '@babel/plugin-syntax-optional-catch-binding': 7.8.3(@babel/core@7.25.2)
      '@babel/plugin-syntax-optional-chaining': 7.8.3(@babel/core@7.25.2)
      '@babel/plugin-syntax-private-property-in-object': 7.14.5(@babel/core@7.25.2)
      '@babel/plugin-syntax-top-level-await': 7.14.5(@babel/core@7.25.2)
      '@babel/plugin-syntax-unicode-sets-regex': 7.18.6(@babel/core@7.25.2)
      '@babel/plugin-transform-arrow-functions': 7.24.7(@babel/core@7.25.2)
      '@babel/plugin-transform-async-generator-functions': 7.25.0(@babel/core@7.25.2)
      '@babel/plugin-transform-async-to-generator': 7.24.7(@babel/core@7.25.2)
      '@babel/plugin-transform-block-scoped-functions': 7.24.7(@babel/core@7.25.2)
      '@babel/plugin-transform-block-scoping': 7.25.0(@babel/core@7.25.2)
      '@babel/plugin-transform-class-properties': 7.24.7(@babel/core@7.25.2)
      '@babel/plugin-transform-class-static-block': 7.24.7(@babel/core@7.25.2)
      '@babel/plugin-transform-classes': 7.25.0(@babel/core@7.25.2)
      '@babel/plugin-transform-computed-properties': 7.24.7(@babel/core@7.25.2)
      '@babel/plugin-transform-destructuring': 7.24.8(@babel/core@7.25.2)
      '@babel/plugin-transform-dotall-regex': 7.24.7(@babel/core@7.25.2)
      '@babel/plugin-transform-duplicate-keys': 7.24.7(@babel/core@7.25.2)
      '@babel/plugin-transform-duplicate-named-capturing-groups-regex': 7.25.0(@babel/core@7.25.2)
      '@babel/plugin-transform-dynamic-import': 7.24.7(@babel/core@7.25.2)
      '@babel/plugin-transform-exponentiation-operator': 7.24.7(@babel/core@7.25.2)
      '@babel/plugin-transform-export-namespace-from': 7.24.7(@babel/core@7.25.2)
      '@babel/plugin-transform-for-of': 7.24.7(@babel/core@7.25.2)
      '@babel/plugin-transform-function-name': 7.25.1(@babel/core@7.25.2)
      '@babel/plugin-transform-json-strings': 7.24.7(@babel/core@7.25.2)
      '@babel/plugin-transform-literals': 7.25.2(@babel/core@7.25.2)
      '@babel/plugin-transform-logical-assignment-operators': 7.24.7(@babel/core@7.25.2)
      '@babel/plugin-transform-member-expression-literals': 7.24.7(@babel/core@7.25.2)
      '@babel/plugin-transform-modules-amd': 7.24.7(@babel/core@7.25.2)
      '@babel/plugin-transform-modules-commonjs': 7.24.8(@babel/core@7.25.2)
      '@babel/plugin-transform-modules-systemjs': 7.25.0(@babel/core@7.25.2)
      '@babel/plugin-transform-modules-umd': 7.24.7(@babel/core@7.25.2)
      '@babel/plugin-transform-named-capturing-groups-regex': 7.24.7(@babel/core@7.25.2)
      '@babel/plugin-transform-new-target': 7.24.7(@babel/core@7.25.2)
      '@babel/plugin-transform-nullish-coalescing-operator': 7.24.7(@babel/core@7.25.2)
      '@babel/plugin-transform-numeric-separator': 7.24.7(@babel/core@7.25.2)
      '@babel/plugin-transform-object-rest-spread': 7.24.7(@babel/core@7.25.2)
      '@babel/plugin-transform-object-super': 7.24.7(@babel/core@7.25.2)
      '@babel/plugin-transform-optional-catch-binding': 7.24.7(@babel/core@7.25.2)
      '@babel/plugin-transform-optional-chaining': 7.24.8(@babel/core@7.25.2)
      '@babel/plugin-transform-parameters': 7.24.7(@babel/core@7.25.2)
      '@babel/plugin-transform-private-methods': 7.24.7(@babel/core@7.25.2)
      '@babel/plugin-transform-private-property-in-object': 7.24.7(@babel/core@7.25.2)
      '@babel/plugin-transform-property-literals': 7.24.7(@babel/core@7.25.2)
      '@babel/plugin-transform-regenerator': 7.24.7(@babel/core@7.25.2)
      '@babel/plugin-transform-reserved-words': 7.24.7(@babel/core@7.25.2)
      '@babel/plugin-transform-shorthand-properties': 7.24.7(@babel/core@7.25.2)
      '@babel/plugin-transform-spread': 7.24.7(@babel/core@7.25.2)
      '@babel/plugin-transform-sticky-regex': 7.24.7(@babel/core@7.25.2)
      '@babel/plugin-transform-template-literals': 7.24.7(@babel/core@7.25.2)
      '@babel/plugin-transform-typeof-symbol': 7.24.8(@babel/core@7.25.2)
      '@babel/plugin-transform-unicode-escapes': 7.24.7(@babel/core@7.25.2)
      '@babel/plugin-transform-unicode-property-regex': 7.24.7(@babel/core@7.25.2)
      '@babel/plugin-transform-unicode-regex': 7.24.7(@babel/core@7.25.2)
      '@babel/plugin-transform-unicode-sets-regex': 7.24.7(@babel/core@7.25.2)
      '@babel/preset-modules': 0.1.6-no-external-plugins(@babel/core@7.25.2)
      babel-plugin-polyfill-corejs2: 0.4.10(@babel/core@7.25.2)
      babel-plugin-polyfill-corejs3: 0.10.4(@babel/core@7.25.2)
      babel-plugin-polyfill-regenerator: 0.6.1(@babel/core@7.25.2)
      core-js-compat: 3.37.1
      semver: 6.3.1
    transitivePeerDependencies:
      - supports-color

  '@babel/preset-modules@0.1.6-no-external-plugins(@babel/core@7.25.2)':
    dependencies:
      '@babel/core': 7.25.2
      '@babel/helper-plugin-utils': 7.24.8
      '@babel/types': 7.25.2
      esutils: 2.0.3

  '@babel/regjsgen@0.8.0': {}

  '@babel/runtime@7.25.0':
    dependencies:
      regenerator-runtime: 0.14.1

  '@babel/standalone@7.22.20': {}

  '@babel/template@7.25.0':
    dependencies:
      '@babel/code-frame': 7.24.7
      '@babel/parser': 7.25.3
      '@babel/types': 7.25.2

  '@babel/traverse@7.25.3':
    dependencies:
      '@babel/code-frame': 7.24.7
      '@babel/generator': 7.25.0
      '@babel/parser': 7.25.3
      '@babel/template': 7.25.0
      '@babel/types': 7.25.2
      debug: 4.3.6
      globals: 11.12.0
    transitivePeerDependencies:
      - supports-color

  '@babel/types@7.25.2':
    dependencies:
      '@babel/helper-string-parser': 7.24.8
      '@babel/helper-validator-identifier': 7.24.7
      to-fast-properties: 2.0.0

  '@bufbuild/protobuf@1.10.0': {}

  '@cloudflare/workerd-darwin-64@1.20240806.0':
    optional: true

  '@cloudflare/workerd-darwin-arm64@1.20240806.0':
    optional: true

  '@cloudflare/workerd-linux-64@1.20240806.0':
    optional: true

  '@cloudflare/workerd-linux-arm64@1.20240806.0':
    optional: true

  '@cloudflare/workerd-windows-64@1.20240806.0':
    optional: true

  '@conventional-changelog/git-client@1.0.1(conventional-commits-filter@5.0.0)(conventional-commits-parser@6.0.0)':
    dependencies:
      '@types/semver': 7.5.8
      semver: 7.6.3
    optionalDependencies:
      conventional-commits-filter: 5.0.0
      conventional-commits-parser: 6.0.0

  '@cspotcode/source-map-support@0.8.1':
    dependencies:
      '@jridgewell/trace-mapping': 0.3.9

  '@docsearch/css@3.6.1': {}

<<<<<<< HEAD
  '@docsearch/js@3.6.0(@algolia/client-search@4.20.0)(@types/react@18.3.3)(react-dom@18.3.1(react@18.3.1))(react@18.3.1)':
    dependencies:
      '@docsearch/react': 3.6.0(@algolia/client-search@4.20.0)(@types/react@18.3.3)(react-dom@18.3.1(react@18.3.1))(react@18.3.1)
=======
  '@docsearch/js@3.6.1(@algolia/client-search@4.20.0)(react-dom@18.3.1(react@18.3.1))(react@18.3.1)':
    dependencies:
      '@docsearch/react': 3.6.1(@algolia/client-search@4.20.0)(react-dom@18.3.1(react@18.3.1))(react@18.3.1)
>>>>>>> b1ecdaf6
      preact: 10.7.3
    transitivePeerDependencies:
      - '@algolia/client-search'
      - '@types/react'
      - react
      - react-dom
      - search-insights

<<<<<<< HEAD
  '@docsearch/react@3.6.0(@algolia/client-search@4.20.0)(@types/react@18.3.3)(react-dom@18.3.1(react@18.3.1))(react@18.3.1)':
=======
  '@docsearch/react@3.6.1(@algolia/client-search@4.20.0)(react-dom@18.3.1(react@18.3.1))(react@18.3.1)':
>>>>>>> b1ecdaf6
    dependencies:
      '@algolia/autocomplete-core': 1.9.3(@algolia/client-search@4.20.0)(algoliasearch@4.20.0)
      '@algolia/autocomplete-preset-algolia': 1.9.3(@algolia/client-search@4.20.0)(algoliasearch@4.20.0)
      '@docsearch/css': 3.6.1
      algoliasearch: 4.20.0
    optionalDependencies:
      '@types/react': 18.3.3
      react: 18.3.1
      react-dom: 18.3.1(react@18.3.1)
    transitivePeerDependencies:
      - '@algolia/client-search'

  '@esbuild/aix-ppc64@0.19.11':
    optional: true

  '@esbuild/aix-ppc64@0.21.5':
    optional: true

  '@esbuild/aix-ppc64@0.23.0':
    optional: true

  '@esbuild/android-arm64@0.18.20':
    optional: true

  '@esbuild/android-arm64@0.19.11':
    optional: true

  '@esbuild/android-arm64@0.21.5':
    optional: true

  '@esbuild/android-arm64@0.23.0':
    optional: true

  '@esbuild/android-arm@0.18.20':
    optional: true

  '@esbuild/android-arm@0.19.11':
    optional: true

  '@esbuild/android-arm@0.21.5':
    optional: true

  '@esbuild/android-arm@0.23.0':
    optional: true

  '@esbuild/android-x64@0.18.20':
    optional: true

  '@esbuild/android-x64@0.19.11':
    optional: true

  '@esbuild/android-x64@0.21.5':
    optional: true

  '@esbuild/android-x64@0.23.0':
    optional: true

  '@esbuild/darwin-arm64@0.18.20':
    optional: true

  '@esbuild/darwin-arm64@0.19.11':
    optional: true

  '@esbuild/darwin-arm64@0.21.5':
    optional: true

  '@esbuild/darwin-arm64@0.23.0':
    optional: true

  '@esbuild/darwin-x64@0.18.20':
    optional: true

  '@esbuild/darwin-x64@0.19.11':
    optional: true

  '@esbuild/darwin-x64@0.21.5':
    optional: true

  '@esbuild/darwin-x64@0.23.0':
    optional: true

  '@esbuild/freebsd-arm64@0.18.20':
    optional: true

  '@esbuild/freebsd-arm64@0.19.11':
    optional: true

  '@esbuild/freebsd-arm64@0.21.5':
    optional: true

  '@esbuild/freebsd-arm64@0.23.0':
    optional: true

  '@esbuild/freebsd-x64@0.18.20':
    optional: true

  '@esbuild/freebsd-x64@0.19.11':
    optional: true

  '@esbuild/freebsd-x64@0.21.5':
    optional: true

  '@esbuild/freebsd-x64@0.23.0':
    optional: true

  '@esbuild/linux-arm64@0.18.20':
    optional: true

  '@esbuild/linux-arm64@0.19.11':
    optional: true

  '@esbuild/linux-arm64@0.21.5':
    optional: true

  '@esbuild/linux-arm64@0.23.0':
    optional: true

  '@esbuild/linux-arm@0.18.20':
    optional: true

  '@esbuild/linux-arm@0.19.11':
    optional: true

  '@esbuild/linux-arm@0.21.5':
    optional: true

  '@esbuild/linux-arm@0.23.0':
    optional: true

  '@esbuild/linux-ia32@0.18.20':
    optional: true

  '@esbuild/linux-ia32@0.19.11':
    optional: true

  '@esbuild/linux-ia32@0.21.5':
    optional: true

  '@esbuild/linux-ia32@0.23.0':
    optional: true

  '@esbuild/linux-loong64@0.18.20':
    optional: true

  '@esbuild/linux-loong64@0.19.11':
    optional: true

  '@esbuild/linux-loong64@0.21.5':
    optional: true

  '@esbuild/linux-loong64@0.23.0':
    optional: true

  '@esbuild/linux-mips64el@0.18.20':
    optional: true

  '@esbuild/linux-mips64el@0.19.11':
    optional: true

  '@esbuild/linux-mips64el@0.21.5':
    optional: true

  '@esbuild/linux-mips64el@0.23.0':
    optional: true

  '@esbuild/linux-ppc64@0.18.20':
    optional: true

  '@esbuild/linux-ppc64@0.19.11':
    optional: true

  '@esbuild/linux-ppc64@0.21.5':
    optional: true

  '@esbuild/linux-ppc64@0.23.0':
    optional: true

  '@esbuild/linux-riscv64@0.18.20':
    optional: true

  '@esbuild/linux-riscv64@0.19.11':
    optional: true

  '@esbuild/linux-riscv64@0.21.5':
    optional: true

  '@esbuild/linux-riscv64@0.23.0':
    optional: true

  '@esbuild/linux-s390x@0.18.20':
    optional: true

  '@esbuild/linux-s390x@0.19.11':
    optional: true

  '@esbuild/linux-s390x@0.21.5':
    optional: true

  '@esbuild/linux-s390x@0.23.0':
    optional: true

  '@esbuild/linux-x64@0.18.20':
    optional: true

  '@esbuild/linux-x64@0.19.11':
    optional: true

  '@esbuild/linux-x64@0.21.5':
    optional: true

  '@esbuild/linux-x64@0.23.0':
    optional: true

  '@esbuild/netbsd-x64@0.18.20':
    optional: true

  '@esbuild/netbsd-x64@0.19.11':
    optional: true

  '@esbuild/netbsd-x64@0.21.5':
    optional: true

  '@esbuild/netbsd-x64@0.23.0':
    optional: true

  '@esbuild/openbsd-arm64@0.23.0':
    optional: true

  '@esbuild/openbsd-x64@0.18.20':
    optional: true

  '@esbuild/openbsd-x64@0.19.11':
    optional: true

  '@esbuild/openbsd-x64@0.21.5':
    optional: true

  '@esbuild/openbsd-x64@0.23.0':
    optional: true

  '@esbuild/sunos-x64@0.18.20':
    optional: true

  '@esbuild/sunos-x64@0.19.11':
    optional: true

  '@esbuild/sunos-x64@0.21.5':
    optional: true

  '@esbuild/sunos-x64@0.23.0':
    optional: true

  '@esbuild/win32-arm64@0.18.20':
    optional: true

  '@esbuild/win32-arm64@0.19.11':
    optional: true

  '@esbuild/win32-arm64@0.21.5':
    optional: true

  '@esbuild/win32-arm64@0.23.0':
    optional: true

  '@esbuild/win32-ia32@0.18.20':
    optional: true

  '@esbuild/win32-ia32@0.19.11':
    optional: true

  '@esbuild/win32-ia32@0.21.5':
    optional: true

  '@esbuild/win32-ia32@0.23.0':
    optional: true

  '@esbuild/win32-x64@0.18.20':
    optional: true

  '@esbuild/win32-x64@0.19.11':
    optional: true

  '@esbuild/win32-x64@0.21.5':
    optional: true

  '@esbuild/win32-x64@0.23.0':
    optional: true

  '@eslint-community/eslint-utils@4.4.0(eslint@9.9.0(jiti@1.21.0))':
    dependencies:
      eslint: 9.9.0(jiti@1.21.0)
      eslint-visitor-keys: 3.4.3

  '@eslint-community/regexpp@4.11.0': {}

  '@eslint/config-array@0.17.1':
    dependencies:
      '@eslint/object-schema': 2.1.4
      debug: 4.3.6
      minimatch: 3.1.2
    transitivePeerDependencies:
      - supports-color

  '@eslint/eslintrc@3.1.0':
    dependencies:
      ajv: 6.12.6
      debug: 4.3.6
      espree: 10.1.0
      globals: 14.0.0
      ignore: 5.3.1
      import-fresh: 3.3.0
      js-yaml: 4.1.0
      minimatch: 3.1.2
      strip-json-comments: 3.1.1
    transitivePeerDependencies:
      - supports-color

  '@eslint/js@9.9.0': {}

  '@eslint/object-schema@2.1.4': {}

  '@fastify/busboy@2.1.0': {}

  '@floating-ui/core@1.6.0':
    dependencies:
      '@floating-ui/utils': 0.2.1

  '@floating-ui/dom@1.1.1':
    dependencies:
      '@floating-ui/core': 1.6.0

  '@floating-ui/utils@0.2.1': {}

  '@humanwhocodes/module-importer@1.0.1': {}

  '@humanwhocodes/retry@0.3.0': {}

  '@hutson/parse-repository-url@5.0.0': {}

  '@isaacs/cliui@8.0.2':
    dependencies:
      string-width: 5.1.2
      string-width-cjs: string-width@4.2.3
      strip-ansi: 7.1.0
      strip-ansi-cjs: strip-ansi@6.0.1
      wrap-ansi: 8.1.0
      wrap-ansi-cjs: wrap-ansi@7.0.0

  '@jridgewell/gen-mapping@0.3.5':
    dependencies:
      '@jridgewell/set-array': 1.2.1
      '@jridgewell/sourcemap-codec': 1.5.0
      '@jridgewell/trace-mapping': 0.3.25

  '@jridgewell/resolve-uri@3.1.2': {}

  '@jridgewell/set-array@1.2.1': {}

  '@jridgewell/source-map@0.3.3':
    dependencies:
      '@jridgewell/gen-mapping': 0.3.5
      '@jridgewell/trace-mapping': 0.3.25

  '@jridgewell/sourcemap-codec@1.5.0': {}

  '@jridgewell/trace-mapping@0.3.25':
    dependencies:
      '@jridgewell/resolve-uri': 3.1.2
      '@jridgewell/sourcemap-codec': 1.5.0

  '@jridgewell/trace-mapping@0.3.9':
    dependencies:
      '@jridgewell/resolve-uri': 3.1.2
      '@jridgewell/sourcemap-codec': 1.5.0

  '@mapbox/node-pre-gyp@1.0.11':
    dependencies:
      detect-libc: 2.0.1
      https-proxy-agent: 5.0.1
      make-dir: 3.1.0
      node-fetch: 2.6.7
      nopt: 5.0.0
      npmlog: 5.0.1
      rimraf: 3.0.2
      semver: 7.6.3
      tar: 6.1.11
    transitivePeerDependencies:
      - encoding
      - supports-color

  '@nodelib/fs.scandir@2.1.5':
    dependencies:
      '@nodelib/fs.stat': 2.0.5
      run-parallel: 1.2.0

  '@nodelib/fs.stat@2.0.5': {}

  '@nodelib/fs.walk@1.2.8':
    dependencies:
      '@nodelib/fs.scandir': 2.1.5
      fastq: 1.17.1

  '@pkgjs/parseargs@0.11.0':
    optional: true

  '@polka/compression@1.0.0-next.25': {}

  '@polka/url@1.0.0-next.24': {}

  '@rollup/plugin-alias@5.1.0(rollup@3.29.4)':
    dependencies:
      slash: 4.0.0
    optionalDependencies:
      rollup: 3.29.4

  '@rollup/plugin-alias@5.1.0(rollup@4.20.0)':
    dependencies:
      slash: 4.0.0
    optionalDependencies:
      rollup: 4.20.0

  '@rollup/plugin-commonjs@25.0.4(rollup@3.29.4)':
    dependencies:
      '@rollup/pluginutils': 5.1.0(rollup@3.29.4)
      commondir: 1.0.1
      estree-walker: 2.0.2
      glob: 8.1.0
      is-reference: 1.2.1
      magic-string: 0.27.0
    optionalDependencies:
      rollup: 3.29.4

  '@rollup/plugin-commonjs@26.0.1(rollup@4.20.0)':
    dependencies:
      '@rollup/pluginutils': 5.1.0(rollup@4.20.0)
      commondir: 1.0.1
      estree-walker: 2.0.2
      glob: 10.4.5
      is-reference: 1.2.1
      magic-string: 0.30.11
    optionalDependencies:
      rollup: 4.20.0

  '@rollup/plugin-dynamic-import-vars@2.1.2(rollup@4.20.0)':
    dependencies:
      '@rollup/pluginutils': 5.1.0(rollup@4.20.0)
      astring: 1.8.6
      estree-walker: 2.0.2
      fast-glob: 3.3.2
      magic-string: 0.30.11
    optionalDependencies:
      rollup: 4.20.0

  '@rollup/plugin-json@6.1.0(rollup@3.29.4)':
    dependencies:
      '@rollup/pluginutils': 5.1.0(rollup@3.29.4)
    optionalDependencies:
      rollup: 3.29.4

  '@rollup/plugin-json@6.1.0(rollup@4.20.0)':
    dependencies:
      '@rollup/pluginutils': 5.1.0(rollup@4.20.0)
    optionalDependencies:
      rollup: 4.20.0

  '@rollup/plugin-node-resolve@15.2.3(rollup@3.29.4)':
    dependencies:
      '@rollup/pluginutils': 5.1.0(rollup@3.29.4)
      '@types/resolve': 1.20.2
      deepmerge: 4.2.2
      is-builtin-module: 3.2.1
      is-module: 1.0.0
      resolve: 1.22.8
    optionalDependencies:
      rollup: 3.29.4

  '@rollup/plugin-node-resolve@15.2.3(rollup@4.20.0)':
    dependencies:
      '@rollup/pluginutils': 5.1.0(rollup@4.20.0)
      '@types/resolve': 1.20.2
      deepmerge: 4.2.2
      is-builtin-module: 3.2.1
      is-module: 1.0.0
      resolve: 1.22.8
    optionalDependencies:
      rollup: 4.20.0

  '@rollup/plugin-replace@5.0.2(rollup@3.29.4)':
    dependencies:
      '@rollup/pluginutils': 5.1.0(rollup@3.29.4)
      magic-string: 0.27.0
    optionalDependencies:
      rollup: 3.29.4

  '@rollup/pluginutils@5.1.0(rollup@3.29.4)':
    dependencies:
      '@types/estree': 1.0.5
      estree-walker: 2.0.2
      picomatch: 2.3.1
    optionalDependencies:
      rollup: 3.29.4

  '@rollup/pluginutils@5.1.0(rollup@4.20.0)':
    dependencies:
      '@types/estree': 1.0.5
      estree-walker: 2.0.2
      picomatch: 2.3.1
    optionalDependencies:
      rollup: 4.20.0

  '@rollup/rollup-android-arm-eabi@4.20.0':
    optional: true

  '@rollup/rollup-android-arm64@4.20.0':
    optional: true

  '@rollup/rollup-darwin-arm64@4.20.0':
    optional: true

  '@rollup/rollup-darwin-x64@4.20.0':
    optional: true

  '@rollup/rollup-linux-arm-gnueabihf@4.20.0':
    optional: true

  '@rollup/rollup-linux-arm-musleabihf@4.20.0':
    optional: true

  '@rollup/rollup-linux-arm64-gnu@4.20.0':
    optional: true

  '@rollup/rollup-linux-arm64-musl@4.20.0':
    optional: true

  '@rollup/rollup-linux-powerpc64le-gnu@4.20.0':
    optional: true

  '@rollup/rollup-linux-riscv64-gnu@4.20.0':
    optional: true

  '@rollup/rollup-linux-s390x-gnu@4.20.0':
    optional: true

  '@rollup/rollup-linux-x64-gnu@4.20.0':
    optional: true

  '@rollup/rollup-linux-x64-musl@4.20.0':
    optional: true

  '@rollup/rollup-win32-arm64-msvc@4.20.0':
    optional: true

  '@rollup/rollup-win32-ia32-msvc@4.20.0':
    optional: true

  '@rollup/rollup-win32-x64-msvc@4.20.0':
    optional: true

  '@sec-ant/readable-stream@0.4.1': {}

  '@shikijs/core@1.14.1':
    dependencies:
      '@types/hast': 3.0.4

  '@shikijs/transformers@1.14.1':
    dependencies:
      shiki: 1.14.1

  '@shikijs/twoslash@1.14.1(typescript@5.5.3)':
    dependencies:
      '@shikijs/core': 1.14.1
      twoslash: 0.2.9(typescript@5.5.3)
    transitivePeerDependencies:
      - supports-color
      - typescript

  '@shikijs/vitepress-twoslash@1.14.1(typescript@5.5.3)':
    dependencies:
      '@shikijs/twoslash': 1.14.1(typescript@5.5.3)
      floating-vue: 5.2.2(vue@3.4.38(typescript@5.5.3))
      mdast-util-from-markdown: 2.0.1
      mdast-util-gfm: 3.0.0
      mdast-util-to-hast: 13.2.0
      shiki: 1.14.1
      twoslash: 0.2.9(typescript@5.5.3)
      twoslash-vue: 0.2.9(typescript@5.5.3)
      vue: 3.4.38(typescript@5.5.3)
    transitivePeerDependencies:
      - '@nuxt/kit'
      - supports-color
      - typescript

  '@sindresorhus/merge-streams@4.0.0': {}

  '@tsconfig/node10@1.0.8': {}

  '@tsconfig/node12@1.0.9': {}

  '@tsconfig/node14@1.0.1': {}

  '@tsconfig/node16@1.0.2': {}

  '@type-challenges/utils@0.1.1': {}

  '@types/babel__core@7.20.5':
    dependencies:
      '@babel/parser': 7.25.3
      '@babel/types': 7.25.2
      '@types/babel__generator': 7.6.8
      '@types/babel__template': 7.4.4
      '@types/babel__traverse': 7.20.6

  '@types/babel__generator@7.6.8':
    dependencies:
      '@babel/types': 7.25.2

  '@types/babel__preset-env@7.9.7': {}

  '@types/babel__template@7.4.4':
    dependencies:
      '@babel/parser': 7.25.3
      '@babel/types': 7.25.2

  '@types/babel__traverse@7.20.6':
    dependencies:
      '@babel/types': 7.25.2

  '@types/body-parser@1.19.5':
    dependencies:
      '@types/connect': 3.4.38
      '@types/node': 20.16.1

  '@types/braces@3.0.4': {}

  '@types/connect@3.4.38':
    dependencies:
      '@types/node': 20.16.1

  '@types/convert-source-map@2.0.3': {}

  '@types/cross-spawn@6.0.6':
    dependencies:
      '@types/node': 20.16.1

  '@types/debug@4.1.12':
    dependencies:
      '@types/ms': 0.7.34

  '@types/escape-html@1.0.4': {}

  '@types/estree@1.0.5': {}

  '@types/etag@1.8.3':
    dependencies:
      '@types/node': 20.16.1

  '@types/express-serve-static-core@4.17.43':
    dependencies:
      '@types/node': 20.16.1
      '@types/qs': 6.9.12
      '@types/range-parser': 1.2.7
      '@types/send': 0.17.4

  '@types/express@4.17.21':
    dependencies:
      '@types/body-parser': 1.19.5
      '@types/express-serve-static-core': 4.17.43
      '@types/qs': 6.9.12
      '@types/serve-static': 1.15.5

  '@types/hast@3.0.4':
    dependencies:
      '@types/unist': 3.0.2

  '@types/http-errors@2.0.4': {}

  '@types/less@3.0.6': {}

  '@types/linkify-it@5.0.0': {}

  '@types/lodash@4.17.7': {}

  '@types/markdown-it@14.1.2':
    dependencies:
      '@types/linkify-it': 5.0.0
      '@types/mdurl': 2.0.0

  '@types/mdast@4.0.3':
    dependencies:
      '@types/unist': 3.0.2

  '@types/mdurl@2.0.0': {}

  '@types/micromatch@4.0.9':
    dependencies:
      '@types/braces': 3.0.4

  '@types/mime@1.3.5': {}

  '@types/mime@3.0.4': {}

  '@types/minimist@1.2.5': {}

  '@types/ms@0.7.34': {}

  '@types/node@20.14.14':
    dependencies:
      undici-types: 5.26.5

  '@types/node@20.16.1':
    dependencies:
      undici-types: 6.19.6

  '@types/normalize-package-data@2.4.4': {}

  '@types/picomatch@3.0.1': {}

  '@types/pnpapi@0.0.5': {}

  '@types/prompts@2.4.9':
    dependencies:
      '@types/node': 20.14.14
      kleur: 3.0.3

  '@types/prop-types@15.7.12': {}

  '@types/qs@6.9.12': {}

  '@types/range-parser@1.2.7': {}

  '@types/react-dom@18.3.0':
    dependencies:
      '@types/react': 18.3.3

  '@types/react@18.3.3':
    dependencies:
      '@types/prop-types': 15.7.12
      csstype: 3.1.3

  '@types/resolve@1.20.2': {}

  '@types/semver@7.5.8': {}

  '@types/send@0.17.4':
    dependencies:
      '@types/mime': 1.3.5
      '@types/node': 20.16.1

  '@types/serve-static@1.15.5':
    dependencies:
      '@types/http-errors': 2.0.4
      '@types/mime': 3.0.4
      '@types/node': 20.16.1

  '@types/stylus@0.48.42':
    dependencies:
      '@types/node': 20.16.1

  '@types/unist@3.0.2': {}

  '@types/web-bluetooth@0.0.20': {}

  '@types/ws@8.5.12':
    dependencies:
      '@types/node': 20.16.1

  '@typescript-eslint/eslint-plugin@8.1.0(@typescript-eslint/parser@8.1.0(eslint@9.9.0(jiti@1.21.0))(typescript@5.5.3))(eslint@9.9.0(jiti@1.21.0))(typescript@5.5.3)':
    dependencies:
      '@eslint-community/regexpp': 4.11.0
      '@typescript-eslint/parser': 8.1.0(eslint@9.9.0(jiti@1.21.0))(typescript@5.5.3)
      '@typescript-eslint/scope-manager': 8.1.0
      '@typescript-eslint/type-utils': 8.1.0(eslint@9.9.0(jiti@1.21.0))(typescript@5.5.3)
      '@typescript-eslint/utils': 8.1.0(eslint@9.9.0(jiti@1.21.0))(typescript@5.5.3)
      '@typescript-eslint/visitor-keys': 8.1.0
      eslint: 9.9.0(jiti@1.21.0)
      graphemer: 1.4.0
      ignore: 5.3.1
      natural-compare: 1.4.0
      ts-api-utils: 1.3.0(typescript@5.5.3)
    optionalDependencies:
      typescript: 5.5.3
    transitivePeerDependencies:
      - supports-color

  '@typescript-eslint/parser@8.1.0(eslint@9.9.0(jiti@1.21.0))(typescript@5.5.3)':
    dependencies:
      '@typescript-eslint/scope-manager': 8.1.0
      '@typescript-eslint/types': 8.1.0
      '@typescript-eslint/typescript-estree': 8.1.0(typescript@5.5.3)
      '@typescript-eslint/visitor-keys': 8.1.0
      debug: 4.3.6
      eslint: 9.9.0(jiti@1.21.0)
    optionalDependencies:
      typescript: 5.5.3
    transitivePeerDependencies:
      - supports-color

  '@typescript-eslint/scope-manager@7.17.0':
    dependencies:
      '@typescript-eslint/types': 7.17.0
      '@typescript-eslint/visitor-keys': 7.17.0

  '@typescript-eslint/scope-manager@8.1.0':
    dependencies:
      '@typescript-eslint/types': 8.1.0
      '@typescript-eslint/visitor-keys': 8.1.0

  '@typescript-eslint/type-utils@8.1.0(eslint@9.9.0(jiti@1.21.0))(typescript@5.5.3)':
    dependencies:
      '@typescript-eslint/typescript-estree': 8.1.0(typescript@5.5.3)
      '@typescript-eslint/utils': 8.1.0(eslint@9.9.0(jiti@1.21.0))(typescript@5.5.3)
      debug: 4.3.6
      ts-api-utils: 1.3.0(typescript@5.5.3)
    optionalDependencies:
      typescript: 5.5.3
    transitivePeerDependencies:
      - eslint
      - supports-color

  '@typescript-eslint/types@7.17.0': {}

  '@typescript-eslint/types@8.1.0': {}

  '@typescript-eslint/typescript-estree@7.17.0(typescript@5.5.3)':
    dependencies:
      '@typescript-eslint/types': 7.17.0
      '@typescript-eslint/visitor-keys': 7.17.0
      debug: 4.3.6
      globby: 11.1.0
      is-glob: 4.0.3
      minimatch: 9.0.5
      semver: 7.6.3
      ts-api-utils: 1.3.0(typescript@5.5.3)
    optionalDependencies:
      typescript: 5.5.3
    transitivePeerDependencies:
      - supports-color

  '@typescript-eslint/typescript-estree@8.1.0(typescript@5.5.3)':
    dependencies:
      '@typescript-eslint/types': 8.1.0
      '@typescript-eslint/visitor-keys': 8.1.0
      debug: 4.3.6
      globby: 11.1.0
      is-glob: 4.0.3
      minimatch: 9.0.5
      semver: 7.6.3
      ts-api-utils: 1.3.0(typescript@5.5.3)
    optionalDependencies:
      typescript: 5.5.3
    transitivePeerDependencies:
      - supports-color

  '@typescript-eslint/utils@7.17.0(eslint@9.9.0(jiti@1.21.0))(typescript@5.5.3)':
    dependencies:
      '@eslint-community/eslint-utils': 4.4.0(eslint@9.9.0(jiti@1.21.0))
      '@typescript-eslint/scope-manager': 7.17.0
      '@typescript-eslint/types': 7.17.0
      '@typescript-eslint/typescript-estree': 7.17.0(typescript@5.5.3)
      eslint: 9.9.0(jiti@1.21.0)
    transitivePeerDependencies:
      - supports-color
      - typescript

  '@typescript-eslint/utils@8.1.0(eslint@9.9.0(jiti@1.21.0))(typescript@5.5.3)':
    dependencies:
      '@eslint-community/eslint-utils': 4.4.0(eslint@9.9.0(jiti@1.21.0))
      '@typescript-eslint/scope-manager': 8.1.0
      '@typescript-eslint/types': 8.1.0
      '@typescript-eslint/typescript-estree': 8.1.0(typescript@5.5.3)
      eslint: 9.9.0(jiti@1.21.0)
    transitivePeerDependencies:
      - supports-color
      - typescript

  '@typescript-eslint/visitor-keys@7.17.0':
    dependencies:
      '@typescript-eslint/types': 7.17.0
      eslint-visitor-keys: 3.4.3

  '@typescript-eslint/visitor-keys@8.1.0':
    dependencies:
      '@typescript-eslint/types': 8.1.0
      eslint-visitor-keys: 3.4.3

  '@typescript/vfs@1.5.0':
    dependencies:
      debug: 4.3.6
    transitivePeerDependencies:
      - supports-color

  '@ungap/structured-clone@1.2.0': {}

  '@vitejs/longfilename-aaaaaaaaaaaaaaaaaaaaaaaaaaaaaaaaaaaaaaaaaaaaaaaaaaaaaaaaaaaaaaaaaaaaaaaaaaaaaaaaaaaaaaaaaaaaaaaaaaaaaaaaaaaaaaaaaaaaaaaaaaaaaaaaaaaaaaaaaaaaaaaaaaaaaaaaaaaaaaaaaaaaaaaaaaaaaaaaaaaaaaaaaaaa@file:playground/optimize-deps/longfilename': {}

  '@vitejs/plugin-vue@5.1.2(vite@packages+vite)(vue@3.4.38(typescript@5.5.3))':
    dependencies:
      vite: link:packages/vite
      vue: 3.4.38(typescript@5.5.3)

  '@vitejs/release-scripts@1.3.2':
    dependencies:
      execa: 8.0.1
      mri: 1.2.0
      picocolors: 1.0.1
      prompts: 2.4.2
      publint: 0.2.9
      semver: 7.6.3

  '@vitejs/test-added-in-entries@file:playground/optimize-deps/added-in-entries': {}

  '@vitejs/test-alias-original@file:playground/ssr-alias/alias-original': {}

  '@vitejs/test-aliased-module@file:playground/alias/dir/module': {}

  '@vitejs/test-browser-exports@file:playground/ssr-webworker/browser-exports': {}

  '@vitejs/test-commonjs-dep@file:playground/define/commonjs-dep': {}

  '@vitejs/test-css-js-dep@file:playground/css/css-js-dep': {}

  '@vitejs/test-css-lib@file:playground/ssr-deps/css-lib': {}

  '@vitejs/test-css-proxy-dep-nested@file:playground/css/css-proxy-dep-nested': {}

  '@vitejs/test-css-proxy-dep@file:playground/css/css-proxy-dep':
    dependencies:
      '@vitejs/test-css-proxy-dep-nested': file:playground/css/css-proxy-dep-nested

  '@vitejs/test-deep-import@file:playground/ssr-resolve/deep-import': {}

  '@vitejs/test-define-properties-exports@file:playground/ssr-deps/define-properties-exports': {}

  '@vitejs/test-define-property-exports@file:playground/ssr-deps/define-property-exports': {}

  '@vitejs/test-dep-a@file:playground/preload/dep-a': {}

  '@vitejs/test-dep-alias-using-absolute-path@file:playground/optimize-deps/dep-alias-using-absolute-path':
    dependencies:
      lodash: 4.17.21

  '@vitejs/test-dep-cjs-browser-field-bare@file:playground/optimize-deps/dep-cjs-browser-field-bare': {}

  '@vitejs/test-dep-cjs-compiled-from-cjs@file:playground/optimize-deps/dep-cjs-compiled-from-cjs': {}

  '@vitejs/test-dep-cjs-compiled-from-esm@file:playground/optimize-deps/dep-cjs-compiled-from-esm': {}

  '@vitejs/test-dep-cjs-external-package-omit-js-suffix@file:playground/optimize-deps/dep-cjs-external-package-omit-js-suffix': {}

  '@vitejs/test-dep-cjs-with-assets@file:playground/optimize-deps/dep-cjs-with-assets': {}

  '@vitejs/test-dep-css-require@file:playground/optimize-deps/dep-css-require': {}

  '@vitejs/test-dep-esbuild-plugin-transform@file:playground/optimize-deps/dep-esbuild-plugin-transform': {}

  '@vitejs/test-dep-including-a@file:playground/preload/dep-including-a':
    dependencies:
      '@vitejs/test-dep-a': file:playground/preload/dep-a

  '@vitejs/test-dep-incompatible@file:playground/optimize-deps/dep-incompatible': {}

  '@vitejs/test-dep-no-discovery@file:playground/optimize-deps-no-discovery/dep-no-discovery': {}

  '@vitejs/test-dep-node-env@file:playground/optimize-deps/dep-node-env': {}

  '@vitejs/test-dep-non-optimized@file:playground/optimize-deps/dep-non-optimized': {}

  '@vitejs/test-dep-not-js@file:playground/optimize-deps/dep-not-js': {}

  '@vitejs/test-dep-optimize-exports-with-glob@file:playground/optimize-deps/dep-optimize-exports-with-glob': {}

  '@vitejs/test-dep-optimize-exports-with-root-glob@file:playground/optimize-deps/dep-optimize-exports-with-root-glob': {}

  '@vitejs/test-dep-optimize-with-glob@file:playground/optimize-deps/dep-optimize-with-glob': {}

  '@vitejs/test-dep-relative-to-main@file:playground/optimize-deps/dep-relative-to-main': {}

  '@vitejs/test-dep-self-reference-url-worker@file:playground/worker/dep-self-reference-url-worker': {}

  '@vitejs/test-dep-that-imports@file:playground/external/dep-that-imports(typescript@5.5.3)':
    dependencies:
      slash3: slash@3.0.0
      slash5: slash@5.1.0
      vue: 3.4.38(typescript@5.5.3)
    transitivePeerDependencies:
      - typescript

  '@vitejs/test-dep-that-requires@file:playground/external/dep-that-requires(typescript@5.5.3)':
    dependencies:
      slash3: slash@3.0.0
      slash5: slash@5.1.0
      vue: 3.4.38(typescript@5.5.3)
    transitivePeerDependencies:
      - typescript

  '@vitejs/test-dep-to-optimize@file:playground/worker/dep-to-optimize': {}

  '@vitejs/test-dep-with-builtin-module-cjs@file:playground/optimize-deps/dep-with-builtin-module-cjs': {}

  '@vitejs/test-dep-with-builtin-module-esm@file:playground/optimize-deps/dep-with-builtin-module-esm': {}

  '@vitejs/test-dep-with-dynamic-import@file:playground/optimize-deps/dep-with-dynamic-import': {}

  '@vitejs/test-dep-with-optional-peer-dep-submodule@file:playground/optimize-deps/dep-with-optional-peer-dep-submodule': {}

  '@vitejs/test-dep-with-optional-peer-dep@file:playground/optimize-deps/dep-with-optional-peer-dep': {}

  '@vitejs/test-entries@file:playground/ssr-resolve/entries': {}

  '@vitejs/test-external-cjs@file:playground/ssr-noexternal/external-cjs': {}

  '@vitejs/test-external-entry@file:playground/ssr-deps/external-entry': {}

  '@vitejs/test-external-using-external-entry@file:playground/ssr-deps/external-using-external-entry':
    dependencies:
      external-entry: '@vitejs/test-external-entry@file:playground/ssr-deps/external-entry'

  '@vitejs/test-forwarded-export@file:playground/ssr-deps/forwarded-export':
    dependencies:
      object-assigned-exports: '@vitejs/test-object-assigned-exports@file:playground/ssr-deps/object-assigned-exports'

  '@vitejs/test-import-assertion-dep@file:playground/import-assertion/import-assertion-dep': {}

  '@vitejs/test-import-builtin@file:playground/ssr-deps/import-builtin-cjs': {}

  '@vitejs/test-import-meta-glob-pkg@file:playground/glob-import/import-meta-glob-pkg': {}

  '@vitejs/test-importee-pkg@file:playground/js-sourcemap/importee-pkg': {}

  '@vitejs/test-json-module@file:playground/json/json-module': {}

  '@vitejs/test-minify@file:playground/minify/dir/module': {}

  '@vitejs/test-missing-dep@file:playground/optimize-missing-deps/missing-dep':
    dependencies:
      '@vitejs/test-multi-entry-dep': file:playground/optimize-missing-deps/multi-entry-dep

  '@vitejs/test-module-condition@file:playground/ssr-deps/module-condition': {}

  '@vitejs/test-multi-entry-dep@file:playground/optimize-missing-deps/multi-entry-dep': {}

  '@vitejs/test-nested-exclude@file:playground/optimize-deps/nested-exclude':
    dependencies:
      '@vitejs/test-nested-include': file:playground/optimize-deps/nested-include

  '@vitejs/test-nested-external@file:playground/ssr-deps/nested-external': {}

  '@vitejs/test-nested-include@file:playground/optimize-deps/nested-include': {}

  '@vitejs/test-no-external-cjs@file:playground/ssr-deps/no-external-cjs': {}

  '@vitejs/test-no-external-css@file:playground/ssr-deps/no-external-css': {}

  '@vitejs/test-object-assigned-exports@file:playground/ssr-deps/object-assigned-exports': {}

  '@vitejs/test-only-object-assigned-exports@file:playground/ssr-deps/only-object-assigned-exports': {}

  '@vitejs/test-optimized-with-nested-external@file:playground/ssr-deps/optimized-with-nested-external':
    dependencies:
      nested-external: '@vitejs/test-nested-external@file:playground/ssr-deps/nested-external'

  '@vitejs/test-pkg-exports@file:playground/ssr-deps/pkg-exports': {}

  '@vitejs/test-pkg@file:playground/dynamic-import/pkg': {}

  '@vitejs/test-primitive-export@file:playground/ssr-deps/primitive-export': {}

  '@vitejs/test-read-file-content@file:playground/ssr-deps/read-file-content': {}

  '@vitejs/test-require-absolute@file:playground/ssr-deps/require-absolute': {}

  '@vitejs/test-require-external-cjs@file:playground/ssr-noexternal/require-external-cjs':
    dependencies:
      '@vitejs/test-external-cjs': file:playground/ssr-noexternal/external-cjs

  '@vitejs/test-resolve-pkg-exports@file:playground/ssr-resolve/pkg-exports': {}

  '@vitejs/test-scss-proxy-dep-nested@file:playground/css/scss-proxy-dep-nested': {}

  '@vitejs/test-scss-proxy-dep@file:playground/css/scss-proxy-dep':
    dependencies:
      '@vitejs/test-scss-proxy-dep-nested': file:playground/css/scss-proxy-dep-nested

  '@vitejs/test-ssr-conditions-external@file:playground/ssr-conditions/external': {}

  '@vitejs/test-ssr-conditions-no-external@file:playground/ssr-conditions/no-external': {}

  '@vitejs/test-ts-transpiled-exports@file:playground/ssr-deps/ts-transpiled-exports': {}

  '@vitejs/test-worker-exports@file:playground/ssr-webworker/worker-exports': {}

  '@vitest/expect@2.0.5':
    dependencies:
      '@vitest/spy': 2.0.5
      '@vitest/utils': 2.0.5
      chai: 5.1.1
      tinyrainbow: 1.2.0

  '@vitest/pretty-format@2.0.5':
    dependencies:
      tinyrainbow: 1.2.0

  '@vitest/runner@2.0.5':
    dependencies:
      '@vitest/utils': 2.0.5
      pathe: 1.1.2

  '@vitest/snapshot@2.0.5':
    dependencies:
      '@vitest/pretty-format': 2.0.5
      magic-string: 0.30.11
      pathe: 1.1.2

  '@vitest/spy@2.0.5':
    dependencies:
      tinyspy: 3.0.0

  '@vitest/utils@2.0.5':
    dependencies:
      '@vitest/pretty-format': 2.0.5
      estree-walker: 3.0.3
      loupe: 3.1.1
      tinyrainbow: 1.2.0

  '@volar/language-core@2.4.0-alpha.12':
    dependencies:
      '@volar/source-map': 2.4.0-alpha.12

  '@volar/source-map@2.4.0-alpha.12': {}

  '@vue/compiler-core@3.2.0':
    dependencies:
      '@babel/parser': 7.25.3
      '@babel/types': 7.25.2
      '@vue/shared': 3.2.0
      estree-walker: 2.0.2
      source-map: 0.6.1

  '@vue/compiler-core@3.4.37':
    dependencies:
      '@babel/parser': 7.25.3
      '@vue/shared': 3.4.37
      entities: 5.0.0
      estree-walker: 2.0.2
      source-map-js: 1.2.0

  '@vue/compiler-core@3.4.38':
    dependencies:
      '@babel/parser': 7.25.3
      '@vue/shared': 3.4.38
      entities: 4.5.0
      estree-walker: 2.0.2
      source-map-js: 1.2.0

  '@vue/compiler-dom@3.2.0':
    dependencies:
      '@vue/compiler-core': 3.2.0
      '@vue/shared': 3.2.0

  '@vue/compiler-dom@3.4.37':
    dependencies:
      '@vue/compiler-core': 3.4.37
      '@vue/shared': 3.4.37

  '@vue/compiler-dom@3.4.38':
    dependencies:
      '@vue/compiler-core': 3.4.38
      '@vue/shared': 3.4.38

  '@vue/compiler-sfc@3.4.38':
    dependencies:
      '@babel/parser': 7.25.3
      '@vue/compiler-core': 3.4.38
      '@vue/compiler-dom': 3.4.38
      '@vue/compiler-ssr': 3.4.38
      '@vue/shared': 3.4.38
      estree-walker: 2.0.2
      magic-string: 0.30.11
      postcss: 8.4.41
      source-map-js: 1.2.0

  '@vue/compiler-ssr@3.4.38':
    dependencies:
      '@vue/compiler-dom': 3.4.38
      '@vue/shared': 3.4.38

  '@vue/devtools-api@6.6.3': {}

  '@vue/devtools-api@7.3.8':
    dependencies:
      '@vue/devtools-kit': 7.3.8

  '@vue/devtools-kit@7.3.8':
    dependencies:
      '@vue/devtools-shared': 7.3.8
      birpc: 0.2.17
      hookable: 5.5.3
      mitt: 3.0.1
      perfect-debounce: 1.0.0
      speakingurl: 14.0.1
      superjson: 2.2.1

  '@vue/devtools-shared@7.3.8':
    dependencies:
      rfdc: 1.4.1

  '@vue/language-core@2.0.24(typescript@5.5.3)':
    dependencies:
      '@volar/language-core': 2.4.0-alpha.12
      '@vue/compiler-dom': 3.4.37
      '@vue/shared': 3.4.38
      computeds: 0.0.1
      minimatch: 9.0.5
      muggle-string: 0.4.1
      path-browserify: 1.0.1
      vue-template-compiler: 2.7.16
    optionalDependencies:
      typescript: 5.5.3

  '@vue/reactivity@3.2.0':
    dependencies:
      '@vue/shared': 3.2.0

  '@vue/reactivity@3.4.38':
    dependencies:
      '@vue/shared': 3.4.38

  '@vue/runtime-core@3.2.0':
    dependencies:
      '@vue/reactivity': 3.2.0
      '@vue/shared': 3.2.0

  '@vue/runtime-core@3.4.38':
    dependencies:
      '@vue/reactivity': 3.4.38
      '@vue/shared': 3.4.38

  '@vue/runtime-dom@3.2.0':
    dependencies:
      '@vue/runtime-core': 3.2.0
      '@vue/shared': 3.2.0
      csstype: 2.6.21

  '@vue/runtime-dom@3.4.38':
    dependencies:
      '@vue/reactivity': 3.4.38
      '@vue/runtime-core': 3.4.38
      '@vue/shared': 3.4.38
      csstype: 3.1.3

  '@vue/server-renderer@3.4.38(vue@3.4.38(typescript@5.5.3))':
    dependencies:
      '@vue/compiler-ssr': 3.4.38
      '@vue/shared': 3.4.38
      vue: 3.4.38(typescript@5.5.3)

  '@vue/shared@3.2.0': {}

  '@vue/shared@3.4.37': {}

  '@vue/shared@3.4.38': {}

  '@vueuse/core@11.0.0(vue@3.4.38(typescript@5.5.3))':
    dependencies:
      '@types/web-bluetooth': 0.0.20
      '@vueuse/metadata': 11.0.0
      '@vueuse/shared': 11.0.0(vue@3.4.38(typescript@5.5.3))
      vue-demi: 0.14.10(vue@3.4.38(typescript@5.5.3))
    transitivePeerDependencies:
      - '@vue/composition-api'
      - vue

  '@vueuse/integrations@11.0.0(axios@1.7.4)(focus-trap@7.5.4)(vue@3.4.38(typescript@5.5.3))':
    dependencies:
      '@vueuse/core': 11.0.0(vue@3.4.38(typescript@5.5.3))
      '@vueuse/shared': 11.0.0(vue@3.4.38(typescript@5.5.3))
      vue-demi: 0.14.10(vue@3.4.38(typescript@5.5.3))
    optionalDependencies:
      axios: 1.7.4
      focus-trap: 7.5.4
    transitivePeerDependencies:
      - '@vue/composition-api'
      - vue

  '@vueuse/metadata@11.0.0': {}

  '@vueuse/shared@11.0.0(vue@3.4.38(typescript@5.5.3))':
    dependencies:
      vue-demi: 0.14.10(vue@3.4.38(typescript@5.5.3))
    transitivePeerDependencies:
      - '@vue/composition-api'
      - vue

  abbrev@1.1.1: {}

  accepts@1.3.8:
    dependencies:
      mime-types: 2.1.35
      negotiator: 0.6.3

  acorn-jsx@5.3.2(acorn@8.12.1(patch_hash=i6svphyqbutfresqjorapmeqfu)):
    dependencies:
      acorn: 8.12.1(patch_hash=i6svphyqbutfresqjorapmeqfu)

  acorn-walk@8.3.2: {}

  acorn@7.4.1: {}

  acorn@8.12.1(patch_hash=i6svphyqbutfresqjorapmeqfu): {}

  add-stream@1.0.0: {}

  agent-base@6.0.2:
    dependencies:
      debug: 4.3.6
    transitivePeerDependencies:
      - supports-color

  ajv@6.12.6:
    dependencies:
      fast-deep-equal: 3.1.3
      fast-json-stable-stringify: 2.1.0
      json-schema-traverse: 0.4.1
      uri-js: 4.4.1

  algoliasearch@4.20.0:
    dependencies:
      '@algolia/cache-browser-local-storage': 4.20.0
      '@algolia/cache-common': 4.20.0
      '@algolia/cache-in-memory': 4.20.0
      '@algolia/client-account': 4.20.0
      '@algolia/client-analytics': 4.20.0
      '@algolia/client-common': 4.20.0
      '@algolia/client-personalization': 4.20.0
      '@algolia/client-search': 4.20.0
      '@algolia/logger-common': 4.20.0
      '@algolia/logger-console': 4.20.0
      '@algolia/requester-browser-xhr': 4.20.0
      '@algolia/requester-common': 4.20.0
      '@algolia/requester-node-http': 4.20.0
      '@algolia/transporter': 4.20.0

  ansi-escapes@7.0.0:
    dependencies:
      environment: 1.1.0

  ansi-regex@5.0.1: {}

  ansi-regex@6.0.1: {}

  ansi-styles@3.2.1:
    dependencies:
      color-convert: 1.9.3

  ansi-styles@4.3.0:
    dependencies:
      color-convert: 2.0.1

  ansi-styles@6.2.1: {}

  any-promise@1.3.0: {}

  anymatch@3.1.2:
    dependencies:
      normalize-path: 3.0.0
      picomatch: 2.3.1

  aproba@2.0.0: {}

  are-we-there-yet@2.0.0:
    dependencies:
      delegates: 1.0.0
      readable-stream: 3.6.0

  arg@4.1.3: {}

  arg@5.0.2: {}

  argparse@2.0.1: {}

  array-find-index@1.0.2: {}

  array-flatten@1.1.1: {}

  array-ify@1.0.0: {}

  array-union@2.1.0: {}

  artichokie@0.2.1: {}

  as-table@1.0.55:
    dependencies:
      printable-characters: 1.0.42

  asap@2.0.6: {}

  assert-never@1.2.1: {}

  assertion-error@2.0.1: {}

  astring@1.8.6: {}

  asynckit@0.4.0: {}

  autoprefixer@10.4.20(postcss@8.4.41):
    dependencies:
      browserslist: 4.23.3
      caniuse-lite: 1.0.30001649
      fraction.js: 4.3.7
      normalize-range: 0.1.2
      picocolors: 1.0.1
      postcss: 8.4.41
      postcss-value-parser: 4.2.0

  axios@1.7.4:
    dependencies:
      follow-redirects: 1.15.6(debug@4.3.6)
      form-data: 4.0.0
      proxy-from-env: 1.1.0
    transitivePeerDependencies:
      - debug

  babel-plugin-polyfill-corejs2@0.4.10(@babel/core@7.25.2):
    dependencies:
      '@babel/compat-data': 7.25.2
      '@babel/core': 7.25.2
      '@babel/helper-define-polyfill-provider': 0.6.1(@babel/core@7.25.2)
      semver: 6.3.1
    transitivePeerDependencies:
      - supports-color

  babel-plugin-polyfill-corejs3@0.10.4(@babel/core@7.25.2):
    dependencies:
      '@babel/core': 7.25.2
      '@babel/helper-define-polyfill-provider': 0.6.1(@babel/core@7.25.2)
      core-js-compat: 3.37.1
    transitivePeerDependencies:
      - supports-color

  babel-plugin-polyfill-regenerator@0.6.1(@babel/core@7.25.2):
    dependencies:
      '@babel/core': 7.25.2
      '@babel/helper-define-polyfill-provider': 0.6.1(@babel/core@7.25.2)
    transitivePeerDependencies:
      - supports-color

  babel-walk@3.0.0-canary-5:
    dependencies:
      '@babel/types': 7.25.2

  balanced-match@1.0.2: {}

  bcrypt@5.1.1:
    dependencies:
      '@mapbox/node-pre-gyp': 1.0.11
      node-addon-api: 5.0.0
    transitivePeerDependencies:
      - encoding
      - supports-color

  bignumber.js@9.1.2: {}

  binary-extensions@2.2.0: {}

  birpc@0.2.17: {}

  body-parser@1.20.2:
    dependencies:
      bytes: 3.1.2
      content-type: 1.0.5
      debug: 2.6.9
      depd: 2.0.0
      destroy: 1.2.0
      http-errors: 2.0.0
      iconv-lite: 0.4.24
      on-finished: 2.4.1
      qs: 6.11.0
      raw-body: 2.5.2
      type-is: 1.6.18
      unpipe: 1.0.0
    transitivePeerDependencies:
      - supports-color

  brace-expansion@1.1.11:
    dependencies:
      balanced-match: 1.0.2
      concat-map: 0.0.1

  brace-expansion@2.0.1:
    dependencies:
      balanced-match: 1.0.2

  braces@3.0.3:
    dependencies:
      fill-range: 7.1.1

  browserslist-to-esbuild@2.1.1(browserslist@4.23.3):
    dependencies:
      browserslist: 4.23.3
      meow: 13.2.0

  browserslist@4.23.3:
    dependencies:
      caniuse-lite: 1.0.30001649
      electron-to-chromium: 1.5.4
      node-releases: 2.0.18
      update-browserslist-db: 1.1.0(browserslist@4.23.3)

  buffer-builder@0.2.0: {}

  buffer-from@1.1.2: {}

  builtin-modules@3.3.0: {}

  bytes@3.1.2: {}

  cac@6.7.14: {}

  call-bind@1.0.7:
    dependencies:
      es-define-property: 1.0.0
      es-errors: 1.3.0
      function-bind: 1.1.2
      get-intrinsic: 1.2.4
      set-function-length: 1.2.2

  callsites@3.1.0: {}

  camelcase-css@2.0.1: {}

  caniuse-lite@1.0.30001649: {}

  capnp-ts@0.7.0:
    dependencies:
      debug: 4.3.6
      tslib: 2.6.3
    transitivePeerDependencies:
      - supports-color

  ccount@2.0.1: {}

  chai@5.1.1:
    dependencies:
      assertion-error: 2.0.1
      check-error: 2.1.1
      deep-eql: 5.0.2
      loupe: 3.1.1
      pathval: 2.0.0

  chalk@2.4.2:
    dependencies:
      ansi-styles: 3.2.1
      escape-string-regexp: 1.0.5
      supports-color: 5.5.0

  chalk@4.1.2:
    dependencies:
      ansi-styles: 4.3.0
      supports-color: 7.2.0

  chalk@5.3.0: {}

  character-entities@2.0.2: {}

  character-parser@2.2.0:
    dependencies:
      is-regex: 1.1.4

  check-error@2.1.1: {}

  chokidar@3.6.0(patch_hash=bckcfsslxcffppz65mxcq6naau):
    dependencies:
      anymatch: 3.1.2
      braces: 3.0.3
      glob-parent: 5.1.2
      is-binary-path: 2.1.0
      is-glob: 4.0.3
      normalize-path: 3.0.0
      readdirp: 3.6.0
    optionalDependencies:
      fsevents: 2.3.3

  chownr@2.0.0: {}

  citty@0.1.4:
    dependencies:
      consola: 3.2.3

  cli-cursor@5.0.0:
    dependencies:
      restore-cursor: 5.1.0

  cli-truncate@4.0.0:
    dependencies:
      slice-ansi: 5.0.0
      string-width: 7.2.0

  clipboard@2.0.11:
    dependencies:
      good-listener: 1.2.2
      select: 1.1.2
      tiny-emitter: 2.1.0

  color-convert@1.9.3:
    dependencies:
      color-name: 1.1.3

  color-convert@2.0.1:
    dependencies:
      color-name: 1.1.4

  color-name@1.1.3: {}

  color-name@1.1.4: {}

  color-support@1.1.3: {}

  colorette@2.0.20: {}

  combined-stream@1.0.8:
    dependencies:
      delayed-stream: 1.0.0

  commander@12.1.0: {}

  commander@2.20.3: {}

  commander@4.1.1: {}

  comment-parser@1.4.1: {}

  commenting@1.1.0: {}

  commondir@1.0.1: {}

  compare-func@2.0.0:
    dependencies:
      array-ify: 1.0.0
      dot-prop: 5.3.0

  computeds@0.0.1: {}

  concat-map@0.0.1: {}

  confbox@0.1.7: {}

  connect@3.7.0:
    dependencies:
      debug: 2.6.9
      finalhandler: 1.1.2
      parseurl: 1.3.3
      utils-merge: 1.0.1
    transitivePeerDependencies:
      - supports-color

  consola@3.2.3: {}

  console-control-strings@1.1.0: {}

  constantinople@4.0.1:
    dependencies:
      '@babel/parser': 7.25.3
      '@babel/types': 7.25.2

  content-disposition@0.5.4:
    dependencies:
      safe-buffer: 5.2.1

  content-type@1.0.5: {}

  conventional-changelog-angular@8.0.0:
    dependencies:
      compare-func: 2.0.0

  conventional-changelog-atom@5.0.0: {}

  conventional-changelog-cli@5.0.0(conventional-commits-filter@5.0.0):
    dependencies:
      add-stream: 1.0.0
      conventional-changelog: 6.0.0(conventional-commits-filter@5.0.0)
      meow: 13.2.0
      tempfile: 5.0.0
    transitivePeerDependencies:
      - conventional-commits-filter

  conventional-changelog-codemirror@5.0.0: {}

  conventional-changelog-conventionalcommits@8.0.0:
    dependencies:
      compare-func: 2.0.0

  conventional-changelog-core@8.0.0(conventional-commits-filter@5.0.0):
    dependencies:
      '@hutson/parse-repository-url': 5.0.0
      add-stream: 1.0.0
      conventional-changelog-writer: 8.0.0
      conventional-commits-parser: 6.0.0
      git-raw-commits: 5.0.0(conventional-commits-filter@5.0.0)(conventional-commits-parser@6.0.0)
      git-semver-tags: 8.0.0(conventional-commits-filter@5.0.0)(conventional-commits-parser@6.0.0)
      hosted-git-info: 7.0.2
      normalize-package-data: 6.0.2
      read-package-up: 11.0.0
      read-pkg: 9.0.1
    transitivePeerDependencies:
      - conventional-commits-filter

  conventional-changelog-ember@5.0.0: {}

  conventional-changelog-eslint@6.0.0: {}

  conventional-changelog-express@5.0.0: {}

  conventional-changelog-jquery@6.0.0: {}

  conventional-changelog-jshint@5.0.0:
    dependencies:
      compare-func: 2.0.0

  conventional-changelog-preset-loader@5.0.0: {}

  conventional-changelog-writer@8.0.0:
    dependencies:
      '@types/semver': 7.5.8
      conventional-commits-filter: 5.0.0
      handlebars: 4.7.8
      meow: 13.2.0
      semver: 7.6.3

  conventional-changelog@6.0.0(conventional-commits-filter@5.0.0):
    dependencies:
      conventional-changelog-angular: 8.0.0
      conventional-changelog-atom: 5.0.0
      conventional-changelog-codemirror: 5.0.0
      conventional-changelog-conventionalcommits: 8.0.0
      conventional-changelog-core: 8.0.0(conventional-commits-filter@5.0.0)
      conventional-changelog-ember: 5.0.0
      conventional-changelog-eslint: 6.0.0
      conventional-changelog-express: 5.0.0
      conventional-changelog-jquery: 6.0.0
      conventional-changelog-jshint: 5.0.0
      conventional-changelog-preset-loader: 5.0.0
    transitivePeerDependencies:
      - conventional-commits-filter

  conventional-commits-filter@5.0.0: {}

  conventional-commits-parser@6.0.0:
    dependencies:
      meow: 13.2.0

  convert-source-map@2.0.0: {}

  cookie-signature@1.0.6: {}

  cookie@0.5.0: {}

  cookie@0.6.0: {}

  copy-anything@2.0.6:
    dependencies:
      is-what: 3.14.1

  copy-anything@3.0.5:
    dependencies:
      is-what: 4.1.16

  core-js-compat@3.37.1:
    dependencies:
      browserslist: 4.23.3

  core-js@3.38.0: {}

  cors@2.8.5:
    dependencies:
      object-assign: 4.1.1
      vary: 1.1.2

  create-require@1.1.1: {}

  cross-spawn@7.0.3:
    dependencies:
      path-key: 3.1.1
      shebang-command: 2.0.0
      which: 2.0.2

  css-color-names@1.0.1: {}

  cssesc@3.0.0: {}

  csstype@2.6.21: {}

  csstype@3.1.3: {}

  d@1.0.1:
    dependencies:
      es5-ext: 0.10.64
      type: 1.2.0

  data-uri-to-buffer@2.0.2: {}

  data-uri-to-buffer@4.0.0: {}

  de-indent@1.0.2: {}

  debug@2.6.9:
    dependencies:
      ms: 2.0.0

  debug@3.2.7:
    dependencies:
      ms: 2.1.3

  debug@4.3.6:
    dependencies:
      ms: 2.1.2

  decode-named-character-reference@1.0.2:
    dependencies:
      character-entities: 2.0.2

  deep-eql@5.0.2: {}

  deep-is@0.1.4: {}

  deepmerge@4.2.2: {}

  define-data-property@1.1.4:
    dependencies:
      es-define-property: 1.0.0
      es-errors: 1.3.0
      gopd: 1.0.1

  define-lazy-prop@2.0.0: {}

  defu@6.1.2: {}

  delayed-stream@1.0.0: {}

  delegate@3.2.0: {}

  delegates@1.0.0: {}

  depd@2.0.0: {}

  dequal@2.0.3: {}

  destroy@1.2.0: {}

  detect-libc@1.0.3: {}

  detect-libc@2.0.1: {}

  devlop@1.1.0:
    dependencies:
      dequal: 2.0.3

  didyoumean@1.2.2: {}

  diff@4.0.2: {}

  dir-glob@3.0.1:
    dependencies:
      path-type: 4.0.0

  dlv@1.1.3: {}

  doctrine@3.0.0:
    dependencies:
      esutils: 2.0.3

  doctypes@1.1.0: {}

  dot-prop@5.3.0:
    dependencies:
      is-obj: 2.0.0

  dotenv-expand@11.0.6:
    dependencies:
      dotenv: 16.4.5

  dotenv@16.4.5: {}

  eastasianwidth@0.2.0: {}

  ee-first@1.1.1: {}

  electron-to-chromium@1.5.4: {}

  emoji-regex@10.3.0: {}

  emoji-regex@8.0.0: {}

  emoji-regex@9.2.2: {}

  encodeurl@1.0.2: {}

  enhanced-resolve@5.17.0:
    dependencies:
      graceful-fs: 4.2.11
      tapable: 2.2.1

  entities@4.5.0: {}

  entities@5.0.0: {}

  environment@1.1.0: {}

  errno@0.1.8:
    dependencies:
      prr: 1.0.1
    optional: true

  es-define-property@1.0.0:
    dependencies:
      get-intrinsic: 1.2.4

  es-errors@1.3.0: {}

  es-module-lexer@1.5.4: {}

  es5-ext@0.10.64:
    dependencies:
      es6-iterator: 2.0.3
      es6-symbol: 3.1.3
      esniff: 2.0.1
      next-tick: 1.1.0

  es6-iterator@2.0.3:
    dependencies:
      d: 1.0.1
      es5-ext: 0.10.64
      es6-symbol: 3.1.3

  es6-symbol@3.1.3:
    dependencies:
      d: 1.0.1
      ext: 1.6.0

  esbuild@0.18.20:
    optionalDependencies:
      '@esbuild/android-arm': 0.18.20
      '@esbuild/android-arm64': 0.18.20
      '@esbuild/android-x64': 0.18.20
      '@esbuild/darwin-arm64': 0.18.20
      '@esbuild/darwin-x64': 0.18.20
      '@esbuild/freebsd-arm64': 0.18.20
      '@esbuild/freebsd-x64': 0.18.20
      '@esbuild/linux-arm': 0.18.20
      '@esbuild/linux-arm64': 0.18.20
      '@esbuild/linux-ia32': 0.18.20
      '@esbuild/linux-loong64': 0.18.20
      '@esbuild/linux-mips64el': 0.18.20
      '@esbuild/linux-ppc64': 0.18.20
      '@esbuild/linux-riscv64': 0.18.20
      '@esbuild/linux-s390x': 0.18.20
      '@esbuild/linux-x64': 0.18.20
      '@esbuild/netbsd-x64': 0.18.20
      '@esbuild/openbsd-x64': 0.18.20
      '@esbuild/sunos-x64': 0.18.20
      '@esbuild/win32-arm64': 0.18.20
      '@esbuild/win32-ia32': 0.18.20
      '@esbuild/win32-x64': 0.18.20

  esbuild@0.19.11:
    optionalDependencies:
      '@esbuild/aix-ppc64': 0.19.11
      '@esbuild/android-arm': 0.19.11
      '@esbuild/android-arm64': 0.19.11
      '@esbuild/android-x64': 0.19.11
      '@esbuild/darwin-arm64': 0.19.11
      '@esbuild/darwin-x64': 0.19.11
      '@esbuild/freebsd-arm64': 0.19.11
      '@esbuild/freebsd-x64': 0.19.11
      '@esbuild/linux-arm': 0.19.11
      '@esbuild/linux-arm64': 0.19.11
      '@esbuild/linux-ia32': 0.19.11
      '@esbuild/linux-loong64': 0.19.11
      '@esbuild/linux-mips64el': 0.19.11
      '@esbuild/linux-ppc64': 0.19.11
      '@esbuild/linux-riscv64': 0.19.11
      '@esbuild/linux-s390x': 0.19.11
      '@esbuild/linux-x64': 0.19.11
      '@esbuild/netbsd-x64': 0.19.11
      '@esbuild/openbsd-x64': 0.19.11
      '@esbuild/sunos-x64': 0.19.11
      '@esbuild/win32-arm64': 0.19.11
      '@esbuild/win32-ia32': 0.19.11
      '@esbuild/win32-x64': 0.19.11

  esbuild@0.21.5:
    optionalDependencies:
      '@esbuild/aix-ppc64': 0.21.5
      '@esbuild/android-arm': 0.21.5
      '@esbuild/android-arm64': 0.21.5
      '@esbuild/android-x64': 0.21.5
      '@esbuild/darwin-arm64': 0.21.5
      '@esbuild/darwin-x64': 0.21.5
      '@esbuild/freebsd-arm64': 0.21.5
      '@esbuild/freebsd-x64': 0.21.5
      '@esbuild/linux-arm': 0.21.5
      '@esbuild/linux-arm64': 0.21.5
      '@esbuild/linux-ia32': 0.21.5
      '@esbuild/linux-loong64': 0.21.5
      '@esbuild/linux-mips64el': 0.21.5
      '@esbuild/linux-ppc64': 0.21.5
      '@esbuild/linux-riscv64': 0.21.5
      '@esbuild/linux-s390x': 0.21.5
      '@esbuild/linux-x64': 0.21.5
      '@esbuild/netbsd-x64': 0.21.5
      '@esbuild/openbsd-x64': 0.21.5
      '@esbuild/sunos-x64': 0.21.5
      '@esbuild/win32-arm64': 0.21.5
      '@esbuild/win32-ia32': 0.21.5
      '@esbuild/win32-x64': 0.21.5

  esbuild@0.23.0:
    optionalDependencies:
      '@esbuild/aix-ppc64': 0.23.0
      '@esbuild/android-arm': 0.23.0
      '@esbuild/android-arm64': 0.23.0
      '@esbuild/android-x64': 0.23.0
      '@esbuild/darwin-arm64': 0.23.0
      '@esbuild/darwin-x64': 0.23.0
      '@esbuild/freebsd-arm64': 0.23.0
      '@esbuild/freebsd-x64': 0.23.0
      '@esbuild/linux-arm': 0.23.0
      '@esbuild/linux-arm64': 0.23.0
      '@esbuild/linux-ia32': 0.23.0
      '@esbuild/linux-loong64': 0.23.0
      '@esbuild/linux-mips64el': 0.23.0
      '@esbuild/linux-ppc64': 0.23.0
      '@esbuild/linux-riscv64': 0.23.0
      '@esbuild/linux-s390x': 0.23.0
      '@esbuild/linux-x64': 0.23.0
      '@esbuild/netbsd-x64': 0.23.0
      '@esbuild/openbsd-arm64': 0.23.0
      '@esbuild/openbsd-x64': 0.23.0
      '@esbuild/sunos-x64': 0.23.0
      '@esbuild/win32-arm64': 0.23.0
      '@esbuild/win32-ia32': 0.23.0
      '@esbuild/win32-x64': 0.23.0

  escalade@3.1.2: {}

  escape-html@1.0.3: {}

  escape-string-regexp@1.0.5: {}

  escape-string-regexp@4.0.0: {}

  escape-string-regexp@5.0.0: {}

  eslint-compat-utils@0.5.1(eslint@9.9.0(jiti@1.21.0)):
    dependencies:
      eslint: 9.9.0(jiti@1.21.0)
      semver: 7.6.3

  eslint-import-resolver-node@0.3.9:
    dependencies:
      debug: 3.2.7
      is-core-module: 2.14.0
      resolve: 1.22.8
    transitivePeerDependencies:
      - supports-color

  eslint-plugin-es-x@7.8.0(eslint@9.9.0(jiti@1.21.0)):
    dependencies:
      '@eslint-community/eslint-utils': 4.4.0(eslint@9.9.0(jiti@1.21.0))
      '@eslint-community/regexpp': 4.11.0
      eslint: 9.9.0(jiti@1.21.0)
      eslint-compat-utils: 0.5.1(eslint@9.9.0(jiti@1.21.0))

  eslint-plugin-import-x@3.1.0(eslint@9.9.0(jiti@1.21.0))(typescript@5.5.3):
    dependencies:
      '@typescript-eslint/utils': 7.17.0(eslint@9.9.0(jiti@1.21.0))(typescript@5.5.3)
      debug: 4.3.6
      doctrine: 3.0.0
      eslint: 9.9.0(jiti@1.21.0)
      eslint-import-resolver-node: 0.3.9
      get-tsconfig: 4.7.5
      is-glob: 4.0.3
      minimatch: 9.0.5
      semver: 7.6.3
      stable-hash: 0.0.4
      tslib: 2.6.3
    transitivePeerDependencies:
      - supports-color
      - typescript

  eslint-plugin-n@17.10.2(eslint@9.9.0(jiti@1.21.0)):
    dependencies:
      '@eslint-community/eslint-utils': 4.4.0(eslint@9.9.0(jiti@1.21.0))
      enhanced-resolve: 5.17.0
      eslint: 9.9.0(jiti@1.21.0)
      eslint-plugin-es-x: 7.8.0(eslint@9.9.0(jiti@1.21.0))
      get-tsconfig: 4.7.5
      globals: 15.9.0
      ignore: 5.3.1
      minimatch: 9.0.5
      semver: 7.6.3

  eslint-plugin-regexp@2.6.0(eslint@9.9.0(jiti@1.21.0)):
    dependencies:
      '@eslint-community/eslint-utils': 4.4.0(eslint@9.9.0(jiti@1.21.0))
      '@eslint-community/regexpp': 4.11.0
      comment-parser: 1.4.1
      eslint: 9.9.0(jiti@1.21.0)
      jsdoc-type-pratt-parser: 4.0.0
      refa: 0.12.1
      regexp-ast-analysis: 0.7.1
      scslre: 0.3.0

  eslint-scope@8.0.2:
    dependencies:
      esrecurse: 4.3.0
      estraverse: 5.3.0

  eslint-visitor-keys@3.4.3: {}

  eslint-visitor-keys@4.0.0: {}

  eslint@9.9.0(jiti@1.21.0):
    dependencies:
      '@eslint-community/eslint-utils': 4.4.0(eslint@9.9.0(jiti@1.21.0))
      '@eslint-community/regexpp': 4.11.0
      '@eslint/config-array': 0.17.1
      '@eslint/eslintrc': 3.1.0
      '@eslint/js': 9.9.0
      '@humanwhocodes/module-importer': 1.0.1
      '@humanwhocodes/retry': 0.3.0
      '@nodelib/fs.walk': 1.2.8
      ajv: 6.12.6
      chalk: 4.1.2
      cross-spawn: 7.0.3
      debug: 4.3.6
      escape-string-regexp: 4.0.0
      eslint-scope: 8.0.2
      eslint-visitor-keys: 4.0.0
      espree: 10.1.0
      esquery: 1.6.0
      esutils: 2.0.3
      fast-deep-equal: 3.1.3
      file-entry-cache: 8.0.0
      find-up: 5.0.0
      glob-parent: 6.0.2
      ignore: 5.3.1
      imurmurhash: 0.1.4
      is-glob: 4.0.3
      is-path-inside: 3.0.3
      json-stable-stringify-without-jsonify: 1.0.1
      levn: 0.4.1
      lodash.merge: 4.6.2
      minimatch: 3.1.2
      natural-compare: 1.4.0
      optionator: 0.9.4
      strip-ansi: 6.0.1
      text-table: 0.2.0
    optionalDependencies:
      jiti: 1.21.0
    transitivePeerDependencies:
      - supports-color

  esniff@2.0.1:
    dependencies:
      d: 1.0.1
      es5-ext: 0.10.64
      event-emitter: 0.3.5
      type: 2.7.2

  espree@10.1.0:
    dependencies:
      acorn: 8.12.1(patch_hash=i6svphyqbutfresqjorapmeqfu)
      acorn-jsx: 5.3.2(acorn@8.12.1(patch_hash=i6svphyqbutfresqjorapmeqfu))
      eslint-visitor-keys: 4.0.0

  esquery@1.6.0:
    dependencies:
      estraverse: 5.3.0

  esrecurse@4.3.0:
    dependencies:
      estraverse: 5.3.0

  estraverse@5.3.0: {}

  estree-walker@2.0.2: {}

  estree-walker@3.0.3:
    dependencies:
      '@types/estree': 1.0.5

  esutils@2.0.3: {}

  etag@1.8.1: {}

  event-emitter@0.3.5:
    dependencies:
      d: 1.0.1
      es5-ext: 0.10.64

  eventemitter3@4.0.7: {}

  eventemitter3@5.0.1: {}

  execa@8.0.1:
    dependencies:
      cross-spawn: 7.0.3
      get-stream: 8.0.1
      human-signals: 5.0.0
      is-stream: 3.0.0
      merge-stream: 2.0.0
      npm-run-path: 5.3.0
      onetime: 6.0.0
      signal-exit: 4.1.0
      strip-final-newline: 3.0.0

  execa@9.3.1:
    dependencies:
      '@sindresorhus/merge-streams': 4.0.0
      cross-spawn: 7.0.3
      figures: 6.1.0
      get-stream: 9.0.1
      human-signals: 8.0.0
      is-plain-obj: 4.1.0
      is-stream: 4.0.1
      npm-run-path: 5.3.0
      pretty-ms: 9.0.0
      signal-exit: 4.1.0
      strip-final-newline: 4.0.0
      yoctocolors: 2.1.1

  exit-hook@2.2.1: {}

  express@4.19.2:
    dependencies:
      accepts: 1.3.8
      array-flatten: 1.1.1
      body-parser: 1.20.2
      content-disposition: 0.5.4
      content-type: 1.0.5
      cookie: 0.6.0
      cookie-signature: 1.0.6
      debug: 2.6.9
      depd: 2.0.0
      encodeurl: 1.0.2
      escape-html: 1.0.3
      etag: 1.8.1
      finalhandler: 1.2.0
      fresh: 0.5.2
      http-errors: 2.0.0
      merge-descriptors: 1.0.1
      methods: 1.1.2
      on-finished: 2.4.1
      parseurl: 1.3.3
      path-to-regexp: 0.1.7
      proxy-addr: 2.0.7
      qs: 6.11.0
      range-parser: 1.2.1
      safe-buffer: 5.2.1
      send: 0.18.0
      serve-static: 1.15.0
      setprototypeof: 1.2.0
      statuses: 2.0.1
      type-is: 1.6.18
      utils-merge: 1.0.1
      vary: 1.1.2
    transitivePeerDependencies:
      - supports-color

  ext@1.6.0:
    dependencies:
      type: 2.7.2

  fast-deep-equal@3.1.3: {}

  fast-glob@3.3.2:
    dependencies:
      '@nodelib/fs.stat': 2.0.5
      '@nodelib/fs.walk': 1.2.8
      glob-parent: 5.1.2
      merge2: 1.4.1
      micromatch: 4.0.7

  fast-json-stable-stringify@2.1.0: {}

  fast-levenshtein@2.0.6: {}

  fastq@1.17.1:
    dependencies:
      reusify: 1.0.4

  fdir@6.1.1(picomatch@2.3.1):
    optionalDependencies:
      picomatch: 2.3.1

  feed@4.2.2:
    dependencies:
      xml-js: 1.6.11

  fetch-blob@3.1.5:
    dependencies:
      node-domexception: 1.0.0
      web-streams-polyfill: 3.2.1

  figures@6.1.0:
    dependencies:
      is-unicode-supported: 2.0.0

  file-entry-cache@8.0.0:
    dependencies:
      flat-cache: 4.0.1

  fill-range@7.1.1:
    dependencies:
      to-regex-range: 5.0.1

  finalhandler@1.1.2:
    dependencies:
      debug: 2.6.9
      encodeurl: 1.0.2
      escape-html: 1.0.3
      on-finished: 2.3.0
      parseurl: 1.3.3
      statuses: 1.5.0
      unpipe: 1.0.0
    transitivePeerDependencies:
      - supports-color

  finalhandler@1.2.0:
    dependencies:
      debug: 2.6.9
      encodeurl: 1.0.2
      escape-html: 1.0.3
      on-finished: 2.4.1
      parseurl: 1.3.3
      statuses: 2.0.1
      unpipe: 1.0.0
    transitivePeerDependencies:
      - supports-color

  find-up-simple@1.0.0: {}

  find-up@5.0.0:
    dependencies:
      locate-path: 6.0.0
      path-exists: 4.0.0

  flat-cache@4.0.1:
    dependencies:
      flatted: 3.3.1
      keyv: 4.5.4

  flatted@3.3.1: {}

  floating-vue@5.2.2(vue@3.4.38(typescript@5.5.3)):
    dependencies:
      '@floating-ui/dom': 1.1.1
      vue: 3.4.38(typescript@5.5.3)
      vue-resize: 2.0.0-alpha.1(vue@3.4.38(typescript@5.5.3))

  focus-trap@7.5.4:
    dependencies:
      tabbable: 6.2.0

  follow-redirects@1.15.6(debug@4.3.6):
    optionalDependencies:
      debug: 4.3.6

  foreground-child@3.2.1:
    dependencies:
      cross-spawn: 7.0.3
      signal-exit: 4.1.0

  form-data@4.0.0:
    dependencies:
      asynckit: 0.4.0
      combined-stream: 1.0.8
      mime-types: 2.1.35

  formdata-polyfill@4.0.10:
    dependencies:
      fetch-blob: 3.1.5

  forwarded@0.2.0: {}

  fraction.js@4.3.7: {}

  fresh@0.5.2: {}

  fs-extra@11.2.0:
    dependencies:
      graceful-fs: 4.2.11
      jsonfile: 6.1.0
      universalify: 2.0.1

  fs-minipass@2.1.0:
    dependencies:
      minipass: 3.1.6

  fs.realpath@1.0.0: {}

  fsevents@2.3.3:
    optional: true

  function-bind@1.1.2: {}

  gauge@3.0.2:
    dependencies:
      aproba: 2.0.0
      color-support: 1.1.3
      console-control-strings: 1.1.0
      has-unicode: 2.0.1
      object-assign: 4.1.1
      signal-exit: 3.0.7
      string-width: 4.2.3
      strip-ansi: 6.0.1
      wide-align: 1.1.5

  generic-names@4.0.0:
    dependencies:
      loader-utils: 3.2.1

  gensync@1.0.0-beta.2: {}

  get-east-asian-width@1.2.0: {}

  get-func-name@2.0.2: {}

  get-intrinsic@1.2.4:
    dependencies:
      es-errors: 1.3.0
      function-bind: 1.1.2
      has-proto: 1.0.1
      has-symbols: 1.0.3
      hasown: 2.0.2

  get-source@2.0.12:
    dependencies:
      data-uri-to-buffer: 2.0.2
      source-map: 0.6.1

  get-stream@8.0.1: {}

  get-stream@9.0.1:
    dependencies:
      '@sec-ant/readable-stream': 0.4.1
      is-stream: 4.0.1

  get-them-args@1.3.2: {}

  get-tsconfig@4.7.5:
    dependencies:
      resolve-pkg-maps: 1.0.0

  git-raw-commits@5.0.0(conventional-commits-filter@5.0.0)(conventional-commits-parser@6.0.0):
    dependencies:
      '@conventional-changelog/git-client': 1.0.1(conventional-commits-filter@5.0.0)(conventional-commits-parser@6.0.0)
      meow: 13.2.0
    transitivePeerDependencies:
      - conventional-commits-filter
      - conventional-commits-parser

  git-semver-tags@8.0.0(conventional-commits-filter@5.0.0)(conventional-commits-parser@6.0.0):
    dependencies:
      '@conventional-changelog/git-client': 1.0.1(conventional-commits-filter@5.0.0)(conventional-commits-parser@6.0.0)
      meow: 13.2.0
    transitivePeerDependencies:
      - conventional-commits-filter
      - conventional-commits-parser

  glob-parent@5.1.2:
    dependencies:
      is-glob: 4.0.3

  glob-parent@6.0.2:
    dependencies:
      is-glob: 4.0.3

  glob-to-regexp@0.4.1: {}

  glob@10.4.5:
    dependencies:
      foreground-child: 3.2.1
      jackspeak: 3.4.3
      minimatch: 9.0.5
      minipass: 7.1.2
      package-json-from-dist: 1.0.0
      path-scurry: 1.11.1

  glob@7.1.6:
    dependencies:
      fs.realpath: 1.0.0
      inflight: 1.0.6
      inherits: 2.0.4
      minimatch: 3.1.2
      once: 1.4.0
      path-is-absolute: 1.0.1

  glob@7.2.3:
    dependencies:
      fs.realpath: 1.0.0
      inflight: 1.0.6
      inherits: 2.0.4
      minimatch: 3.1.2
      once: 1.4.0
      path-is-absolute: 1.0.1

  glob@8.1.0:
    dependencies:
      fs.realpath: 1.0.0
      inflight: 1.0.6
      inherits: 2.0.4
      minimatch: 5.1.6
      once: 1.4.0

  globals@11.12.0: {}

  globals@14.0.0: {}

  globals@15.9.0: {}

  globby@11.1.0:
    dependencies:
      array-union: 2.1.0
      dir-glob: 3.0.1
      fast-glob: 3.3.2
      ignore: 5.3.1
      merge2: 1.4.1
      slash: 3.0.0

  globby@13.2.2:
    dependencies:
      dir-glob: 3.0.1
      fast-glob: 3.3.2
      ignore: 5.3.1
      merge2: 1.4.1
      slash: 4.0.0

  good-listener@1.2.2:
    dependencies:
      delegate: 3.2.0

  gopd@1.0.1:
    dependencies:
      get-intrinsic: 1.2.4

  graceful-fs@4.2.11: {}

  graphemer@1.4.0: {}

  handlebars@4.7.8:
    dependencies:
      minimist: 1.2.8
      neo-async: 2.6.2
      source-map: 0.6.1
      wordwrap: 1.0.0
    optionalDependencies:
      uglify-js: 3.18.0

  has-flag@3.0.0: {}

  has-flag@4.0.0: {}

  has-property-descriptors@1.0.2:
    dependencies:
      es-define-property: 1.0.0

  has-proto@1.0.1: {}

  has-symbols@1.0.3: {}

  has-tostringtag@1.0.0:
    dependencies:
      has-symbols: 1.0.3

  has-unicode@2.0.1: {}

  hasown@2.0.2:
    dependencies:
      function-bind: 1.1.2

  he@1.2.0: {}

  hookable@5.5.3: {}

  hosted-git-info@7.0.2:
    dependencies:
      lru-cache: 10.4.3

  http-errors@2.0.0:
    dependencies:
      depd: 2.0.0
      inherits: 2.0.4
      setprototypeof: 1.2.0
      statuses: 2.0.1
      toidentifier: 1.0.1

  http-proxy@1.18.1(patch_hash=qqiqxx62zlcu62nljjmhlvexni)(debug@4.3.6):
    dependencies:
      eventemitter3: 4.0.7
      follow-redirects: 1.15.6(debug@4.3.6)
      requires-port: 1.0.0
    transitivePeerDependencies:
      - debug

  https-proxy-agent@5.0.1:
    dependencies:
      agent-base: 6.0.2
      debug: 4.3.6
    transitivePeerDependencies:
      - supports-color

  human-signals@5.0.0: {}

  human-signals@8.0.0: {}

  iconv-lite@0.4.24:
    dependencies:
      safer-buffer: 2.1.2

  iconv-lite@0.6.3:
    dependencies:
      safer-buffer: 2.1.2
    optional: true

  icss-utils@5.1.0(postcss@8.4.41):
    dependencies:
      postcss: 8.4.41

  ignore-walk@5.0.1:
    dependencies:
      minimatch: 5.1.6

  ignore@5.3.1: {}

  image-size@0.5.5:
    optional: true

  immutable@4.0.0: {}

  import-fresh@3.3.0:
    dependencies:
      parent-module: 1.0.1
      resolve-from: 4.0.0

  imurmurhash@0.1.4: {}

  index-to-position@0.1.2: {}

  inflight@1.0.6:
    dependencies:
      once: 1.4.0
      wrappy: 1.0.2

  inherits@2.0.4: {}

  ipaddr.js@1.9.1: {}

  is-binary-path@2.1.0:
    dependencies:
      binary-extensions: 2.2.0

  is-builtin-module@3.2.1:
    dependencies:
      builtin-modules: 3.3.0

  is-core-module@2.14.0:
    dependencies:
      hasown: 2.0.2

  is-docker@2.2.1: {}

  is-expression@4.0.0:
    dependencies:
      acorn: 7.4.1
      object-assign: 4.1.1

  is-extglob@2.1.1: {}

  is-fullwidth-code-point@3.0.0: {}

  is-fullwidth-code-point@4.0.0: {}

  is-fullwidth-code-point@5.0.0:
    dependencies:
      get-east-asian-width: 1.2.0

  is-glob@4.0.3:
    dependencies:
      is-extglob: 2.1.1

  is-module@1.0.0: {}

  is-number@7.0.0: {}

  is-obj@2.0.0: {}

  is-path-inside@3.0.3: {}

  is-plain-obj@4.1.0: {}

  is-promise@2.2.2: {}

  is-reference@1.2.1:
    dependencies:
      '@types/estree': 1.0.5

  is-reference@3.0.2:
    dependencies:
      '@types/estree': 1.0.5

  is-regex@1.1.4:
    dependencies:
      call-bind: 1.0.7
      has-tostringtag: 1.0.0

  is-stream@3.0.0: {}

  is-stream@4.0.1: {}

  is-unicode-supported@2.0.0: {}

  is-what@3.14.1: {}

  is-what@4.1.16: {}

  is-wsl@2.2.0:
    dependencies:
      is-docker: 2.2.1

  isexe@2.0.0: {}

  jackspeak@3.4.3:
    dependencies:
      '@isaacs/cliui': 8.0.2
    optionalDependencies:
      '@pkgjs/parseargs': 0.11.0

  jiti@1.21.0: {}

  js-stringify@1.0.2: {}

  js-tokens@4.0.0: {}

  js-tokens@9.0.0: {}

  js-yaml@4.1.0:
    dependencies:
      argparse: 2.0.1

  jsdoc-type-pratt-parser@4.0.0: {}

  jsesc@0.5.0: {}

  jsesc@2.5.2: {}

  json-buffer@3.0.1: {}

  json-parse-even-better-errors@3.0.2: {}

  json-schema-traverse@0.4.1: {}

  json-stable-stringify-without-jsonify@1.0.1: {}

  json5@2.2.3: {}

  jsonfile@6.1.0:
    dependencies:
      universalify: 2.0.1
    optionalDependencies:
      graceful-fs: 4.2.11

  jstransformer@1.0.0:
    dependencies:
      is-promise: 2.2.2
      promise: 7.3.1

  keyv@4.5.4:
    dependencies:
      json-buffer: 3.0.1

  kill-port@1.6.1:
    dependencies:
      get-them-args: 1.3.2
      shell-exec: 1.0.2

  kleur@3.0.3: {}

  kolorist@1.8.0: {}

  launch-editor-middleware@2.8.1:
    dependencies:
      launch-editor: 2.8.1

  launch-editor@2.8.1:
    dependencies:
      picocolors: 1.0.1
      shell-quote: 1.8.1

  less@4.2.0:
    dependencies:
      copy-anything: 2.0.6
      parse-node-version: 1.0.1
      tslib: 2.6.3
    optionalDependencies:
      errno: 0.1.8
      graceful-fs: 4.2.11
      image-size: 0.5.5
      make-dir: 2.1.0
      mime: 1.6.0
      needle: 3.3.1
      source-map: 0.6.1

  levn@0.4.1:
    dependencies:
      prelude-ls: 1.2.1
      type-check: 0.4.0

  lightningcss-darwin-arm64@1.26.0:
    optional: true

  lightningcss-darwin-x64@1.26.0:
    optional: true

  lightningcss-freebsd-x64@1.26.0:
    optional: true

  lightningcss-linux-arm-gnueabihf@1.26.0:
    optional: true

  lightningcss-linux-arm64-gnu@1.26.0:
    optional: true

  lightningcss-linux-arm64-musl@1.26.0:
    optional: true

  lightningcss-linux-x64-gnu@1.26.0:
    optional: true

  lightningcss-linux-x64-musl@1.26.0:
    optional: true

  lightningcss-win32-arm64-msvc@1.26.0:
    optional: true

  lightningcss-win32-x64-msvc@1.26.0:
    optional: true

  lightningcss@1.26.0:
    dependencies:
      detect-libc: 1.0.3
    optionalDependencies:
      lightningcss-darwin-arm64: 1.26.0
      lightningcss-darwin-x64: 1.26.0
      lightningcss-freebsd-x64: 1.26.0
      lightningcss-linux-arm-gnueabihf: 1.26.0
      lightningcss-linux-arm64-gnu: 1.26.0
      lightningcss-linux-arm64-musl: 1.26.0
      lightningcss-linux-x64-gnu: 1.26.0
      lightningcss-linux-x64-musl: 1.26.0
      lightningcss-win32-arm64-msvc: 1.26.0
      lightningcss-win32-x64-msvc: 1.26.0

  lilconfig@2.1.0: {}

  lilconfig@3.1.2: {}

  lines-and-columns@1.2.4: {}

  lint-staged@15.2.9:
    dependencies:
      chalk: 5.3.0
      commander: 12.1.0
      debug: 4.3.6
      execa: 8.0.1
      lilconfig: 3.1.2
      listr2: 8.2.4
      micromatch: 4.0.7
      pidtree: 0.6.0
      string-argv: 0.3.2
      yaml: 2.5.0
    transitivePeerDependencies:
      - supports-color

  listr2@8.2.4:
    dependencies:
      cli-truncate: 4.0.0
      colorette: 2.0.20
      eventemitter3: 5.0.1
      log-update: 6.1.0
      rfdc: 1.4.1
      wrap-ansi: 9.0.0

  loader-utils@3.2.1: {}

  locate-path@6.0.0:
    dependencies:
      p-locate: 5.0.0

  lodash-es@4.17.21: {}

  lodash.camelcase@4.3.0: {}

  lodash.clonedeep@4.5.0: {}

  lodash.debounce@4.0.8: {}

  lodash.merge@4.6.2: {}

  lodash@4.17.21: {}

  log-update@6.1.0:
    dependencies:
      ansi-escapes: 7.0.0
      cli-cursor: 5.0.0
      slice-ansi: 7.1.0
      strip-ansi: 7.1.0
      wrap-ansi: 9.0.0

  longest-streak@3.1.0: {}

  loose-envify@1.4.0:
    dependencies:
      js-tokens: 4.0.0

  loupe@3.1.1:
    dependencies:
      get-func-name: 2.0.2

  lru-cache@10.4.3: {}

  lru-cache@5.1.1:
    dependencies:
      yallist: 3.1.1

  magic-string@0.27.0:
    dependencies:
      '@jridgewell/sourcemap-codec': 1.5.0

  magic-string@0.30.11:
    dependencies:
      '@jridgewell/sourcemap-codec': 1.5.0

  make-dir@2.1.0:
    dependencies:
      pify: 4.0.1
      semver: 5.7.2
    optional: true

  make-dir@3.1.0:
    dependencies:
      semver: 6.3.1

  make-error@1.3.6: {}

  mark.js@8.11.1: {}

  markdown-table@3.0.3: {}

  mdast-util-find-and-replace@3.0.1:
    dependencies:
      '@types/mdast': 4.0.3
      escape-string-regexp: 5.0.0
      unist-util-is: 6.0.0
      unist-util-visit-parents: 6.0.1

  mdast-util-from-markdown@2.0.1:
    dependencies:
      '@types/mdast': 4.0.3
      '@types/unist': 3.0.2
      decode-named-character-reference: 1.0.2
      devlop: 1.1.0
      mdast-util-to-string: 4.0.0
      micromark: 4.0.0
      micromark-util-decode-numeric-character-reference: 2.0.1
      micromark-util-decode-string: 2.0.0
      micromark-util-normalize-identifier: 2.0.0
      micromark-util-symbol: 2.0.0
      micromark-util-types: 2.0.0
      unist-util-stringify-position: 4.0.0
    transitivePeerDependencies:
      - supports-color

  mdast-util-gfm-autolink-literal@2.0.0:
    dependencies:
      '@types/mdast': 4.0.3
      ccount: 2.0.1
      devlop: 1.1.0
      mdast-util-find-and-replace: 3.0.1
      micromark-util-character: 2.1.0

  mdast-util-gfm-footnote@2.0.0:
    dependencies:
      '@types/mdast': 4.0.3
      devlop: 1.1.0
      mdast-util-from-markdown: 2.0.1
      mdast-util-to-markdown: 2.1.0
      micromark-util-normalize-identifier: 2.0.0
    transitivePeerDependencies:
      - supports-color

  mdast-util-gfm-strikethrough@2.0.0:
    dependencies:
      '@types/mdast': 4.0.3
      mdast-util-from-markdown: 2.0.1
      mdast-util-to-markdown: 2.1.0
    transitivePeerDependencies:
      - supports-color

  mdast-util-gfm-table@2.0.0:
    dependencies:
      '@types/mdast': 4.0.3
      devlop: 1.1.0
      markdown-table: 3.0.3
      mdast-util-from-markdown: 2.0.1
      mdast-util-to-markdown: 2.1.0
    transitivePeerDependencies:
      - supports-color

  mdast-util-gfm-task-list-item@2.0.0:
    dependencies:
      '@types/mdast': 4.0.3
      devlop: 1.1.0
      mdast-util-from-markdown: 2.0.1
      mdast-util-to-markdown: 2.1.0
    transitivePeerDependencies:
      - supports-color

  mdast-util-gfm@3.0.0:
    dependencies:
      mdast-util-from-markdown: 2.0.1
      mdast-util-gfm-autolink-literal: 2.0.0
      mdast-util-gfm-footnote: 2.0.0
      mdast-util-gfm-strikethrough: 2.0.0
      mdast-util-gfm-table: 2.0.0
      mdast-util-gfm-task-list-item: 2.0.0
      mdast-util-to-markdown: 2.1.0
    transitivePeerDependencies:
      - supports-color

  mdast-util-phrasing@4.1.0:
    dependencies:
      '@types/mdast': 4.0.3
      unist-util-is: 6.0.0

  mdast-util-to-hast@13.2.0:
    dependencies:
      '@types/hast': 3.0.4
      '@types/mdast': 4.0.3
      '@ungap/structured-clone': 1.2.0
      devlop: 1.1.0
      micromark-util-sanitize-uri: 2.0.0
      trim-lines: 3.0.1
      unist-util-position: 5.0.0
      unist-util-visit: 5.0.0
      vfile: 6.0.1

  mdast-util-to-markdown@2.1.0:
    dependencies:
      '@types/mdast': 4.0.3
      '@types/unist': 3.0.2
      longest-streak: 3.1.0
      mdast-util-phrasing: 4.1.0
      mdast-util-to-string: 4.0.0
      micromark-util-decode-string: 2.0.0
      unist-util-visit: 5.0.0
      zwitch: 2.0.4

  mdast-util-to-string@4.0.0:
    dependencies:
      '@types/mdast': 4.0.3

  media-typer@0.3.0: {}

  memorystream@0.3.1: {}

  meow@13.2.0: {}

  merge-descriptors@1.0.1: {}

  merge-stream@2.0.0: {}

  merge2@1.4.1: {}

  methods@1.1.2: {}

  micromark-core-commonmark@2.0.0:
    dependencies:
      decode-named-character-reference: 1.0.2
      devlop: 1.1.0
      micromark-factory-destination: 2.0.0
      micromark-factory-label: 2.0.0
      micromark-factory-space: 2.0.0
      micromark-factory-title: 2.0.0
      micromark-factory-whitespace: 2.0.0
      micromark-util-character: 2.1.0
      micromark-util-chunked: 2.0.0
      micromark-util-classify-character: 2.0.0
      micromark-util-html-tag-name: 2.0.0
      micromark-util-normalize-identifier: 2.0.0
      micromark-util-resolve-all: 2.0.0
      micromark-util-subtokenize: 2.0.0
      micromark-util-symbol: 2.0.0
      micromark-util-types: 2.0.0

  micromark-factory-destination@2.0.0:
    dependencies:
      micromark-util-character: 2.1.0
      micromark-util-symbol: 2.0.0
      micromark-util-types: 2.0.0

  micromark-factory-label@2.0.0:
    dependencies:
      devlop: 1.1.0
      micromark-util-character: 2.1.0
      micromark-util-symbol: 2.0.0
      micromark-util-types: 2.0.0

  micromark-factory-space@2.0.0:
    dependencies:
      micromark-util-character: 2.1.0
      micromark-util-types: 2.0.0

  micromark-factory-title@2.0.0:
    dependencies:
      micromark-factory-space: 2.0.0
      micromark-util-character: 2.1.0
      micromark-util-symbol: 2.0.0
      micromark-util-types: 2.0.0

  micromark-factory-whitespace@2.0.0:
    dependencies:
      micromark-factory-space: 2.0.0
      micromark-util-character: 2.1.0
      micromark-util-symbol: 2.0.0
      micromark-util-types: 2.0.0

  micromark-util-character@2.1.0:
    dependencies:
      micromark-util-symbol: 2.0.0
      micromark-util-types: 2.0.0

  micromark-util-chunked@2.0.0:
    dependencies:
      micromark-util-symbol: 2.0.0

  micromark-util-classify-character@2.0.0:
    dependencies:
      micromark-util-character: 2.1.0
      micromark-util-symbol: 2.0.0
      micromark-util-types: 2.0.0

  micromark-util-combine-extensions@2.0.0:
    dependencies:
      micromark-util-chunked: 2.0.0
      micromark-util-types: 2.0.0

  micromark-util-decode-numeric-character-reference@2.0.1:
    dependencies:
      micromark-util-symbol: 2.0.0

  micromark-util-decode-string@2.0.0:
    dependencies:
      decode-named-character-reference: 1.0.2
      micromark-util-character: 2.1.0
      micromark-util-decode-numeric-character-reference: 2.0.1
      micromark-util-symbol: 2.0.0

  micromark-util-encode@2.0.0: {}

  micromark-util-html-tag-name@2.0.0: {}

  micromark-util-normalize-identifier@2.0.0:
    dependencies:
      micromark-util-symbol: 2.0.0

  micromark-util-resolve-all@2.0.0:
    dependencies:
      micromark-util-types: 2.0.0

  micromark-util-sanitize-uri@2.0.0:
    dependencies:
      micromark-util-character: 2.1.0
      micromark-util-encode: 2.0.0
      micromark-util-symbol: 2.0.0

  micromark-util-subtokenize@2.0.0:
    dependencies:
      devlop: 1.1.0
      micromark-util-chunked: 2.0.0
      micromark-util-symbol: 2.0.0
      micromark-util-types: 2.0.0

  micromark-util-symbol@2.0.0: {}

  micromark-util-types@2.0.0: {}

  micromark@4.0.0:
    dependencies:
      '@types/debug': 4.1.12
      debug: 4.3.6
      decode-named-character-reference: 1.0.2
      devlop: 1.1.0
      micromark-core-commonmark: 2.0.0
      micromark-factory-space: 2.0.0
      micromark-util-character: 2.1.0
      micromark-util-chunked: 2.0.0
      micromark-util-combine-extensions: 2.0.0
      micromark-util-decode-numeric-character-reference: 2.0.1
      micromark-util-encode: 2.0.0
      micromark-util-normalize-identifier: 2.0.0
      micromark-util-resolve-all: 2.0.0
      micromark-util-sanitize-uri: 2.0.0
      micromark-util-subtokenize: 2.0.0
      micromark-util-symbol: 2.0.0
      micromark-util-types: 2.0.0
    transitivePeerDependencies:
      - supports-color

  micromatch@4.0.7:
    dependencies:
      braces: 3.0.3
      picomatch: 2.3.1

  mime-db@1.52.0: {}

  mime-types@2.1.35:
    dependencies:
      mime-db: 1.52.0

  mime@1.6.0: {}

  mimic-fn@4.0.0: {}

  mimic-function@5.0.1: {}

  miniflare@3.20240806.1:
    dependencies:
      '@cspotcode/source-map-support': 0.8.1
      acorn: 8.12.1(patch_hash=i6svphyqbutfresqjorapmeqfu)
      acorn-walk: 8.3.2
      capnp-ts: 0.7.0
      exit-hook: 2.2.1
      glob-to-regexp: 0.4.1
      stoppable: 1.1.0
      undici: 5.28.4
      workerd: 1.20240806.0
      ws: 8.18.0
      youch: 3.2.3
      zod: 3.22.4
    transitivePeerDependencies:
      - bufferutil
      - supports-color
      - utf-8-validate

  minimatch@3.1.2:
    dependencies:
      brace-expansion: 1.1.11

  minimatch@5.1.6:
    dependencies:
      brace-expansion: 2.0.1

  minimatch@9.0.5:
    dependencies:
      brace-expansion: 2.0.1

  minimist@1.2.8: {}

  minipass@3.1.6:
    dependencies:
      yallist: 4.0.0

  minipass@7.1.2: {}

  minisearch@7.1.0: {}

  minizlib@2.1.2:
    dependencies:
      minipass: 3.1.6
      yallist: 4.0.0

  mitt@3.0.1: {}

  mkdirp@1.0.4: {}

  mkdist@1.3.0(sass@1.77.8)(typescript@5.5.3):
    dependencies:
      citty: 0.1.4
      defu: 6.1.2
      esbuild: 0.18.20
      fs-extra: 11.2.0
      globby: 13.2.2
      jiti: 1.21.0
      mlly: 1.7.1
      mri: 1.2.0
      pathe: 1.1.2
    optionalDependencies:
      sass: 1.77.8
      typescript: 5.5.3

  mlly@1.7.1:
    dependencies:
      acorn: 8.12.1(patch_hash=i6svphyqbutfresqjorapmeqfu)
      pathe: 1.1.2
      pkg-types: 1.1.1
      ufo: 1.5.4

  moment@2.30.1: {}

  mri@1.2.0: {}

  mrmime@2.0.0: {}

  ms@2.0.0: {}

  ms@2.1.2: {}

  ms@2.1.3: {}

  muggle-string@0.4.1: {}

  mustache@4.2.0: {}

  mz@2.7.0:
    dependencies:
      any-promise: 1.3.0
      object-assign: 4.1.1
      thenify-all: 1.6.0

  nanoid@3.3.7: {}

  nanoid@5.0.7: {}

  natural-compare@1.4.0: {}

  needle@3.3.1:
    dependencies:
      iconv-lite: 0.6.3
      sax: 1.3.0
    optional: true

  negotiator@0.6.3: {}

  neo-async@2.6.2: {}

  nested-external-cjs@file:playground/ssr-deps/nested-external-cjs: {}

  next-tick@1.1.0: {}

  node-addon-api@5.0.0: {}

  node-domexception@1.0.0: {}

  node-fetch@2.6.7:
    dependencies:
      whatwg-url: 5.0.0

  node-fetch@3.3.2:
    dependencies:
      data-uri-to-buffer: 4.0.0
      fetch-blob: 3.1.5
      formdata-polyfill: 4.0.10

  node-releases@2.0.18: {}

  nopt@5.0.0:
    dependencies:
      abbrev: 1.1.1

  normalize-package-data@6.0.2:
    dependencies:
      hosted-git-info: 7.0.2
      semver: 7.6.3
      validate-npm-package-license: 3.0.4

  normalize-path@3.0.0: {}

  normalize-range@0.1.2: {}

  normalize.css@8.0.1: {}

  npm-bundled@2.0.1:
    dependencies:
      npm-normalize-package-bin: 2.0.0

  npm-normalize-package-bin@2.0.0: {}

  npm-normalize-package-bin@3.0.1: {}

  npm-packlist@5.1.3:
    dependencies:
      glob: 8.1.0
      ignore-walk: 5.0.1
      npm-bundled: 2.0.1
      npm-normalize-package-bin: 2.0.0

  npm-run-all2@6.2.2:
    dependencies:
      ansi-styles: 6.2.1
      cross-spawn: 7.0.3
      memorystream: 0.3.1
      minimatch: 9.0.5
      pidtree: 0.6.0
      read-package-json-fast: 3.0.2
      shell-quote: 1.8.1

  npm-run-path@5.3.0:
    dependencies:
      path-key: 4.0.0

  npmlog@5.0.1:
    dependencies:
      are-we-there-yet: 2.0.0
      console-control-strings: 1.1.0
      gauge: 3.0.2
      set-blocking: 2.0.0

  object-assign@4.1.1: {}

  object-hash@3.0.0: {}

  object-inspect@1.13.2: {}

  on-finished@2.3.0:
    dependencies:
      ee-first: 1.1.1

  on-finished@2.4.1:
    dependencies:
      ee-first: 1.1.1

  once@1.4.0:
    dependencies:
      wrappy: 1.0.2

  onetime@6.0.0:
    dependencies:
      mimic-fn: 4.0.0

  onetime@7.0.0:
    dependencies:
      mimic-function: 5.0.1

  open@8.4.2:
    dependencies:
      define-lazy-prop: 2.0.0
      is-docker: 2.2.1
      is-wsl: 2.2.0

  optionator@0.9.4:
    dependencies:
      deep-is: 0.1.4
      fast-levenshtein: 2.0.6
      levn: 0.4.1
      prelude-ls: 1.2.1
      type-check: 0.4.0
      word-wrap: 1.2.5

  p-limit@3.1.0:
    dependencies:
      yocto-queue: 0.1.0

  p-locate@5.0.0:
    dependencies:
      p-limit: 3.1.0

  package-json-from-dist@1.0.0: {}

  package-name-regex@2.0.6: {}

  parent-module@1.0.1:
    dependencies:
      callsites: 3.1.0

  parse-json@8.1.0:
    dependencies:
      '@babel/code-frame': 7.24.7
      index-to-position: 0.1.2
      type-fest: 4.21.0

  parse-ms@4.0.0: {}

  parse-node-version@1.0.1: {}

  parse5@7.1.2:
    dependencies:
      entities: 4.5.0

  parseurl@1.3.3: {}

  path-browserify@1.0.1: {}

  path-exists@4.0.0: {}

  path-is-absolute@1.0.1: {}

  path-key@3.1.1: {}

  path-key@4.0.0: {}

  path-parse@1.0.7: {}

  path-scurry@1.11.1:
    dependencies:
      lru-cache: 10.4.3
      minipass: 7.1.2

  path-to-regexp@0.1.7: {}

  path-type@4.0.0: {}

  pathe@1.1.2: {}

  pathval@2.0.0: {}

  perfect-debounce@1.0.0: {}

  periscopic@4.0.2:
    dependencies:
      '@types/estree': 1.0.5
      is-reference: 3.0.2
      zimmerframe: 1.0.0

  phoenix@1.7.14: {}

  picocolors@1.0.1: {}

  picomatch@2.3.1: {}

  pidtree@0.6.0: {}

  pify@2.3.0: {}

  pify@4.0.1:
    optional: true

  pirates@4.0.5: {}

  pkg-types@1.1.1:
    dependencies:
      confbox: 0.1.7
      mlly: 1.7.1
      pathe: 1.1.2

  playwright-chromium@1.46.1:
    dependencies:
      playwright-core: 1.46.1

  playwright-core@1.46.1: {}

  postcss-import@15.1.0(postcss@8.4.41):
    dependencies:
      postcss: 8.4.41
      postcss-value-parser: 4.2.0
      read-cache: 1.0.0
      resolve: 1.22.8

  postcss-import@16.1.0(postcss@8.4.41):
    dependencies:
      postcss: 8.4.41
      postcss-value-parser: 4.2.0
      read-cache: 1.0.0
      resolve: 1.22.8

  postcss-js@4.0.1(postcss@8.4.41):
    dependencies:
      camelcase-css: 2.0.1
      postcss: 8.4.41

  postcss-load-config@4.0.2(postcss@8.4.41)(ts-node@10.9.2(@types/node@20.16.1)(typescript@5.5.3)):
    dependencies:
      lilconfig: 3.1.2
      yaml: 2.5.0
    optionalDependencies:
      postcss: 8.4.41
      ts-node: 10.9.2(@types/node@20.16.1)(typescript@5.5.3)

  postcss-modules-extract-imports@3.0.0(postcss@8.4.41):
    dependencies:
      postcss: 8.4.41

  postcss-modules-local-by-default@4.0.0(postcss@8.4.41):
    dependencies:
      icss-utils: 5.1.0(postcss@8.4.41)
      postcss: 8.4.41
      postcss-selector-parser: 6.1.1
      postcss-value-parser: 4.2.0

  postcss-modules-scope@3.0.0(postcss@8.4.41):
    dependencies:
      postcss: 8.4.41
      postcss-selector-parser: 6.1.1

  postcss-modules-values@4.0.0(postcss@8.4.41):
    dependencies:
      icss-utils: 5.1.0(postcss@8.4.41)
      postcss: 8.4.41

  postcss-modules@6.0.0(postcss@8.4.41):
    dependencies:
      generic-names: 4.0.0
      icss-utils: 5.1.0(postcss@8.4.41)
      lodash.camelcase: 4.3.0
      postcss: 8.4.41
      postcss-modules-extract-imports: 3.0.0(postcss@8.4.41)
      postcss-modules-local-by-default: 4.0.0(postcss@8.4.41)
      postcss-modules-scope: 3.0.0(postcss@8.4.41)
      postcss-modules-values: 4.0.0(postcss@8.4.41)
      string-hash: 1.1.3

  postcss-nested@6.2.0(postcss@8.4.41):
    dependencies:
      postcss: 8.4.41
      postcss-selector-parser: 6.1.1

  postcss-selector-parser@6.1.1:
    dependencies:
      cssesc: 3.0.0
      util-deprecate: 1.0.2

  postcss-value-parser@4.2.0: {}

  postcss@8.4.41:
    dependencies:
      nanoid: 3.3.7
      picocolors: 1.0.1
      source-map-js: 1.2.0

  preact@10.7.3: {}

  prelude-ls@1.2.1: {}

  prettier@3.3.3: {}

  pretty-bytes@6.1.1: {}

  pretty-ms@9.0.0:
    dependencies:
      parse-ms: 4.0.0

  printable-characters@1.0.42: {}

  promise@7.3.1:
    dependencies:
      asap: 2.0.6

  prompts@2.4.2:
    dependencies:
      kleur: 3.0.3
      sisteransi: 1.0.5

  proxy-addr@2.0.7:
    dependencies:
      forwarded: 0.2.0
      ipaddr.js: 1.9.1

  proxy-from-env@1.1.0: {}

  prr@1.0.1:
    optional: true

  publint@0.2.9:
    dependencies:
      npm-packlist: 5.1.3
      picocolors: 1.0.1
      sade: 1.8.1

  pug-attrs@3.0.0:
    dependencies:
      constantinople: 4.0.1
      js-stringify: 1.0.2
      pug-runtime: 3.0.1

  pug-code-gen@3.0.3:
    dependencies:
      constantinople: 4.0.1
      doctypes: 1.1.0
      js-stringify: 1.0.2
      pug-attrs: 3.0.0
      pug-error: 2.1.0
      pug-runtime: 3.0.1
      void-elements: 3.1.0
      with: 7.0.2

  pug-error@2.1.0: {}

  pug-filters@4.0.0:
    dependencies:
      constantinople: 4.0.1
      jstransformer: 1.0.0
      pug-error: 2.1.0
      pug-walk: 2.0.0
      resolve: 1.22.8

  pug-lexer@5.0.1:
    dependencies:
      character-parser: 2.2.0
      is-expression: 4.0.0
      pug-error: 2.1.0

  pug-linker@4.0.0:
    dependencies:
      pug-error: 2.1.0
      pug-walk: 2.0.0

  pug-load@3.0.0:
    dependencies:
      object-assign: 4.1.1
      pug-walk: 2.0.0

  pug-parser@6.0.0:
    dependencies:
      pug-error: 2.1.0
      token-stream: 1.0.0

  pug-runtime@3.0.1: {}

  pug-strip-comments@2.0.0:
    dependencies:
      pug-error: 2.1.0

  pug-walk@2.0.0: {}

  pug@3.0.3:
    dependencies:
      pug-code-gen: 3.0.3
      pug-filters: 4.0.0
      pug-lexer: 5.0.1
      pug-linker: 4.0.0
      pug-load: 3.0.0
      pug-parser: 6.0.0
      pug-runtime: 3.0.1
      pug-strip-comments: 2.0.0

  punycode@1.4.1: {}

  punycode@2.3.1: {}

  qs@6.11.0:
    dependencies:
      side-channel: 1.0.6

  qs@6.12.3:
    dependencies:
      side-channel: 1.0.6

  queue-microtask@1.2.3: {}

  range-parser@1.2.1: {}

  raw-body@2.5.2:
    dependencies:
      bytes: 3.1.2
      http-errors: 2.0.0
      iconv-lite: 0.4.24
      unpipe: 1.0.0

  react-dom@18.3.1(react@18.3.1):
    dependencies:
      loose-envify: 1.4.0
      react: 18.3.1
      scheduler: 0.23.2

  react@18.3.1:
    dependencies:
      loose-envify: 1.4.0

  read-cache@1.0.0:
    dependencies:
      pify: 2.3.0

  read-package-json-fast@3.0.2:
    dependencies:
      json-parse-even-better-errors: 3.0.2
      npm-normalize-package-bin: 3.0.1

  read-package-up@11.0.0:
    dependencies:
      find-up-simple: 1.0.0
      read-pkg: 9.0.1
      type-fest: 4.21.0

  read-pkg@9.0.1:
    dependencies:
      '@types/normalize-package-data': 2.4.4
      normalize-package-data: 6.0.2
      parse-json: 8.1.0
      type-fest: 4.21.0
      unicorn-magic: 0.1.0

  readable-stream@3.6.0:
    dependencies:
      inherits: 2.0.4
      string_decoder: 1.3.0
      util-deprecate: 1.0.2

  readdirp@3.6.0:
    dependencies:
      picomatch: 2.3.1

  refa@0.12.1:
    dependencies:
      '@eslint-community/regexpp': 4.11.0

  regenerate-unicode-properties@10.1.0:
    dependencies:
      regenerate: 1.4.2

  regenerate@1.4.2: {}

  regenerator-runtime@0.14.1: {}

  regenerator-transform@0.15.2:
    dependencies:
      '@babel/runtime': 7.25.0

  regexp-ast-analysis@0.7.1:
    dependencies:
      '@eslint-community/regexpp': 4.11.0
      refa: 0.12.1

  regexpu-core@5.3.2:
    dependencies:
      '@babel/regjsgen': 0.8.0
      regenerate: 1.4.2
      regenerate-unicode-properties: 10.1.0
      regjsparser: 0.9.1
      unicode-match-property-ecmascript: 2.0.0
      unicode-match-property-value-ecmascript: 2.1.0

  regjsparser@0.9.1:
    dependencies:
      jsesc: 0.5.0

  requires-port@1.0.0: {}

  resolve-from@4.0.0: {}

  resolve-pkg-maps@1.0.0: {}

  resolve.exports@2.0.2: {}

  resolve@1.22.8:
    dependencies:
      is-core-module: 2.14.0
      path-parse: 1.0.7
      supports-preserve-symlinks-flag: 1.0.0

  restore-cursor@5.1.0:
    dependencies:
      onetime: 7.0.0
      signal-exit: 4.1.0

  reusify@1.0.4: {}

  rfdc@1.4.1: {}

  rimraf@3.0.2:
    dependencies:
      glob: 7.2.3

  rimraf@5.0.10:
    dependencies:
      glob: 10.4.5

  rollup-plugin-dts@6.1.1(rollup@3.29.4)(typescript@5.5.3):
    dependencies:
      magic-string: 0.30.11
      rollup: 3.29.4
      typescript: 5.5.3
    optionalDependencies:
      '@babel/code-frame': 7.24.7

  rollup-plugin-dts@6.1.1(rollup@4.20.0)(typescript@5.5.3):
    dependencies:
      magic-string: 0.30.11
      rollup: 4.20.0
      typescript: 5.5.3
    optionalDependencies:
      '@babel/code-frame': 7.24.7

  rollup-plugin-esbuild@6.1.1(esbuild@0.21.5)(rollup@4.20.0):
    dependencies:
      '@rollup/pluginutils': 5.1.0(rollup@4.20.0)
      debug: 4.3.6
      es-module-lexer: 1.5.4
      esbuild: 0.21.5
      get-tsconfig: 4.7.5
      rollup: 4.20.0
    transitivePeerDependencies:
      - supports-color

  rollup-plugin-esbuild@6.1.1(esbuild@0.23.0)(rollup@4.20.0):
    dependencies:
      '@rollup/pluginutils': 5.1.0(rollup@4.20.0)
      debug: 4.3.6
      es-module-lexer: 1.5.4
      esbuild: 0.23.0
      get-tsconfig: 4.7.5
      rollup: 4.20.0
    transitivePeerDependencies:
      - supports-color

  rollup-plugin-license@3.5.2(picomatch@2.3.1)(rollup@4.20.0):
    dependencies:
      commenting: 1.1.0
      fdir: 6.1.1(picomatch@2.3.1)
      lodash: 4.17.21
      magic-string: 0.30.11
      moment: 2.30.1
      package-name-regex: 2.0.6
      rollup: 4.20.0
      spdx-expression-validate: 2.0.0
      spdx-satisfies: 5.0.1
    transitivePeerDependencies:
      - picomatch

  rollup@3.29.4:
    optionalDependencies:
      fsevents: 2.3.3

  rollup@4.20.0:
    dependencies:
      '@types/estree': 1.0.5
    optionalDependencies:
      '@rollup/rollup-android-arm-eabi': 4.20.0
      '@rollup/rollup-android-arm64': 4.20.0
      '@rollup/rollup-darwin-arm64': 4.20.0
      '@rollup/rollup-darwin-x64': 4.20.0
      '@rollup/rollup-linux-arm-gnueabihf': 4.20.0
      '@rollup/rollup-linux-arm-musleabihf': 4.20.0
      '@rollup/rollup-linux-arm64-gnu': 4.20.0
      '@rollup/rollup-linux-arm64-musl': 4.20.0
      '@rollup/rollup-linux-powerpc64le-gnu': 4.20.0
      '@rollup/rollup-linux-riscv64-gnu': 4.20.0
      '@rollup/rollup-linux-s390x-gnu': 4.20.0
      '@rollup/rollup-linux-x64-gnu': 4.20.0
      '@rollup/rollup-linux-x64-musl': 4.20.0
      '@rollup/rollup-win32-arm64-msvc': 4.20.0
      '@rollup/rollup-win32-ia32-msvc': 4.20.0
      '@rollup/rollup-win32-x64-msvc': 4.20.0
      fsevents: 2.3.3

  run-parallel@1.2.0:
    dependencies:
      queue-microtask: 1.2.3

  rxjs@7.8.1:
    dependencies:
      tslib: 2.6.3

  sade@1.8.1:
    dependencies:
      mri: 1.2.0

  safe-buffer@5.2.1: {}

  safer-buffer@2.1.2: {}

  sass-embedded-android-arm64@1.77.8:
    optional: true

  sass-embedded-android-arm@1.77.8:
    optional: true

  sass-embedded-android-ia32@1.77.8:
    optional: true

  sass-embedded-android-x64@1.77.8:
    optional: true

  sass-embedded-darwin-arm64@1.77.8:
    optional: true

  sass-embedded-darwin-x64@1.77.8:
    optional: true

  sass-embedded-linux-arm64@1.77.8:
    optional: true

  sass-embedded-linux-arm@1.77.8:
    optional: true

  sass-embedded-linux-ia32@1.77.8:
    optional: true

  sass-embedded-linux-musl-arm64@1.77.8:
    optional: true

  sass-embedded-linux-musl-arm@1.77.8:
    optional: true

  sass-embedded-linux-musl-ia32@1.77.8:
    optional: true

  sass-embedded-linux-musl-x64@1.77.8:
    optional: true

  sass-embedded-linux-x64@1.77.8:
    optional: true

  sass-embedded-win32-arm64@1.77.8:
    optional: true

  sass-embedded-win32-ia32@1.77.8:
    optional: true

  sass-embedded-win32-x64@1.77.8:
    optional: true

  sass-embedded@1.77.8:
    dependencies:
      '@bufbuild/protobuf': 1.10.0
      buffer-builder: 0.2.0
      immutable: 4.0.0
      rxjs: 7.8.1
      supports-color: 8.1.1
      varint: 6.0.0
    optionalDependencies:
      sass-embedded-android-arm: 1.77.8
      sass-embedded-android-arm64: 1.77.8
      sass-embedded-android-ia32: 1.77.8
      sass-embedded-android-x64: 1.77.8
      sass-embedded-darwin-arm64: 1.77.8
      sass-embedded-darwin-x64: 1.77.8
      sass-embedded-linux-arm: 1.77.8
      sass-embedded-linux-arm64: 1.77.8
      sass-embedded-linux-ia32: 1.77.8
      sass-embedded-linux-musl-arm: 1.77.8
      sass-embedded-linux-musl-arm64: 1.77.8
      sass-embedded-linux-musl-ia32: 1.77.8
      sass-embedded-linux-musl-x64: 1.77.8
      sass-embedded-linux-x64: 1.77.8
      sass-embedded-win32-arm64: 1.77.8
      sass-embedded-win32-ia32: 1.77.8
      sass-embedded-win32-x64: 1.77.8

  sass@1.77.8:
    dependencies:
      chokidar: 3.6.0(patch_hash=bckcfsslxcffppz65mxcq6naau)
      immutable: 4.0.0
      source-map-js: 1.2.0

  sax@1.3.0: {}

  scheduler@0.23.2:
    dependencies:
      loose-envify: 1.4.0

  scslre@0.3.0:
    dependencies:
      '@eslint-community/regexpp': 4.11.0
      refa: 0.12.1
      regexp-ast-analysis: 0.7.1

  scule@1.0.0: {}

  select@1.1.2: {}

  semver@5.7.2:
    optional: true

  semver@6.3.1: {}

  semver@7.6.3: {}

  send@0.18.0:
    dependencies:
      debug: 2.6.9
      depd: 2.0.0
      destroy: 1.2.0
      encodeurl: 1.0.2
      escape-html: 1.0.3
      etag: 1.8.1
      fresh: 0.5.2
      http-errors: 2.0.0
      mime: 1.6.0
      ms: 2.1.3
      on-finished: 2.4.1
      range-parser: 1.2.1
      statuses: 2.0.1
    transitivePeerDependencies:
      - supports-color

  serve-static@1.15.0:
    dependencies:
      encodeurl: 1.0.2
      escape-html: 1.0.3
      parseurl: 1.3.3
      send: 0.18.0
    transitivePeerDependencies:
      - supports-color

  set-blocking@2.0.0: {}

  set-function-length@1.2.2:
    dependencies:
      define-data-property: 1.1.4
      es-errors: 1.3.0
      function-bind: 1.1.2
      get-intrinsic: 1.2.4
      gopd: 1.0.1
      has-property-descriptors: 1.0.2

  setprototypeof@1.2.0: {}

  shebang-command@2.0.0:
    dependencies:
      shebang-regex: 3.0.0

  shebang-regex@3.0.0: {}

  shell-exec@1.0.2: {}

  shell-quote@1.8.1: {}

  shiki@1.14.1:
    dependencies:
      '@shikijs/core': 1.14.1
      '@types/hast': 3.0.4

  side-channel@1.0.6:
    dependencies:
      call-bind: 1.0.7
      es-errors: 1.3.0
      get-intrinsic: 1.2.4
      object-inspect: 1.13.2

  siginfo@2.0.0: {}

  signal-exit@3.0.7: {}

  signal-exit@4.1.0: {}

  simple-git-hooks@2.11.1: {}

  sirv@2.0.4(patch_hash=amdes53ifqfntejkflpaq5ifce):
    dependencies:
      '@polka/url': 1.0.0-next.24
      mrmime: 2.0.0
      totalist: 3.0.0

  sisteransi@1.0.5: {}

  slash@3.0.0: {}

  slash@4.0.0: {}

  slash@5.1.0: {}

  slice-ansi@5.0.0:
    dependencies:
      ansi-styles: 6.2.1
      is-fullwidth-code-point: 4.0.0

  slice-ansi@7.1.0:
    dependencies:
      ansi-styles: 6.2.1
      is-fullwidth-code-point: 5.0.0

  source-map-js@1.2.0: {}

  source-map-support@0.5.21:
    dependencies:
      buffer-from: 1.1.2
      source-map: 0.6.1

  source-map@0.6.1: {}

  source-map@0.7.3: {}

  spdx-compare@1.0.0:
    dependencies:
      array-find-index: 1.0.2
      spdx-expression-parse: 3.0.1
      spdx-ranges: 2.1.1

  spdx-correct@3.2.0:
    dependencies:
      spdx-expression-parse: 3.0.1
      spdx-license-ids: 3.0.18

  spdx-exceptions@2.3.0: {}

  spdx-expression-parse@3.0.1:
    dependencies:
      spdx-exceptions: 2.3.0
      spdx-license-ids: 3.0.18

  spdx-expression-validate@2.0.0:
    dependencies:
      spdx-expression-parse: 3.0.1

  spdx-license-ids@3.0.18: {}

  spdx-ranges@2.1.1: {}

  spdx-satisfies@5.0.1:
    dependencies:
      spdx-compare: 1.0.0
      spdx-expression-parse: 3.0.1
      spdx-ranges: 2.1.1

  speakingurl@14.0.1: {}

  stable-hash@0.0.4: {}

  stackback@0.0.2: {}

  stacktracey@2.1.8:
    dependencies:
      as-table: 1.0.55
      get-source: 2.0.12

  statuses@1.5.0: {}

  statuses@2.0.1: {}

  std-env@3.7.0: {}

  stoppable@1.1.0: {}

  string-argv@0.3.2: {}

  string-hash@1.1.3: {}

  string-width@4.2.3:
    dependencies:
      emoji-regex: 8.0.0
      is-fullwidth-code-point: 3.0.0
      strip-ansi: 6.0.1

  string-width@5.1.2:
    dependencies:
      eastasianwidth: 0.2.0
      emoji-regex: 9.2.2
      strip-ansi: 7.1.0

  string-width@7.2.0:
    dependencies:
      emoji-regex: 10.3.0
      get-east-asian-width: 1.2.0
      strip-ansi: 7.1.0

  string_decoder@1.3.0:
    dependencies:
      safe-buffer: 5.2.1

  strip-ansi@6.0.1:
    dependencies:
      ansi-regex: 5.0.1

  strip-ansi@7.1.0:
    dependencies:
      ansi-regex: 6.0.1

  strip-final-newline@3.0.0: {}

  strip-final-newline@4.0.0: {}

  strip-json-comments@3.1.1: {}

  strip-literal@2.1.0:
    dependencies:
      js-tokens: 9.0.0

  stylus@0.63.0:
    dependencies:
      '@adobe/css-tools': 4.3.3
      debug: 4.3.6
      glob: 7.2.3
      sax: 1.3.0
      source-map: 0.7.3
    transitivePeerDependencies:
      - supports-color

  sucrase@3.32.0:
    dependencies:
      '@jridgewell/gen-mapping': 0.3.5
      commander: 4.1.1
      glob: 7.1.6
      lines-and-columns: 1.2.4
      mz: 2.7.0
      pirates: 4.0.5
      ts-interface-checker: 0.1.13

  sugarss@4.0.1(postcss@8.4.41):
    dependencies:
      postcss: 8.4.41

  superjson@2.2.1:
    dependencies:
      copy-anything: 3.0.5

  supports-color@5.5.0:
    dependencies:
      has-flag: 3.0.0

  supports-color@7.2.0:
    dependencies:
      has-flag: 4.0.0

  supports-color@8.1.1:
    dependencies:
      has-flag: 4.0.0

  supports-preserve-symlinks-flag@1.0.0: {}

  systemjs@6.15.1: {}

  tabbable@6.2.0: {}

  tailwindcss@3.4.10(ts-node@10.9.2(@types/node@20.16.1)(typescript@5.5.3)):
    dependencies:
      '@alloc/quick-lru': 5.2.0
      arg: 5.0.2
      chokidar: 3.6.0(patch_hash=bckcfsslxcffppz65mxcq6naau)
      didyoumean: 1.2.2
      dlv: 1.1.3
      fast-glob: 3.3.2
      glob-parent: 6.0.2
      is-glob: 4.0.3
      jiti: 1.21.0
      lilconfig: 2.1.0
      micromatch: 4.0.7
      normalize-path: 3.0.0
      object-hash: 3.0.0
      picocolors: 1.0.1
      postcss: 8.4.41
      postcss-import: 15.1.0(postcss@8.4.41)
      postcss-js: 4.0.1(postcss@8.4.41)
      postcss-load-config: 4.0.2(postcss@8.4.41)(ts-node@10.9.2(@types/node@20.16.1)(typescript@5.5.3))
      postcss-nested: 6.2.0(postcss@8.4.41)
      postcss-selector-parser: 6.1.1
      resolve: 1.22.8
      sucrase: 3.32.0
    transitivePeerDependencies:
      - ts-node

  tapable@2.2.1: {}

  tar@6.1.11:
    dependencies:
      chownr: 2.0.0
      fs-minipass: 2.1.0
      minipass: 3.1.6
      minizlib: 2.1.2
      mkdirp: 1.0.4
      yallist: 4.0.0

  temp-dir@3.0.0: {}

  tempfile@5.0.0:
    dependencies:
      temp-dir: 3.0.0

  terser@5.31.6:
    dependencies:
      '@jridgewell/source-map': 0.3.3
      acorn: 8.12.1(patch_hash=i6svphyqbutfresqjorapmeqfu)
      commander: 2.20.3
      source-map-support: 0.5.21

  text-table@0.2.0: {}

  thenify-all@1.6.0:
    dependencies:
      thenify: 3.3.1

  thenify@3.3.1:
    dependencies:
      any-promise: 1.3.0

  tiny-emitter@2.1.0: {}

  tinybench@2.8.0: {}

  tinypool@1.0.0: {}

  tinyrainbow@1.2.0: {}

  tinyspy@2.2.0: {}

  tinyspy@3.0.0: {}

  to-fast-properties@2.0.0: {}

  to-regex-range@5.0.1:
    dependencies:
      is-number: 7.0.0

  toidentifier@1.0.1: {}

  token-stream@1.0.0: {}

  totalist@3.0.0: {}

  tr46@0.0.3: {}

  trim-lines@3.0.1: {}

  ts-api-utils@1.3.0(typescript@5.5.3):
    dependencies:
      typescript: 5.5.3

  ts-interface-checker@0.1.13: {}

  ts-node@10.9.2(@types/node@20.16.1)(typescript@5.5.3):
    dependencies:
      '@cspotcode/source-map-support': 0.8.1
      '@tsconfig/node10': 1.0.8
      '@tsconfig/node12': 1.0.9
      '@tsconfig/node14': 1.0.1
      '@tsconfig/node16': 1.0.2
      '@types/node': 20.16.1
      acorn: 8.12.1(patch_hash=i6svphyqbutfresqjorapmeqfu)
      acorn-walk: 8.3.2
      arg: 4.1.3
      create-require: 1.1.1
      diff: 4.0.2
      make-error: 1.3.6
      typescript: 5.5.3
      v8-compile-cache-lib: 3.0.1
      yn: 3.1.1

  tsconfck@3.1.1(typescript@5.5.3):
    optionalDependencies:
      typescript: 5.5.3

  tslib@2.6.3: {}

  tsx@4.17.0:
    dependencies:
      esbuild: 0.23.0
      get-tsconfig: 4.7.5
    optionalDependencies:
      fsevents: 2.3.3

  twoslash-protocol@0.2.9: {}

  twoslash-vue@0.2.9(typescript@5.5.3):
    dependencies:
      '@vue/language-core': 2.0.24(typescript@5.5.3)
      twoslash: 0.2.9(typescript@5.5.3)
      twoslash-protocol: 0.2.9
      typescript: 5.5.3
    transitivePeerDependencies:
      - supports-color

  twoslash@0.2.9(typescript@5.5.3):
    dependencies:
      '@typescript/vfs': 1.5.0
      twoslash-protocol: 0.2.9
      typescript: 5.5.3
    transitivePeerDependencies:
      - supports-color

  type-check@0.4.0:
    dependencies:
      prelude-ls: 1.2.1

  type-fest@4.21.0: {}

  type-is@1.6.18:
    dependencies:
      media-typer: 0.3.0
      mime-types: 2.1.35

  type@1.2.0: {}

  type@2.7.2: {}

  typescript-eslint@8.1.0(eslint@9.9.0(jiti@1.21.0))(typescript@5.5.3):
    dependencies:
      '@typescript-eslint/eslint-plugin': 8.1.0(@typescript-eslint/parser@8.1.0(eslint@9.9.0(jiti@1.21.0))(typescript@5.5.3))(eslint@9.9.0(jiti@1.21.0))(typescript@5.5.3)
      '@typescript-eslint/parser': 8.1.0(eslint@9.9.0(jiti@1.21.0))(typescript@5.5.3)
      '@typescript-eslint/utils': 8.1.0(eslint@9.9.0(jiti@1.21.0))(typescript@5.5.3)
    optionalDependencies:
      typescript: 5.5.3
    transitivePeerDependencies:
      - eslint
      - supports-color

  typescript@5.5.3: {}

  ufo@1.5.4: {}

  uglify-js@3.18.0:
    optional: true

  unbuild@2.0.0(sass@1.77.8)(typescript@5.5.3):
    dependencies:
      '@rollup/plugin-alias': 5.1.0(rollup@3.29.4)
      '@rollup/plugin-commonjs': 25.0.4(rollup@3.29.4)
      '@rollup/plugin-json': 6.1.0(rollup@3.29.4)
      '@rollup/plugin-node-resolve': 15.2.3(rollup@3.29.4)
      '@rollup/plugin-replace': 5.0.2(rollup@3.29.4)
      '@rollup/pluginutils': 5.1.0(rollup@3.29.4)
      chalk: 5.3.0
      citty: 0.1.4
      consola: 3.2.3
      defu: 6.1.2
      esbuild: 0.19.11
      globby: 13.2.2
      hookable: 5.5.3
      jiti: 1.21.0
      magic-string: 0.30.11
      mkdist: 1.3.0(sass@1.77.8)(typescript@5.5.3)
      mlly: 1.7.1
      pathe: 1.1.2
      pkg-types: 1.1.1
      pretty-bytes: 6.1.1
      rollup: 3.29.4
      rollup-plugin-dts: 6.1.1(rollup@3.29.4)(typescript@5.5.3)
      scule: 1.0.0
      untyped: 1.4.0
    optionalDependencies:
      typescript: 5.5.3
    transitivePeerDependencies:
      - sass
      - supports-color

  undici-types@5.26.5: {}

  undici-types@6.19.6: {}

  undici@5.28.4:
    dependencies:
      '@fastify/busboy': 2.1.0

  unicode-canonical-property-names-ecmascript@2.0.0: {}

  unicode-match-property-ecmascript@2.0.0:
    dependencies:
      unicode-canonical-property-names-ecmascript: 2.0.0
      unicode-property-aliases-ecmascript: 2.1.0

  unicode-match-property-value-ecmascript@2.1.0: {}

  unicode-property-aliases-ecmascript@2.1.0: {}

  unicorn-magic@0.1.0: {}

  unist-util-is@6.0.0:
    dependencies:
      '@types/unist': 3.0.2

  unist-util-position@5.0.0:
    dependencies:
      '@types/unist': 3.0.2

  unist-util-stringify-position@4.0.0:
    dependencies:
      '@types/unist': 3.0.2

  unist-util-visit-parents@6.0.1:
    dependencies:
      '@types/unist': 3.0.2
      unist-util-is: 6.0.0

  unist-util-visit@5.0.0:
    dependencies:
      '@types/unist': 3.0.2
      unist-util-is: 6.0.0
      unist-util-visit-parents: 6.0.1

  universalify@2.0.1: {}

  unpipe@1.0.0: {}

  untyped@1.4.0:
    dependencies:
      '@babel/core': 7.25.2
      '@babel/standalone': 7.22.20
      '@babel/types': 7.25.2
      defu: 6.1.2
      jiti: 1.21.0
      mri: 1.2.0
      scule: 1.0.0
    transitivePeerDependencies:
      - supports-color

  update-browserslist-db@1.1.0(browserslist@4.23.3):
    dependencies:
      browserslist: 4.23.3
      escalade: 3.1.2
      picocolors: 1.0.1

  uri-js@4.4.1:
    dependencies:
      punycode: 2.3.1

  url@0.11.4:
    dependencies:
      punycode: 1.4.1
      qs: 6.12.3

  util-deprecate@1.0.2: {}

  utils-merge@1.0.1: {}

  v8-compile-cache-lib@3.0.1: {}

  validate-npm-package-license@3.0.4:
    dependencies:
      spdx-correct: 3.2.0
      spdx-expression-parse: 3.0.1

  varint@6.0.0: {}

  vary@1.1.2: {}

  vfile-message@4.0.2:
    dependencies:
      '@types/unist': 3.0.2
      unist-util-stringify-position: 4.0.0

  vfile@6.0.1:
    dependencies:
      '@types/unist': 3.0.2
      unist-util-stringify-position: 4.0.0
      vfile-message: 4.0.2

  vite-node@2.0.5:
    dependencies:
      cac: 6.7.14
      debug: 4.3.6
      pathe: 1.1.2
      tinyrainbow: 1.2.0
      vite: link:packages/vite
    transitivePeerDependencies:
      - supports-color

<<<<<<< HEAD
  vitepress@1.3.1(@algolia/client-search@4.20.0)(@types/react@18.3.3)(axios@1.7.2)(postcss@8.4.40)(react-dom@18.3.1(react@18.3.1))(react@18.3.1)(typescript@5.5.3):
    dependencies:
      '@docsearch/css': 3.6.0
      '@docsearch/js': 3.6.0(@algolia/client-search@4.20.0)(@types/react@18.3.3)(react-dom@18.3.1(react@18.3.1))(react@18.3.1)
      '@shikijs/core': 1.10.3
      '@shikijs/transformers': 1.10.3
      '@types/markdown-it': 14.1.1
      '@vitejs/plugin-vue': 5.0.5(vite@packages+vite)(vue@3.4.34(typescript@5.5.3))
      '@vue/devtools-api': 7.3.6
      '@vue/shared': 3.4.31
      '@vueuse/core': 10.11.0(vue@3.4.34(typescript@5.5.3))
      '@vueuse/integrations': 10.11.0(axios@1.7.2)(focus-trap@7.5.4)(vue@3.4.34(typescript@5.5.3))
=======
  vitepress@1.3.3(@algolia/client-search@4.20.0)(axios@1.7.4)(postcss@8.4.41)(react-dom@18.3.1(react@18.3.1))(react@18.3.1)(typescript@5.5.3):
    dependencies:
      '@docsearch/css': 3.6.1
      '@docsearch/js': 3.6.1(@algolia/client-search@4.20.0)(react-dom@18.3.1(react@18.3.1))(react@18.3.1)
      '@shikijs/core': 1.14.1
      '@shikijs/transformers': 1.14.1
      '@types/markdown-it': 14.1.2
      '@vitejs/plugin-vue': 5.1.2(vite@packages+vite)(vue@3.4.38(typescript@5.5.3))
      '@vue/devtools-api': 7.3.8
      '@vue/shared': 3.4.38
      '@vueuse/core': 11.0.0(vue@3.4.38(typescript@5.5.3))
      '@vueuse/integrations': 11.0.0(axios@1.7.4)(focus-trap@7.5.4)(vue@3.4.38(typescript@5.5.3))
>>>>>>> b1ecdaf6
      focus-trap: 7.5.4
      mark.js: 8.11.1
      minisearch: 7.1.0
      shiki: 1.14.1
      vite: link:packages/vite
      vue: 3.4.38(typescript@5.5.3)
    optionalDependencies:
      postcss: 8.4.41
    transitivePeerDependencies:
      - '@algolia/client-search'
      - '@types/react'
      - '@vue/composition-api'
      - async-validator
      - axios
      - change-case
      - drauu
      - fuse.js
      - idb-keyval
      - jwt-decode
      - nprogress
      - qrcode
      - react
      - react-dom
      - search-insights
      - sortablejs
      - typescript
      - universal-cookie

  vitest@2.0.5(@types/node@20.16.1):
    dependencies:
      '@ampproject/remapping': 2.3.0
      '@vitest/expect': 2.0.5
      '@vitest/pretty-format': 2.0.5
      '@vitest/runner': 2.0.5
      '@vitest/snapshot': 2.0.5
      '@vitest/spy': 2.0.5
      '@vitest/utils': 2.0.5
      chai: 5.1.1
      debug: 4.3.6
      execa: 8.0.1
      magic-string: 0.30.11
      pathe: 1.1.2
      std-env: 3.7.0
      tinybench: 2.8.0
      tinypool: 1.0.0
      tinyrainbow: 1.2.0
      vite: link:packages/vite
      vite-node: 2.0.5
      why-is-node-running: 2.3.0
    optionalDependencies:
      '@types/node': 20.16.1
    transitivePeerDependencies:
      - supports-color

  void-elements@3.1.0: {}

  vue-demi@0.14.10(vue@3.4.38(typescript@5.5.3)):
    dependencies:
      vue: 3.4.38(typescript@5.5.3)

  vue-resize@2.0.0-alpha.1(vue@3.4.38(typescript@5.5.3)):
    dependencies:
      vue: 3.4.38(typescript@5.5.3)

  vue-router@4.4.3(vue@3.4.38(typescript@5.5.3)):
    dependencies:
      '@vue/devtools-api': 6.6.3
      vue: 3.4.38(typescript@5.5.3)

  vue-template-compiler@2.7.16:
    dependencies:
      de-indent: 1.0.2
      he: 1.2.0

  vue@3.2.0:
    dependencies:
      '@vue/compiler-dom': 3.2.0
      '@vue/runtime-dom': 3.2.0
      '@vue/shared': 3.2.0

  vue@3.4.38(typescript@5.5.3):
    dependencies:
      '@vue/compiler-dom': 3.4.38
      '@vue/compiler-sfc': 3.4.38
      '@vue/runtime-dom': 3.4.38
      '@vue/server-renderer': 3.4.38(vue@3.4.38(typescript@5.5.3))
      '@vue/shared': 3.4.38
    optionalDependencies:
      typescript: 5.5.3

  vuex@4.1.0(vue@3.4.38(typescript@5.5.3)):
    dependencies:
      '@vue/devtools-api': 6.6.3
      vue: 3.4.38(typescript@5.5.3)

  web-streams-polyfill@3.2.1: {}

  webidl-conversions@3.0.1: {}

  whatwg-url@5.0.0:
    dependencies:
      tr46: 0.0.3
      webidl-conversions: 3.0.1

  which@2.0.2:
    dependencies:
      isexe: 2.0.0

  why-is-node-running@2.3.0:
    dependencies:
      siginfo: 2.0.0
      stackback: 0.0.2

  wide-align@1.1.5:
    dependencies:
      string-width: 4.2.3

  with@7.0.2:
    dependencies:
      '@babel/parser': 7.25.3
      '@babel/types': 7.25.2
      assert-never: 1.2.1
      babel-walk: 3.0.0-canary-5

  word-wrap@1.2.5: {}

  wordwrap@1.0.0: {}

  workerd@1.20240806.0:
    optionalDependencies:
      '@cloudflare/workerd-darwin-64': 1.20240806.0
      '@cloudflare/workerd-darwin-arm64': 1.20240806.0
      '@cloudflare/workerd-linux-64': 1.20240806.0
      '@cloudflare/workerd-linux-arm64': 1.20240806.0
      '@cloudflare/workerd-windows-64': 1.20240806.0

  wrap-ansi@7.0.0:
    dependencies:
      ansi-styles: 4.3.0
      string-width: 4.2.3
      strip-ansi: 6.0.1

  wrap-ansi@8.1.0:
    dependencies:
      ansi-styles: 6.2.1
      string-width: 5.1.2
      strip-ansi: 7.1.0

  wrap-ansi@9.0.0:
    dependencies:
      ansi-styles: 6.2.1
      string-width: 7.2.0
      strip-ansi: 7.1.0

  wrappy@1.0.2: {}

  ws@8.18.0: {}

  xml-js@1.6.11:
    dependencies:
      sax: 1.3.0

  yallist@3.1.1: {}

  yallist@4.0.0: {}

  yaml@2.5.0: {}

  yn@3.1.1: {}

  yocto-queue@0.1.0: {}

  yoctocolors@2.1.1: {}

  youch@3.2.3:
    dependencies:
      cookie: 0.5.0
      mustache: 4.2.0
      stacktracey: 2.1.8

  zimmerframe@1.0.0: {}

  zod@3.22.4: {}

  zwitch@2.0.4: {}<|MERGE_RESOLUTION|>--- conflicted
+++ resolved
@@ -26,16 +26,11 @@
   .:
     devDependencies:
       '@eslint/js':
-<<<<<<< HEAD
-        specifier: ^9.8.0
-        version: 9.8.0
+        specifier: ^9.9.0
+        version: 9.9.0
       '@type-challenges/utils':
         specifier: ^0.1.1
         version: 0.1.1
-=======
-        specifier: ^9.9.0
-        version: 9.9.0
->>>>>>> b1ecdaf6
       '@types/babel__core':
         specifier: ^7.20.5
         version: 7.20.5
@@ -157,13 +152,8 @@
         specifier: ^4.2.2
         version: 4.2.2
       vitepress:
-<<<<<<< HEAD
-        specifier: 1.3.1
-        version: 1.3.1(@algolia/client-search@4.20.0)(@types/react@18.3.3)(axios@1.7.2)(postcss@8.4.40)(react-dom@18.3.1(react@18.3.1))(react@18.3.1)(typescript@5.5.3)
-=======
         specifier: 1.3.3
-        version: 1.3.3(@algolia/client-search@4.20.0)(axios@1.7.4)(postcss@8.4.41)(react-dom@18.3.1(react@18.3.1))(react@18.3.1)(typescript@5.5.3)
->>>>>>> b1ecdaf6
+        version: 1.3.3(@algolia/client-search@4.20.0)(@types/react@18.3.3)(axios@1.7.4)(postcss@8.4.41)(react-dom@18.3.1(react@18.3.1))(react@18.3.1)(typescript@5.5.3)
       vue:
         specifier: ^3.4.38
         version: 3.4.38(typescript@5.5.3)
@@ -7936,15 +7926,9 @@
 
   '@docsearch/css@3.6.1': {}
 
-<<<<<<< HEAD
-  '@docsearch/js@3.6.0(@algolia/client-search@4.20.0)(@types/react@18.3.3)(react-dom@18.3.1(react@18.3.1))(react@18.3.1)':
-    dependencies:
-      '@docsearch/react': 3.6.0(@algolia/client-search@4.20.0)(@types/react@18.3.3)(react-dom@18.3.1(react@18.3.1))(react@18.3.1)
-=======
-  '@docsearch/js@3.6.1(@algolia/client-search@4.20.0)(react-dom@18.3.1(react@18.3.1))(react@18.3.1)':
-    dependencies:
-      '@docsearch/react': 3.6.1(@algolia/client-search@4.20.0)(react-dom@18.3.1(react@18.3.1))(react@18.3.1)
->>>>>>> b1ecdaf6
+  '@docsearch/js@3.6.1(@algolia/client-search@4.20.0)(@types/react@18.3.3)(react-dom@18.3.1(react@18.3.1))(react@18.3.1)':
+    dependencies:
+      '@docsearch/react': 3.6.1(@algolia/client-search@4.20.0)(@types/react@18.3.3)(react-dom@18.3.1(react@18.3.1))(react@18.3.1)
       preact: 10.7.3
     transitivePeerDependencies:
       - '@algolia/client-search'
@@ -7953,11 +7937,7 @@
       - react-dom
       - search-insights
 
-<<<<<<< HEAD
-  '@docsearch/react@3.6.0(@algolia/client-search@4.20.0)(@types/react@18.3.3)(react-dom@18.3.1(react@18.3.1))(react@18.3.1)':
-=======
-  '@docsearch/react@3.6.1(@algolia/client-search@4.20.0)(react-dom@18.3.1(react@18.3.1))(react@18.3.1)':
->>>>>>> b1ecdaf6
+  '@docsearch/react@3.6.1(@algolia/client-search@4.20.0)(@types/react@18.3.3)(react-dom@18.3.1(react@18.3.1))(react@18.3.1)':
     dependencies:
       '@algolia/autocomplete-core': 1.9.3(@algolia/client-search@4.20.0)(algoliasearch@4.20.0)
       '@algolia/autocomplete-preset-algolia': 1.9.3(@algolia/client-search@4.20.0)(algoliasearch@4.20.0)
@@ -12592,24 +12572,10 @@
     transitivePeerDependencies:
       - supports-color
 
-<<<<<<< HEAD
-  vitepress@1.3.1(@algolia/client-search@4.20.0)(@types/react@18.3.3)(axios@1.7.2)(postcss@8.4.40)(react-dom@18.3.1(react@18.3.1))(react@18.3.1)(typescript@5.5.3):
-    dependencies:
-      '@docsearch/css': 3.6.0
-      '@docsearch/js': 3.6.0(@algolia/client-search@4.20.0)(@types/react@18.3.3)(react-dom@18.3.1(react@18.3.1))(react@18.3.1)
-      '@shikijs/core': 1.10.3
-      '@shikijs/transformers': 1.10.3
-      '@types/markdown-it': 14.1.1
-      '@vitejs/plugin-vue': 5.0.5(vite@packages+vite)(vue@3.4.34(typescript@5.5.3))
-      '@vue/devtools-api': 7.3.6
-      '@vue/shared': 3.4.31
-      '@vueuse/core': 10.11.0(vue@3.4.34(typescript@5.5.3))
-      '@vueuse/integrations': 10.11.0(axios@1.7.2)(focus-trap@7.5.4)(vue@3.4.34(typescript@5.5.3))
-=======
-  vitepress@1.3.3(@algolia/client-search@4.20.0)(axios@1.7.4)(postcss@8.4.41)(react-dom@18.3.1(react@18.3.1))(react@18.3.1)(typescript@5.5.3):
+  vitepress@1.3.3(@algolia/client-search@4.20.0)(@types/react@18.3.3)(axios@1.7.4)(postcss@8.4.41)(react-dom@18.3.1(react@18.3.1))(react@18.3.1)(typescript@5.5.3):
     dependencies:
       '@docsearch/css': 3.6.1
-      '@docsearch/js': 3.6.1(@algolia/client-search@4.20.0)(react-dom@18.3.1(react@18.3.1))(react@18.3.1)
+      '@docsearch/js': 3.6.1(@algolia/client-search@4.20.0)(@types/react@18.3.3)(react-dom@18.3.1(react@18.3.1))(react@18.3.1)
       '@shikijs/core': 1.14.1
       '@shikijs/transformers': 1.14.1
       '@types/markdown-it': 14.1.2
@@ -12618,7 +12584,6 @@
       '@vue/shared': 3.4.38
       '@vueuse/core': 11.0.0(vue@3.4.38(typescript@5.5.3))
       '@vueuse/integrations': 11.0.0(axios@1.7.4)(focus-trap@7.5.4)(vue@3.4.38(typescript@5.5.3))
->>>>>>> b1ecdaf6
       focus-trap: 7.5.4
       mark.js: 8.11.1
       minisearch: 7.1.0
