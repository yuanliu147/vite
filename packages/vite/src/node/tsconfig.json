{
  "extends": "../../tsconfig.base.json",
<<<<<<< HEAD
  "include": [
    "./",
    "../module-runner",
    "../dep-types",
    "./__tests_dts__",
    "../types",
    "constants.ts"
  ],
  "exclude": ["../**/__tests__/"],
=======
  "include": ["./", "../runtime", "../types"],
  "exclude": ["../**/__tests__"],
>>>>>>> 86cf1b4b
  "compilerOptions": {
    // https://github.com/microsoft/TypeScript/wiki/Node-Target-Mapping#node-18
    "lib": ["ES2023", "DOM"], // DOM because we have client code that gets inlined via function.toString()
    "target": "ES2022",
    "skipLibCheck": true, // lib check is done on final types
    "stripInternal": true,
    "paths": {
      "vite/module-runner": ["../module-runner"]
    }
  }
}<|MERGE_RESOLUTION|>--- conflicted
+++ resolved
@@ -1,19 +1,7 @@
 {
   "extends": "../../tsconfig.base.json",
-<<<<<<< HEAD
-  "include": [
-    "./",
-    "../module-runner",
-    "../dep-types",
-    "./__tests_dts__",
-    "../types",
-    "constants.ts"
-  ],
-  "exclude": ["../**/__tests__/"],
-=======
-  "include": ["./", "../runtime", "../types"],
+  "include": ["./", "../module-runner", "../types"],
   "exclude": ["../**/__tests__"],
->>>>>>> 86cf1b4b
   "compilerOptions": {
     // https://github.com/microsoft/TypeScript/wiki/Node-Target-Mapping#node-18
     "lib": ["ES2023", "DOM"], // DOM because we have client code that gets inlined via function.toString()
