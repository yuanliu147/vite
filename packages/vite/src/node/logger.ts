--- conflicted
+++ resolved
@@ -81,19 +81,6 @@
 
   function format(type: LogType, msg: string, options: LogErrorOptions = {}) {
     if (options.timestamp) {
-<<<<<<< HEAD
-      const color =
-        type === 'info'
-          ? colors.cyan
-          : type === 'warn'
-            ? colors.yellow
-            : colors.red
-      const tag = color(colors.bold(prefix))
-      const environment = options.environment ? options.environment + ' ' : ''
-      return `${colors.dim(
-        getTimeFormatter().format(new Date()),
-      )} ${tag} ${environment}${msg}`
-=======
       let tag = ''
       if (type === 'info') {
         tag = colors.cyan(colors.bold(prefix))
@@ -102,8 +89,8 @@
       } else {
         tag = colors.red(colors.bold(prefix))
       }
-      return `${colors.dim(getTimeFormatter().format(new Date()))} ${tag} ${msg}`
->>>>>>> b240a834
+      const environment = options.environment ? options.environment + ' ' : ''
+      return `${colors.dim(getTimeFormatter().format(new Date()))} ${tag} ${environment}${msg}`
     } else {
       return msg
     }
