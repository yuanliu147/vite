import path from 'node:path'
import MagicString from 'magic-string'
import type {
  ParseError as EsModuleLexerParseError,
  ImportSpecifier,
} from 'es-module-lexer'
import { init, parse as parseImports } from 'es-module-lexer'
import type { SourceMap } from 'rollup'
import type { RawSourceMap } from '@ampproject/remapping'
import convertSourceMap from 'convert-source-map'
import {
  combineSourcemaps,
  generateCodeFrame,
  isInNodeModules,
  numberToPos,
} from '../utils'
import type { Plugin } from '../plugin'
import type { Environment } from '../environment'
import type { ResolvedConfig } from '../config'
import { toOutputFilePathInJS } from '../build'
import { genSourceMapUrl } from '../server/sourcemap'
import { removedPureCssFilesCache } from './css'
import { createParseErrorInfo } from './importAnalysis'

type FileDep = {
  url: string
  runtime: boolean
}

/**
 * A flag for injected helpers. This flag will be set to `false` if the output
 * target is not native es - so that injected helper logic can be conditionally
 * dropped.
 */
export const isModernFlag = `__VITE_IS_MODERN__`
export const preloadMethod = `__vitePreload`
export const preloadMarker = `__VITE_PRELOAD__`
export const preloadBaseMarker = `__VITE_PRELOAD_BASE__`

export const preloadHelperId = '\0vite/preload-helper.js'
const preloadMarkerRE = new RegExp(preloadMarker, 'g')

const dynamicImportPrefixRE = /import\s*\(/

const dynamicImportTreeshakenRE =
  /((?:\bconst\s+|\blet\s+|\bvar\s+|,\s*)(\{[^}.=]+\})\s*=\s*await\s+import\([^)]+\))|(\(\s*await\s+import\([^)]+\)\s*\)(\??\.[\w$]+))|\bimport\([^)]+\)(\s*\.then\(\s*(?:function\s*)?\(\s*\{([^}.=]+)\}\))/g

function toRelativePath(filename: string, importer: string) {
  const relPath = path.posix.relative(path.posix.dirname(importer), filename)
  return relPath[0] === '.' ? relPath : `./${relPath}`
}

function indexOfMatchInSlice(
  str: string,
  reg: RegExp,
  pos: number = 0,
): number {
  reg.lastIndex = pos
  const result = reg.exec(str)
  return result?.index ?? -1
}

/**
 * Helper for preloading CSS and direct imports of async chunks in parallel to
 * the async chunk itself.
 */

function detectScriptRel() {
  const relList =
    typeof document !== 'undefined' && document.createElement('link').relList
  return relList && relList.supports && relList.supports('modulepreload')
    ? 'modulepreload'
    : 'preload'
}

declare const scriptRel: string
declare const seen: Record<string, boolean>
function preload(
  baseModule: () => Promise<{}>,
  deps?: string[],
  importerUrl?: string,
) {
  let promise: Promise<unknown> = Promise.resolve()
  // @ts-expect-error __VITE_IS_MODERN__ will be replaced with boolean later
  if (__VITE_IS_MODERN__ && deps && deps.length > 0) {
    const links = document.getElementsByTagName('link')
    const cspNonceMeta = document.querySelector<HTMLMetaElement>(
      'meta[property=csp-nonce]',
    )
    // `.nonce` should be used to get along with nonce hiding (https://developer.mozilla.org/en-US/docs/Web/HTML/Global_attributes/nonce#accessing_nonces_and_nonce_hiding)
    // Firefox 67-74 uses modern chunks and supports CSP nonce, but does not support `.nonce`
    // in that case fallback to getAttribute
    const cspNonce = cspNonceMeta?.nonce || cspNonceMeta?.getAttribute('nonce')

    promise = Promise.all(
      deps.map((dep) => {
        // @ts-expect-error assetsURL is declared before preload.toString()
        dep = assetsURL(dep, importerUrl)
        if (dep in seen) return
        seen[dep] = true
        const isCss = dep.endsWith('.css')
        const cssSelector = isCss ? '[rel="stylesheet"]' : ''
        const isBaseRelative = !!importerUrl

        // check if the file is already preloaded by SSR markup
        if (isBaseRelative) {
          // When isBaseRelative is true then we have `importerUrl` and `dep` is
          // already converted to an absolute URL by the `assetsURL` function
          for (let i = links.length - 1; i >= 0; i--) {
            const link = links[i]
            // The `links[i].href` is an absolute URL thanks to browser doing the work
            // for us. See https://html.spec.whatwg.org/multipage/common-dom-interfaces.html#reflecting-content-attributes-in-idl-attributes:idl-domstring-5
            if (link.href === dep && (!isCss || link.rel === 'stylesheet')) {
              return
            }
          }
        } else if (
          document.querySelector(`link[href="${dep}"]${cssSelector}`)
        ) {
          return
        }

        const link = document.createElement('link')
        link.rel = isCss ? 'stylesheet' : scriptRel
        if (!isCss) {
          link.as = 'script'
          link.crossOrigin = ''
        }
        link.href = dep
        if (cspNonce) {
          link.setAttribute('nonce', cspNonce)
        }
        document.head.appendChild(link)
        if (isCss) {
          return new Promise((res, rej) => {
            link.addEventListener('load', res)
            link.addEventListener('error', () =>
              rej(new Error(`Unable to preload CSS for ${dep}`)),
            )
          })
        }
      }),
    )
  }

  return promise
    .then(() => baseModule())
    .catch((err) => {
      const e = new Event('vite:preloadError', { cancelable: true })
      // @ts-expect-error custom payload
      e.payload = err
      window.dispatchEvent(e)
      if (!e.defaultPrevented) {
        throw err
      }
    })
}

function getModulePreloadData(environment: Environment) {
  const { modulePreload } = environment.options.build
  const { config } = environment
  const resolveModulePreloadDependencies =
    modulePreload && modulePreload.resolveDependencies
  const renderBuiltUrl = config.experimental.renderBuiltUrl
  const customModulePreloadPaths = !!(
    resolveModulePreloadDependencies || renderBuiltUrl
  )
  const isRelativeBase = config.base === './' || config.base === ''
  const optimizeModulePreloadRelativePaths =
    isRelativeBase && !customModulePreloadPaths
  return {
    customModulePreloadPaths,
    optimizeModulePreloadRelativePaths,
  }
}

/**
 * Build only. During serve this is performed as part of ./importAnalysis.
 */
export function buildImportAnalysisPlugin(config: ResolvedConfig): Plugin {
  const isWorker = config.isWorker

  return {
    name: 'vite:build-import-analysis',
    resolveId(id) {
      if (id === preloadHelperId) {
        return id
      }
    },

    load(id) {
      const { environment } = this
      if (environment && id === preloadHelperId) {
        const { modulePreload } = environment.options.build

        const { customModulePreloadPaths, optimizeModulePreloadRelativePaths } =
          getModulePreloadData(environment)

        const scriptRel =
          modulePreload && modulePreload.polyfill
            ? `'modulepreload'`
            : `(${detectScriptRel.toString()})()`

        // There are three different cases for the preload list format in __vitePreload
        //
        // __vitePreload(() => import(asyncChunk), [ ...deps... ])
        //
        // This is maintained to keep backwards compatibility as some users developed plugins
        // using regex over this list to workaround the fact that module preload wasn't
        // configurable.
        const assetsURL = customModulePreloadPaths
          ? // If `experimental.renderBuiltUrl` or `build.modulePreload.resolveDependencies` are used
            // the dependencies are already resolved. To avoid the need for `new URL(dep, import.meta.url)`
            // a helper `__vitePreloadRelativeDep` is used to resolve from relative paths which can be minimized.
            `function(dep, importerUrl) { return dep[0] === '.' ? new URL(dep, importerUrl).href : dep }`
          : optimizeModulePreloadRelativePaths
            ? // If there isn't custom resolvers affecting the deps list, deps in the list are relative
              // to the current chunk and are resolved to absolute URL by the __vitePreload helper itself.
              // The importerUrl is passed as third parameter to __vitePreload in this case
              `function(dep, importerUrl) { return new URL(dep, importerUrl).href }`
            : // If the base isn't relative, then the deps are relative to the projects `outDir` and the base
              // is appended inside __vitePreload too.
              `function(dep) { return ${JSON.stringify(config.base)}+dep }`
        const preloadCode = `const scriptRel = ${scriptRel};const assetsURL = ${assetsURL};const seen = {};export const ${preloadMethod} = ${preload.toString()}`
        return preloadCode
      }
    },

    async transform(source, importer) {
      const { environment } = this
      if (
        !environment ||
        (isInNodeModules(importer) && !dynamicImportPrefixRE.test(source))
      ) {
        return
      }

      await init

      let imports: readonly ImportSpecifier[] = []
      try {
        imports = parseImports(source)[0]
      } catch (_e: unknown) {
        const e = _e as EsModuleLexerParseError
        const { message, showCodeFrame } = createParseErrorInfo(
          importer,
          source,
        )
        this.error(message, showCodeFrame ? e.idx : undefined)
      }

      if (!imports.length) {
        return null
      }

      // when wrapping dynamic imports with a preload helper, Rollup is unable to analyze the
      // accessed variables for treeshaking. This below tries to match common accessed syntax
      // to "copy" it over to the dynamic import wrapped by the preload helper.
      const dynamicImports: Record<
        number,
        { declaration?: string; names?: string }
      > = {}

      if (insertPreload) {
        let match
        while ((match = dynamicImportTreeshakenRE.exec(source))) {
          /* handle `const {foo} = await import('foo')`
           *
           * match[1]: `const {foo} = await import('foo')`
           * match[2]: `{foo}`
           * import end: `const {foo} = await import('foo')_`
           *                                               ^
           */
          if (match[1]) {
            dynamicImports[dynamicImportTreeshakenRE.lastIndex] = {
              declaration: `const ${match[2]}`,
              names: match[2]?.trim(),
            }
            continue
          }

          /* handle `(await import('foo')).foo`
           *
           * match[3]: `(await import('foo')).foo`
           * match[4]: `.foo`
           * import end: `(await import('foo'))`
           *                                  ^
           */
          if (match[3]) {
            let names = match[4].match(/\.([^.?]+)/)?.[1] || ''
            // avoid `default` keyword error
            if (names === 'default') {
              names = 'default: __vite_default__'
            }
            dynamicImports[
              dynamicImportTreeshakenRE.lastIndex - match[4]?.length - 1
            ] = { declaration: `const {${names}}`, names: `{ ${names} }` }
            continue
          }

          /* handle `import('foo').then(({foo})=>{})`
           *
           * match[5]: `.then(({foo})`
           * match[6]: `foo`
           * import end: `import('foo').`
           *                           ^
           */
          const names = match[6]?.trim()
          dynamicImports[
            dynamicImportTreeshakenRE.lastIndex - match[5]?.length
          ] = { declaration: `const {${names}}`, names: `{ ${names} }` }
        }
      }

      let s: MagicString | undefined
      const str = () => s || (s = new MagicString(source))
      let needPreloadHelper = false

      const ssr = environment.options.build.ssr
      const insertPreload = !(ssr || !!config.build.lib || isWorker)

      const { customModulePreloadPaths, optimizeModulePreloadRelativePaths } =
        getModulePreloadData(environment)

      for (let index = 0; index < imports.length; index++) {
        const {
          s: start,
          e: end,
          ss: expStart,
          se: expEnd,
          d: dynamicIndex,
          a: attributeIndex,
        } = imports[index]

        const isDynamicImport = dynamicIndex > -1

        // strip import attributes as we can process them ourselves
        if (!isDynamicImport && attributeIndex > -1) {
          str().remove(end + 1, expEnd)
        }

        if (
          isDynamicImport &&
          insertPreload &&
          // Only preload static urls
          (source[start] === '"' ||
            source[start] === "'" ||
            source[start] === '`')
        ) {
          needPreloadHelper = true
          const { declaration, names } = dynamicImports[expEnd] || {}
          if (names) {
            /* transform `const {foo} = await import('foo')`
             * to `const {foo} = await __vitePreload(async () => { const {foo} = await import('foo');return {foo}}, ...)`
             *
             * transform `import('foo').then(({foo})=>{})`
             * to `__vitePreload(async () => { const {foo} = await import('foo');return { foo }},...).then(({foo})=>{})`
             *
             * transform `(await import('foo')).foo`
             * to `__vitePreload(async () => { const {foo} = (await import('foo')).foo; return { foo }},...)).foo`
             */
            str().prependLeft(
              expStart,
              `${preloadMethod}(async () => { ${declaration} = await `,
            )
            str().appendRight(expEnd, `;return ${names}}`)
          } else {
            str().prependLeft(expStart, `${preloadMethod}(() => `)
          }

          str().appendRight(
            expEnd,
            `,${isModernFlag}?${preloadMarker}:void 0${
              optimizeModulePreloadRelativePaths || customModulePreloadPaths
                ? ',import.meta.url'
                : ''
            })`,
          )
        }
      }

      if (
        needPreloadHelper &&
        insertPreload &&
        !source.includes(`const ${preloadMethod} =`)
      ) {
        str().prepend(`import { ${preloadMethod} } from "${preloadHelperId}";`)
      }

      if (s) {
        return {
          code: s.toString(),
          map: environment.options.build.sourcemap
            ? s.generateMap({ hires: 'boundary' })
            : null,
        }
      }
    },

    renderChunk(code, _, { format }) {
      // make sure we only perform the preload logic in modern builds.
      const { environment } = this
      if (environment && code.indexOf(isModernFlag) > -1) {
        const re = new RegExp(isModernFlag, 'g')
        const isModern = String(format === 'es')
        if (environment.options.build.sourcemap) {
          const s = new MagicString(code)
          let match: RegExpExecArray | null
          while ((match = re.exec(code))) {
            s.update(match.index, match.index + isModernFlag.length, isModern)
          }
          return {
            code: s.toString(),
            map: s.generateMap({ hires: 'boundary' }),
          }
        } else {
          return code.replace(re, isModern)
        }
      }
      return null
    },

    generateBundle({ format }, bundle) {
<<<<<<< HEAD
      const ssr = this.environment.name !== 'client' // TODO
      if (format !== 'es' || ssr || isWorker) {
=======
      if (format !== 'es') {
        return
      }

      if (ssr || isWorker) {
        const removedPureCssFiles = removedPureCssFilesCache.get(config)
        if (removedPureCssFiles && removedPureCssFiles.size > 0) {
          for (const file in bundle) {
            const chunk = bundle[file]
            if (chunk.type === 'chunk' && chunk.code.includes('import')) {
              const code = chunk.code
              let imports!: ImportSpecifier[]
              try {
                imports = parseImports(code)[0].filter((i) => i.d > -1)
              } catch (e: any) {
                const loc = numberToPos(code, e.idx)
                this.error({
                  name: e.name,
                  message: e.message,
                  stack: e.stack,
                  cause: e.cause,
                  pos: e.idx,
                  loc: { ...loc, file: chunk.fileName },
                  frame: generateCodeFrame(code, loc),
                })
              }

              for (const imp of imports) {
                const {
                  n: name,
                  s: start,
                  e: end,
                  ss: expStart,
                  se: expEnd,
                } = imp
                let url = name
                if (!url) {
                  const rawUrl = code.slice(start, end)
                  if (rawUrl[0] === `"` && rawUrl[rawUrl.length - 1] === `"`)
                    url = rawUrl.slice(1, -1)
                }
                if (!url) continue

                const normalizedFile = path.posix.join(
                  path.posix.dirname(chunk.fileName),
                  url,
                )
                if (removedPureCssFiles.has(normalizedFile)) {
                  // remove with Promise.resolve({}) while preserving source map location
                  chunk.code =
                    chunk.code.slice(0, expStart) +
                    `Promise.resolve({${''.padEnd(expEnd - expStart - 19, ' ')}})` +
                    chunk.code.slice(expEnd)
                }
              }
            }
          }
        }
>>>>>>> 86cf1b4b
        return
      }
      const buildSourcemap = this.environment.options.build.sourcemap
      const { modulePreload } = this.environment.options.build
      const { customModulePreloadPaths, optimizeModulePreloadRelativePaths } =
        getModulePreloadData(this.environment)

      for (const file in bundle) {
        const chunk = bundle[file]
        // can't use chunk.dynamicImports.length here since some modules e.g.
        // dynamic import to constant json may get inlined.
        if (chunk.type === 'chunk' && chunk.code.indexOf(preloadMarker) > -1) {
          const code = chunk.code
          let imports!: ImportSpecifier[]
          try {
            imports = parseImports(code)[0].filter((i) => i.d > -1)
          } catch (e: any) {
            const loc = numberToPos(code, e.idx)
            this.error({
              name: e.name,
              message: e.message,
              stack: e.stack,
              cause: e.cause,
              pos: e.idx,
              loc: { ...loc, file: chunk.fileName },
              frame: generateCodeFrame(code, loc),
            })
          }

          const s = new MagicString(code)
          const rewroteMarkerStartPos = new Set() // position of the leading double quote

          const fileDeps: FileDep[] = []
          const addFileDep = (
            url: string,
            runtime: boolean = false,
          ): number => {
            const index = fileDeps.findIndex((dep) => dep.url === url)
            if (index === -1) {
              return fileDeps.push({ url, runtime }) - 1
            } else {
              return index
            }
          }

          if (imports.length) {
            for (let index = 0; index < imports.length; index++) {
              // To handle escape sequences in specifier strings, the .n field will be provided where possible.
              const {
                n: name,
                s: start,
                e: end,
                ss: expStart,
                se: expEnd,
              } = imports[index]
              // check the chunk being imported
              let url = name
              if (!url) {
                const rawUrl = code.slice(start, end)
                if (rawUrl[0] === `"` && rawUrl[rawUrl.length - 1] === `"`)
                  url = rawUrl.slice(1, -1)
              }
              const deps: Set<string> = new Set()
              let hasRemovedPureCssChunk = false

              let normalizedFile: string | undefined = undefined

              if (url) {
                normalizedFile = path.posix.join(
                  path.posix.dirname(chunk.fileName),
                  url,
                )

                const ownerFilename = chunk.fileName
                // literal import - trace direct imports and add to deps
                const analyzed: Set<string> = new Set<string>()
                const addDeps = (filename: string) => {
                  if (filename === ownerFilename) return
                  if (analyzed.has(filename)) return
                  analyzed.add(filename)
                  const chunk = bundle[filename]
                  if (chunk) {
                    deps.add(chunk.fileName)
                    if (chunk.type === 'chunk') {
                      chunk.imports.forEach(addDeps)
                      // Ensure that the css imported by current chunk is loaded after the dependencies.
                      // So the style of current chunk won't be overwritten unexpectedly.
                      chunk.viteMetadata!.importedCss.forEach((file) => {
                        deps.add(file)
                      })
                    }
                  } else {
                    const removedPureCssFiles =
                      removedPureCssFilesCache.get(config)!
                    const chunk = removedPureCssFiles.get(filename)
                    if (chunk) {
                      if (chunk.viteMetadata!.importedCss.size) {
                        chunk.viteMetadata!.importedCss.forEach((file) => {
                          deps.add(file)
                        })
                        hasRemovedPureCssChunk = true
                      }

                      s.update(expStart, expEnd, 'Promise.resolve({})')
                    }
                  }
                }
                addDeps(normalizedFile)
              }

              let markerStartPos = indexOfMatchInSlice(
                code,
                preloadMarkerRE,
                end,
              )
              // fix issue #3051
              if (markerStartPos === -1 && imports.length === 1) {
                markerStartPos = indexOfMatchInSlice(code, preloadMarkerRE)
              }

              if (markerStartPos > 0) {
                // the dep list includes the main chunk, so only need to reload when there are actual other deps.
                const depsArray =
                  deps.size > 1 ||
                  // main chunk is removed
                  (hasRemovedPureCssChunk && deps.size > 0)
                    ? modulePreload === false
                      ? // CSS deps use the same mechanism as module preloads, so even if disabled,
                        // we still need to pass these deps to the preload helper in dynamic imports.
                        [...deps].filter((d) => d.endsWith('.css'))
                      : [...deps]
                    : []

                let renderedDeps: number[]
                if (normalizedFile && customModulePreloadPaths) {
                  const { modulePreload } = config.build
                  const resolveDependencies = modulePreload
                    ? modulePreload.resolveDependencies
                    : undefined
                  let resolvedDeps: string[]
                  if (resolveDependencies) {
                    // We can't let the user remove css deps as these aren't really preloads, they are just using
                    // the same mechanism as module preloads for this chunk
                    const cssDeps: string[] = []
                    const otherDeps: string[] = []
                    for (const dep of depsArray) {
                      ;(dep.endsWith('.css') ? cssDeps : otherDeps).push(dep)
                    }
                    resolvedDeps = [
                      ...resolveDependencies(normalizedFile, otherDeps, {
                        hostId: file,
                        hostType: 'js',
                      }),
                      ...cssDeps,
                    ]
                  } else {
                    resolvedDeps = depsArray
                  }

                  renderedDeps = resolvedDeps.map((dep) => {
                    const replacement = toOutputFilePathInJS(
                      dep,
                      'asset',
                      chunk.fileName,
                      'js',
                      config,
                      toRelativePath,
                    )

                    if (typeof replacement === 'string') {
                      return addFileDep(replacement)
                    }

                    return addFileDep(replacement.runtime, true)
                  })
                } else {
                  renderedDeps = depsArray.map((d) =>
                    // Don't include the assets dir if the default asset file names
                    // are used, the path will be reconstructed by the import preload helper
                    optimizeModulePreloadRelativePaths
                      ? addFileDep(toRelativePath(d, file))
                      : addFileDep(d),
                  )
                }

                s.update(
                  markerStartPos,
                  markerStartPos + preloadMarker.length,
                  renderedDeps.length > 0
                    ? `__vite__mapDeps([${renderedDeps.join(',')}])`
                    : `[]`,
                )
                rewroteMarkerStartPos.add(markerStartPos)
              }
            }
          }

          if (fileDeps.length > 0) {
            const fileDepsCode = `[${fileDeps
              .map((fileDep) =>
                fileDep.runtime ? fileDep.url : JSON.stringify(fileDep.url),
              )
              .join(',')}]`

            const mapDepsCode = `const __vite__fileDeps=${fileDepsCode},__vite__mapDeps=i=>i.map(i=>__vite__fileDeps[i]);\n`

            // inject extra code at the top or next line of hashbang
            if (code.startsWith('#!')) {
              s.prependLeft(code.indexOf('\n') + 1, mapDepsCode)
            } else {
              s.prepend(mapDepsCode)
            }
          }

          // there may still be markers due to inlined dynamic imports, remove
          // all the markers regardless
          let markerStartPos = indexOfMatchInSlice(code, preloadMarkerRE)
          while (markerStartPos >= 0) {
            if (!rewroteMarkerStartPos.has(markerStartPos)) {
              s.update(
                markerStartPos,
                markerStartPos + preloadMarker.length,
                'void 0',
              )
            }
            markerStartPos = indexOfMatchInSlice(
              code,
              preloadMarkerRE,
              markerStartPos + preloadMarker.length,
            )
          }

          if (s.hasChanged()) {
            chunk.code = s.toString()
            if (buildSourcemap && chunk.map) {
              const nextMap = s.generateMap({
                source: chunk.fileName,
                hires: 'boundary',
              })
              const map = combineSourcemaps(chunk.fileName, [
                nextMap as RawSourceMap,
                chunk.map as RawSourceMap,
              ]) as SourceMap
              map.toUrl = () => genSourceMapUrl(map)
              chunk.map = map

              if (buildSourcemap === 'inline') {
                chunk.code = chunk.code.replace(
                  convertSourceMap.mapFileCommentRegex,
                  '',
                )
                chunk.code += `\n//# sourceMappingURL=${genSourceMapUrl(map)}`
              } else if (buildSourcemap) {
                const mapAsset = bundle[chunk.fileName + '.map']
                if (mapAsset && mapAsset.type === 'asset') {
                  mapAsset.source = map.toString()
                }
              }
            }
          }
        }
      }
    },
  }
}<|MERGE_RESOLUTION|>--- conflicted
+++ resolved
@@ -235,6 +235,9 @@
         return
       }
 
+      const ssr = environment.options.build.ssr
+      const insertPreload = !(ssr || !!config.build.lib || isWorker)
+
       await init
 
       let imports: readonly ImportSpecifier[] = []
@@ -315,9 +318,6 @@
       let s: MagicString | undefined
       const str = () => s || (s = new MagicString(source))
       let needPreloadHelper = false
-
-      const ssr = environment.options.build.ssr
-      const insertPreload = !(ssr || !!config.build.lib || isWorker)
 
       const { customModulePreloadPaths, optimizeModulePreloadRelativePaths } =
         getModulePreloadData(environment)
@@ -421,10 +421,7 @@
     },
 
     generateBundle({ format }, bundle) {
-<<<<<<< HEAD
       const ssr = this.environment.name !== 'client' // TODO
-      if (format !== 'es' || ssr || isWorker) {
-=======
       if (format !== 'es') {
         return
       }
@@ -483,7 +480,6 @@
             }
           }
         }
->>>>>>> 86cf1b4b
         return
       }
       const buildSourcemap = this.environment.options.build.sourcemap
