import path from 'node:path'
import { parse as parseUrl } from 'node:url'
import fsp from 'node:fs/promises'
import { Buffer } from 'node:buffer'
import * as mrmime from 'mrmime'
import type { NormalizedOutputOptions, RenderedChunk } from 'rollup'
import MagicString from 'magic-string'
import colors from 'picocolors'
import {
  createToImportMetaURLBasedRelativeRuntime,
  toOutputFilePathInJS,
} from '../build'
import type { Plugin, PluginContext } from '../plugin'
import type { ResolvedConfig } from '../config'
import { checkPublicFile } from '../publicDir'
import {
  encodeURIPath,
  getHash,
  injectQuery,
  joinUrlSegments,
  normalizePath,
  rawRE,
  removeLeadingSlash,
  removeUrlQuery,
  urlRE,
} from '../utils'
import { DEFAULT_ASSETS_INLINE_LIMIT, FS_PREFIX } from '../constants'
import { cleanUrl, withTrailingSlash } from '../../shared/utils'
import type { Environment } from '../environment'

// referenceId is base64url but replaces - with $
export const assetUrlRE = /__VITE_ASSET__([\w$]+)__(?:\$_(.*?)__)?/g

const jsSourceMapRE = /\.[cm]?js\.map$/

const assetCache = new WeakMap<Environment, Map<string, string>>()

// chunk.name is the basename for the asset ignoring the directory structure
// For the manifest, we need to preserve the original file path and isEntry
// for CSS assets. We keep a map from referenceId to this information.
export interface GeneratedAssetMeta {
  originalFileName: string
  isEntry?: boolean
}
export const generatedAssetsMap = new WeakMap<
  Environment,
  Map<string, GeneratedAssetMeta>
>()

// add own dictionary entry by directly assigning mrmime
export function registerCustomMime(): void {
  // https://github.com/lukeed/mrmime/issues/3
  mrmime.mimes['ico'] = 'image/x-icon'
  // https://developer.mozilla.org/en-US/docs/Web/Media/Formats/Containers#flac
  mrmime.mimes['flac'] = 'audio/flac'
  // https://developer.mozilla.org/en-US/docs/Web/HTTP/Basics_of_HTTP/MIME_types/Common_types
  mrmime.mimes['eot'] = 'application/vnd.ms-fontobject'
}

export function renderAssetUrlInJS(
  pluginContext: PluginContext,
  chunk: RenderedChunk,
  opts: NormalizedOutputOptions,
  code: string,
): MagicString | undefined {
  const topLevelConfig = pluginContext.environment.getTopLevelConfig()

  const toRelativeRuntime = createToImportMetaURLBasedRelativeRuntime(
    opts.format,
    topLevelConfig.isWorker,
  )

  let match: RegExpExecArray | null
  let s: MagicString | undefined

  // Urls added with JS using e.g.
  // imgElement.src = "__VITE_ASSET__5aA0Ddc0__" are using quotes

  // Urls added in CSS that is imported in JS end up like
  // var inlined = ".inlined{color:green;background:url(__VITE_ASSET__5aA0Ddc0__)}\n";

  // In both cases, the wrapping should already be fine

  assetUrlRE.lastIndex = 0
  while ((match = assetUrlRE.exec(code))) {
    s ||= new MagicString(code)
    const [full, referenceId, postfix = ''] = match
    const file = pluginContext.getFileName(referenceId)
    chunk.viteMetadata!.importedAssets.add(cleanUrl(file))
    const filename = file + postfix
    const replacement = toOutputFilePathInJS(
      filename,
      'asset',
      chunk.fileName,
      'js',
      topLevelConfig,
      toRelativeRuntime,
    )
    const replacementString =
      typeof replacement === 'string'
        ? JSON.stringify(encodeURIPath(replacement)).slice(1, -1)
        : `"+${replacement.runtime}+"`
    s.update(match.index, match.index + full.length, replacementString)
  }

  // Replace __VITE_PUBLIC_ASSET__5aA0Ddc0__ with absolute paths

  const publicAssetUrlMap = publicAssetUrlCache.get(topLevelConfig)!
  publicAssetUrlRE.lastIndex = 0
  while ((match = publicAssetUrlRE.exec(code))) {
    s ||= new MagicString(code)
    const [full, hash] = match
    const publicUrl = publicAssetUrlMap.get(hash)!.slice(1)
    const replacement = toOutputFilePathInJS(
      publicUrl,
      'public',
      chunk.fileName,
      'js',
      topLevelConfig,
      toRelativeRuntime,
    )
    const replacementString =
      typeof replacement === 'string'
        ? JSON.stringify(encodeURIPath(replacement)).slice(1, -1)
        : `"+${replacement.runtime}+"`
    s.update(match.index, match.index + full.length, replacementString)
  }

  return s
}

/**
 * Also supports loading plain strings with import text from './foo.txt?raw'
 */
export function assetPlugin(config: ResolvedConfig): Plugin {
  registerCustomMime()

  return {
    name: 'vite:asset',

    buildStart() {
      assetCache.set(this.environment, new Map())
      generatedAssetsMap.set(this.environment, new Map())
    },

    resolveId(id) {
      if (!config.assetsInclude(cleanUrl(id)) && !urlRE.test(id)) {
        return
      }
      // imports to absolute urls pointing to files in /public
      // will fail to resolve in the main resolver. handle them here.
      const publicFile = checkPublicFile(id, config)
      if (publicFile) {
        return id
      }
    },

    async load(id) {
      if (id[0] === '\0') {
        // Rollup convention, this id should be handled by the
        // plugin that marked it with \0
        return
      }

      // raw requests, read from disk
      if (rawRE.test(id)) {
        const file = checkPublicFile(id, config) || cleanUrl(id)
        this.addWatchFile(file)
        // raw query, read file and return as string
        return `export default ${JSON.stringify(
          await fsp.readFile(file, 'utf-8'),
        )}`
      }

      if (!urlRE.test(id) && !config.assetsInclude(cleanUrl(id))) {
        return
      }

      id = removeUrlQuery(id)
      let url = await fileToUrl(this, id)

      // Inherit HMR timestamp if this asset was invalidated
      const environment = this.environment
      const mod =
        environment.mode === 'dev' && environment.moduleGraph.getModuleById(id)
      if (mod && mod.lastHMRTimestamp > 0) {
        url = injectQuery(url, `t=${mod.lastHMRTimestamp}`)
      }

      return {
        code: `export default ${JSON.stringify(encodeURIPath(url))}`,
        // Force rollup to keep this module from being shared between other entry points if it's an entrypoint.
        // If the resulting chunk is empty, it will be removed in generateBundle.
        moduleSideEffects:
          config.command === 'build' && this.getModuleInfo(id)?.isEntry
            ? 'no-treeshake'
            : false,
      }
    },

    renderChunk(code, chunk, opts) {
      const s = renderAssetUrlInJS(this, chunk, opts, code)

      if (s) {
        return {
          code: s.toString(),
          map: this.environment.config.build.sourcemap
            ? s.generateMap({ hires: 'boundary' })
            : null,
        }
      } else {
        return null
      }
    },

    generateBundle(_, bundle) {
      // Remove empty entry point file
      for (const file in bundle) {
        const chunk = bundle[file]
        if (
          chunk.type === 'chunk' &&
          chunk.isEntry &&
          chunk.moduleIds.length === 1 &&
          config.assetsInclude(chunk.moduleIds[0])
        ) {
          delete bundle[file]
        }
      }

      // do not emit assets for SSR build
      if (
        config.command === 'build' &&
        !this.environment.config.build.emitAssets
      ) {
        for (const file in bundle) {
          if (
            bundle[file].type === 'asset' &&
            !file.endsWith('ssr-manifest.json') &&
            !jsSourceMapRE.test(file)
          ) {
            delete bundle[file]
          }
        }
      }
    },
  }
}

export async function fileToUrl(
  pluginContext: PluginContext,
  id: string,
): Promise<string> {
  const { environment } = pluginContext
  if (environment.config.command === 'serve') {
    return fileToDevUrl(id, environment.getTopLevelConfig())
  } else {
    return fileToBuiltUrl(pluginContext, id)
  }
}

export function fileToDevUrl(
  id: string,
  config: ResolvedConfig,
  skipBase = false,
): string {
  let rtn: string
  if (checkPublicFile(id, config)) {
    // in public dir during dev, keep the url as-is
    rtn = id
  } else if (id.startsWith(withTrailingSlash(config.root))) {
    // in project root, infer short public path
    rtn = '/' + path.posix.relative(config.root, id)
  } else {
    // outside of project root, use absolute fs path
    // (this is special handled by the serve static middleware
    rtn = path.posix.join(FS_PREFIX, id)
  }
  if (skipBase) {
    return rtn
  }
  const base = joinUrlSegments(config.server?.origin ?? '', config.decodedBase)
  return joinUrlSegments(base, removeLeadingSlash(rtn))
}

export function getPublicAssetFilename(
  hash: string,
  config: ResolvedConfig,
): string | undefined {
  return publicAssetUrlCache.get(config)?.get(hash)
}

export const publicAssetUrlCache = new WeakMap<
  ResolvedConfig,
  // hash -> url
  Map<string, string>
>()

export const publicAssetUrlRE = /__VITE_PUBLIC_ASSET__([a-z\d]{8})__/g

export function publicFileToBuiltUrl(
  url: string,
  config: ResolvedConfig,
): string {
  if (config.command !== 'build') {
    // We don't need relative base or renderBuiltUrl support during dev
    return joinUrlSegments(config.decodedBase, url)
  }
  const hash = getHash(url)
  let cache = publicAssetUrlCache.get(config)
  if (!cache) {
    cache = new Map<string, string>()
    publicAssetUrlCache.set(config, cache)
  }
  if (!cache.get(hash)) {
    cache.set(hash, url)
  }
  return `__VITE_PUBLIC_ASSET__${hash}__`
}

const GIT_LFS_PREFIX = Buffer.from('version https://git-lfs.github.com')
function isGitLfsPlaceholder(content: Buffer): boolean {
  if (content.length < GIT_LFS_PREFIX.length) return false
  // Check whether the content begins with the characteristic string of Git LFS placeholders
  return GIT_LFS_PREFIX.compare(content, 0, GIT_LFS_PREFIX.length) === 0
}

/**
 * Register an asset to be emitted as part of the bundle (if necessary)
 * and returns the resolved public URL
 */
async function fileToBuiltUrl(
  pluginContext: PluginContext,
  id: string,
  skipPublicCheck = false,
  forceInline?: boolean,
): Promise<string> {
  const environment = pluginContext.environment
  const topLevelConfig = environment.getTopLevelConfig()
  if (!skipPublicCheck && checkPublicFile(id, topLevelConfig)) {
    return publicFileToBuiltUrl(id, topLevelConfig)
  }

  const cache = assetCache.get(environment)!
  const cached = cache.get(id)
  if (cached) {
    return cached
  }

  const file = cleanUrl(id)
  const content = await fsp.readFile(file)

  let url: string
  if (shouldInline(pluginContext, file, id, content, forceInline)) {
    if (environment.config.build.lib && isGitLfsPlaceholder(content)) {
      environment.logger.warn(
        colors.yellow(`Inlined file ${id} was not downloaded via Git LFS`),
      )
    }

    if (file.endsWith('.svg')) {
      url = svgToDataURL(content)
    } else {
      const mimeType = mrmime.lookup(file) ?? 'application/octet-stream'
      // base64 inlined as a string
      url = `data:${mimeType};base64,${content.toString('base64')}`
    }
  } else {
    // emit as asset
    const { search, hash } = parseUrl(id)
    const postfix = (search || '') + (hash || '')

    const originalFileName = normalizePath(path.relative(config.root, file))
    const referenceId = pluginContext.emitFile({
      type: 'asset',
      // Ignore directory structure for asset file names
      name: path.basename(file),
      originalFileName,
      source: content,
    })
    generatedAssets.get(config)!.set(referenceId, { originalFileName })

<<<<<<< HEAD
    const originalName = normalizePath(
      path.relative(environment.config.root, file),
    )
    generatedAssetsMap.get(environment)!.set(referenceId, { originalName })

    url = `__VITE_ASSET__${referenceId}__${postfix ? `$_${postfix}__` : ``}` // TODO_BASE
=======
    url = `__VITE_ASSET__${referenceId}__${postfix ? `$_${postfix}__` : ``}`
>>>>>>> b1ecdaf6
  }

  cache.set(id, url)
  return url
}

export async function urlToBuiltUrl(
  pluginContext: PluginContext,
  url: string,
  importer: string,
  forceInline?: boolean,
): Promise<string> {
  const topLevelConfig = pluginContext.environment.getTopLevelConfig()
  if (checkPublicFile(url, topLevelConfig)) {
    return publicFileToBuiltUrl(url, topLevelConfig)
  }
  const file =
    url[0] === '/'
      ? path.join(topLevelConfig.root, url)
      : path.join(path.dirname(importer), url)
  return fileToBuiltUrl(
    pluginContext,
    file,
    // skip public check since we just did it above
    true,
    forceInline,
  )
}

const shouldInline = (
  pluginContext: PluginContext,
  file: string,
  id: string,
  content: Buffer,
  forceInline: boolean | undefined,
): boolean => {
  const environment = pluginContext.environment
  const { assetsInlineLimit } = environment.config.build
  if (environment.config.build.lib) return true
  if (pluginContext.getModuleInfo(id)?.isEntry) return false
  if (forceInline !== undefined) return forceInline
  let limit: number
  if (typeof assetsInlineLimit === 'function') {
    const userShouldInline = assetsInlineLimit(file, content)
    if (userShouldInline != null) return userShouldInline
    limit = DEFAULT_ASSETS_INLINE_LIMIT
  } else {
    limit = Number(assetsInlineLimit)
  }
  if (file.endsWith('.html')) return false
  // Don't inline SVG with fragments, as they are meant to be reused
  if (file.endsWith('.svg') && id.includes('#')) return false
  return content.length < limit && !isGitLfsPlaceholder(content)
}

const nestedQuotesRE = /"[^"']*'[^"]*"|'[^'"]*"[^']*'/

// Inspired by https://github.com/iconify/iconify/blob/main/packages/utils/src/svg/url.ts
function svgToDataURL(content: Buffer): string {
  const stringContent = content.toString()
  // If the SVG contains some text or HTML, any transformation is unsafe, and given that double quotes would then
  // need to be escaped, the gain to use a data URI would be ridiculous if not negative
  if (
    stringContent.includes('<text') ||
    stringContent.includes('<foreignObject') ||
    nestedQuotesRE.test(stringContent)
  ) {
    return `data:image/svg+xml;base64,${content.toString('base64')}`
  } else {
    return (
      'data:image/svg+xml,' +
      stringContent
        .trim()
        .replaceAll(/>\s+</g, '><')
        .replaceAll('"', "'")
        .replaceAll('%', '%25')
        .replaceAll('#', '%23')
        .replaceAll('<', '%3c')
        .replaceAll('>', '%3e')
        // Spaces are not valid in srcset it has some use cases
        // it can make the uncompressed URI slightly higher than base64, but will compress way better
        // https://github.com/vitejs/vite/pull/14643#issuecomment-1766288673
        .replaceAll(/\s+/g, '%20')
    )
  }
}<|MERGE_RESOLUTION|>--- conflicted
+++ resolved
@@ -369,7 +369,9 @@
     const { search, hash } = parseUrl(id)
     const postfix = (search || '') + (hash || '')
 
-    const originalFileName = normalizePath(path.relative(config.root, file))
+    const originalFileName = normalizePath(
+      path.relative(environment.config.root, file),
+    )
     const referenceId = pluginContext.emitFile({
       type: 'asset',
       // Ignore directory structure for asset file names
@@ -377,18 +379,9 @@
       originalFileName,
       source: content,
     })
-    generatedAssets.get(config)!.set(referenceId, { originalFileName })
-
-<<<<<<< HEAD
-    const originalName = normalizePath(
-      path.relative(environment.config.root, file),
-    )
-    generatedAssetsMap.get(environment)!.set(referenceId, { originalName })
-
-    url = `__VITE_ASSET__${referenceId}__${postfix ? `$_${postfix}__` : ``}` // TODO_BASE
-=======
+    generatedAssetsMap.get(environment)!.set(referenceId, { originalFileName })
+
     url = `__VITE_ASSET__${referenceId}__${postfix ? `$_${postfix}__` : ``}`
->>>>>>> b1ecdaf6
   }
 
   cache.set(id, url)
