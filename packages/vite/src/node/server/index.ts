import path from 'node:path'
import { execSync } from 'node:child_process'
import type * as net from 'node:net'
import { get as httpGet } from 'node:http'
import { get as httpsGet } from 'node:https'
import type * as http from 'node:http'
import { performance } from 'node:perf_hooks'
import type { Http2SecureServer } from 'node:http2'
import connect from 'connect'
import corsMiddleware from 'cors'
import colors from 'picocolors'
import chokidar from 'chokidar'
import type { FSWatcher, WatchOptions } from 'dep-types/chokidar'
import type { Connect } from 'dep-types/connect'
import launchEditorMiddleware from 'launch-editor-middleware'
import type { SourceMap } from 'rollup'
import picomatch from 'picomatch'
import type { Matcher } from 'picomatch'
import type { CommonServerOptions } from '../http'
import {
  httpServerStart,
  resolveHttpServer,
  resolveHttpsConfig,
  setClientErrorHandler,
} from '../http'
import type { InlineConfig, ResolvedConfig } from '../config'
import { isDepsOptimizerEnabled, resolveConfig } from '../config'
import {
  diffDnsOrderChange,
  isInNodeModules,
  isObject,
  isParentDirectory,
  mergeConfig,
  normalizePath,
  promiseWithResolvers,
  resolveHostname,
  resolveServerUrls,
} from '../utils'
import { getFsUtils } from '../fsUtils'
import { ssrLoadModule } from '../ssr/ssrModuleLoader'
import { ssrFixStacktrace, ssrRewriteStacktrace } from '../ssr/ssrStacktrace'
import { ssrTransform } from '../ssr/ssrTransform'
import { ERR_OUTDATED_OPTIMIZED_DEP } from '../plugins/optimizedDeps'
import { getDepsOptimizer, initDepsOptimizer } from '../optimizer'
import { bindCLIShortcuts } from '../shortcuts'
import type { BindCLIShortcutsOptions } from '../shortcuts'
import { CLIENT_DIR, DEFAULT_DEV_PORT } from '../constants'
import type { Logger } from '../logger'
import { printServerUrls } from '../logger'
import { createNoopWatcher, resolveChokidarOptions } from '../watch'
import { initPublicFiles } from '../publicDir'
import { getEnvFilesForMode } from '../env'
import type { FetchResult } from '../../module-runner/types'
import { ssrFetchModule } from '../ssr/ssrFetchModule'
import type { PluginContainer } from './pluginContainer'
import { ERR_CLOSED_SERVER, createPluginContainer } from './pluginContainer'
import type { WebSocketServer } from './ws'
import { createWebSocketServer } from './ws'
import { baseMiddleware } from './middlewares/base'
import { proxyMiddleware } from './middlewares/proxy'
import { htmlFallbackMiddleware } from './middlewares/htmlFallback'
import {
  cachedTransformMiddleware,
  transformMiddleware,
} from './middlewares/transform'
import {
  createDevHtmlTransformFn,
  indexHtmlMiddleware,
} from './middlewares/indexHtml'
import {
  servePublicMiddleware,
  serveRawFsMiddleware,
  serveStaticMiddleware,
} from './middlewares/static'
import { timeMiddleware } from './middlewares/time'
import type { EnvironmentModuleNode, ModuleNode } from './moduleGraph'
import { ModuleGraph } from './moduleGraph'
import { notFoundMiddleware } from './middlewares/notFound'
import { errorMiddleware, prepareError } from './middlewares/error'
import type { HMRBroadcaster, HmrOptions, HmrTask } from './hmr'
import {
  createHMRBroadcaster,
  createServerHMRChannel,
  getShortName,
  handleFileAddUnlink,
  handleHMRUpdate,
  updateModules,
} from './hmr'
import { openBrowser as _openBrowser } from './openBrowser'
import type { TransformOptions, TransformResult } from './transformRequest'
import { transformRequest } from './transformRequest'
import { searchForWorkspaceRoot } from './searchRoot'
import { warmupFiles } from './warmup'
import { ModuleExecutionEnvironment } from './environment'

export interface ServerOptions extends CommonServerOptions {
  /**
   * Configure HMR-specific options (port, host, path & protocol)
   */
  hmr?: HmrOptions | boolean
  /**
   * Warm-up files to transform and cache the results in advance. This improves the
   * initial page load during server starts and prevents transform waterfalls.
   * @deprecated use dev.warmup / environment.ssr.dev.warmup
   */
  warmup?: {
    /**
     * The files to be transformed and used on the client-side. Supports glob patterns.
     */
    clientFiles?: string[]
    /**
     * The files to be transformed and used in SSR. Supports glob patterns.
     */
    ssrFiles?: string[]
  }
  /**
   * chokidar watch options or null to disable FS watching
   * https://github.com/paulmillr/chokidar#api
   */
  watch?: WatchOptions | null
  /**
   * Create Vite dev server to be used as a middleware in an existing server
   * @default false
   */
  middlewareMode?:
    | boolean
    | {
        /**
         * Parent server instance to attach to
         *
         * This is needed to proxy WebSocket connections to the parent server.
         */
        server: http.Server
      }
  /**
   * Options for files served via '/\@fs/'.
   */
  fs?: FileSystemServeOptions
  /**
   * Origin for the generated asset URLs.
   *
   * @example `http://127.0.0.1:8080`
   */
  origin?: string
  /**
   * Pre-transform known direct imports
   * @default true
   * @deprecated use dev.preTransformRequests
   */
  preTransformRequests?: boolean
  /**
   * Whether or not to ignore-list source files in the dev server sourcemap, used to populate
   * the [`x_google_ignoreList` source map extension](https://developer.chrome.com/blog/devtools-better-angular-debugging/#the-x_google_ignorelist-source-map-extension).
   *
   * By default, it excludes all paths containing `node_modules`. You can pass `false` to
   * disable this behavior, or, for full control, a function that takes the source path and
   * sourcemap path and returns whether to ignore the source path.
   * @deprecated use dev.sourcemapIgnoreList
   */
  sourcemapIgnoreList?:
    | false
    | ((sourcePath: string, sourcemapPath: string) => boolean)
  /**
   * Run HMR tasks, by default the HMR propagation is done in parallel for all environments
   * @experimental
   */
  runHmrTasks?: (server: ViteDevServer, hmrTasks: HmrTask[]) => Promise<void>
}

export interface ResolvedServerOptions
  extends Omit<ServerOptions, 'fs' | 'middlewareMode' | 'sourcemapIgnoreList'> {
  fs: Required<FileSystemServeOptions>
  middlewareMode: NonNullable<ServerOptions['middlewareMode']>
  sourcemapIgnoreList: Exclude<
    ServerOptions['sourcemapIgnoreList'],
    false | undefined
  >
}

export interface FileSystemServeOptions {
  /**
   * Strictly restrict file accessing outside of allowing paths.
   *
   * Set to `false` to disable the warning
   *
   * @default true
   */
  strict?: boolean

  /**
   * Restrict accessing files outside the allowed directories.
   *
   * Accepts absolute path or a path relative to project root.
   * Will try to search up for workspace root by default.
   */
  allow?: string[]

  /**
   * Restrict accessing files that matches the patterns.
   *
   * This will have higher priority than `allow`.
   * picomatch patterns are supported.
   *
   * @default ['.env', '.env.*', '*.crt', '*.pem']
   */
  deny?: string[]

  /**
   * Enable caching of fs calls. It is enabled by default if no custom watch ignored patterns are provided.
   *
   * @experimental
   * @default undefined
   */
  cachedChecks?: boolean
}

export type ServerHook = (
  this: void,
  server: ViteDevServer,
) => (() => void) | void | Promise<(() => void) | void>

export type HttpServer = http.Server | Http2SecureServer

export interface ViteDevServer {
  /**
   * The resolved vite config object
   */
  config: ResolvedConfig
  /**
   * A connect app instance.
   * - Can be used to attach custom middlewares to the dev server.
   * - Can also be used as the handler function of a custom http server
   *   or as a middleware in any connect-style Node.js frameworks
   *
   * https://github.com/senchalabs/connect#use-middleware
   */
  middlewares: Connect.Server
  /**
   * native Node http server instance
   * will be null in middleware mode
   */
  httpServer: HttpServer | null
  /**
   * chokidar watcher instance
   * https://github.com/paulmillr/chokidar#api
   */
  watcher: FSWatcher
  /**
   * web socket server with `send(payload)` method
   * @deprecated use `hot` instead
   */
  ws: WebSocketServer
  /**
   * HMR broadcaster that can be used to send custom HMR messages to the client
   *
   * Always sends a message to at least a WebSocket client. Any third party can
   * add a channel to the broadcaster to process messages
   * @deprecated use `environments.get(id).hot` instead
   */
  hot: HMRBroadcaster
  /**
   * Rollup plugin container that can run plugin hooks on a given file
   */
  pluginContainer: PluginContainer
  /**
   * Dev Environments. Module execution environments attached to the Vite server.
   */
  environments: Map<string, ModuleExecutionEnvironment>
  /**
   * Default environments
   */
  browserEnvironment: ModuleExecutionEnvironment
  nodeEnvironment: ModuleExecutionEnvironment
  /**
   * Module graph that tracks the import relationships, url to file mapping
   * and hmr state.
   * @deprecated use environment module graphs instead
   */
  moduleGraph: ModuleGraph
  /**
   * The resolved urls Vite prints on the CLI. null in middleware mode or
   * before `server.listen` is called.
   */
  resolvedUrls: ResolvedServerUrls | null
  /**
   * Programmatically resolve, load and transform a URL and get the result
   * without going through the http request pipeline.
   * @deprecated use environment.transformRequest
   */
  transformRequest(
    url: string,
    options?: TransformOptions,
  ): Promise<TransformResult | null>
  /**
   * Same as `transformRequest` but only warm up the URLs so the next request
   * will already be cached. The function will never throw as it handles and
   * reports errors internally.
   * @deprecated use environment.warmupRequest
   */
  warmupRequest(url: string, options?: TransformOptions): Promise<void>
  /**
   * Apply vite built-in HTML transforms and any plugin HTML transforms.
   */
  transformIndexHtml(
    url: string,
    html: string,
    originalUrl?: string,
  ): Promise<string>
  /**
   * Transform module code into SSR format.
   */
  ssrTransform(
    code: string,
    inMap: SourceMap | { mappings: '' } | null,
    url: string,
    originalCode?: string,
  ): Promise<TransformResult | null>
  /**
   * Load a given URL as an instantiated module for SSR.
   */
  ssrLoadModule(
    url: string,
    opts?: { fixStacktrace?: boolean },
  ): Promise<Record<string, any>>
  /**
   * Fetch information about the module for Vite SSR runtime.
   * @experimental
   */
  ssrFetchModule(id: string, importer?: string): Promise<FetchResult>
  /**
   * Returns a fixed version of the given stack
   */
  ssrRewriteStacktrace(stack: string): string
  /**
   * Mutates the given SSR error by rewriting the stacktrace
   */
  ssrFixStacktrace(e: Error): void
  /**
   * Triggers HMR for a module in the module graph. You can use the `server.moduleGraph`
   * API to retrieve the module to be reloaded. If `hmr` is false, this is a no-op.
   */
  reloadModule(module: ModuleNode): Promise<void>
  /**
   * Triggers HMR for an environment module in the module graph.
   * If `hmr` is false, this is a no-op.
   */
  reloadEnvironmentModule(module: EnvironmentModuleNode): Promise<void>
  /**
   * Start the server.
   */
  listen(port?: number, isRestart?: boolean): Promise<ViteDevServer>
  /**
   * Stop the server.
   */
  close(): Promise<void>
  /**
   * Print server urls
   */
  printUrls(): void
  /**
   * Bind CLI shortcuts
   */
  bindCLIShortcuts(options?: BindCLIShortcutsOptions<ViteDevServer>): void
  /**
   * Restart the server.
   *
   * @param forceOptimize - force the optimizer to re-bundle, same as --force cli flag
   */
  restart(forceOptimize?: boolean): Promise<void>
  /**
   * Open browser
   */
  openBrowser(): void
  /**
   * Calling `await server.waitForRequestsIdle(id)` will wait until all static imports
   * are processed. If called from a load or transform plugin hook, the id needs to be
   * passed as a parameter to avoid deadlocks. Calling this function after the first
   * static imports section of the module graph has been processed will resolve immediately.
   * @experimental
   */
  waitForRequestsIdle: (ignoredId?: string) => Promise<void>
  /**
   * @internal
   */
  _registerRequestProcessing: (id: string, done: () => Promise<unknown>) => void
  /**
   * @internal
   */
  _onCrawlEnd(cb: () => void): void
  /**
   * @internal
   */
  _setInternalServer(server: ViteDevServer): void
  /**
   * @internal
   */
  _importGlobMap: Map<string, { affirmed: string[]; negated: string[] }[]>
  /**
   * @internal
   */
  _restartPromise: Promise<void> | null
  /**
   * @internal
   */
  _forceOptimizeOnRestart: boolean
  /**
   * @internal
   */
  _pendingRequests: Map<
    string,
    {
      request: Promise<TransformResult | null>
      timestamp: number
      abort: () => void
    }
  >
  /**
   * @internal
   */
  _safeModulesPath: Set<string>
  /**
   * @internal
   */
  _fsDenyGlob: Matcher
  /**
   * @internal
   */
  _shortcutsOptions?: BindCLIShortcutsOptions<ViteDevServer>
  /**
   * @internal
   */
  _currentServerPort?: number | undefined
  /**
   * @internal
   */
  _configServerPort?: number | undefined
}

export interface ResolvedServerUrls {
  local: string[]
  network: string[]
}

export function createServer(
  inlineConfig: InlineConfig = {},
): Promise<ViteDevServer> {
  return _createServer(inlineConfig, { hotListen: true })
}

export async function _createServer(
  inlineConfig: InlineConfig = {},
  options: { hotListen: boolean },
): Promise<ViteDevServer> {
  const config = await resolveConfig(inlineConfig, 'serve')

  const initPublicFilesPromise = initPublicFiles(config)

  const { root, server: serverConfig } = config
  const httpsOptions = await resolveHttpsConfig(config.server.https)
  const { middlewareMode } = serverConfig

  const resolvedWatchOptions = resolveChokidarOptions(config, {
    disableGlobbing: true,
    ...serverConfig.watch,
  })

  const middlewares = connect() as Connect.Server
  const httpServer = middlewareMode
    ? null
    : await resolveHttpServer(serverConfig, middlewares, httpsOptions)

  const ws = createWebSocketServer(httpServer, config, httpsOptions)
  const ssrHotChannel = createServerHMRChannel()
  const hot = createHMRBroadcaster().addChannel(ws).addChannel(ssrHotChannel)
  if (typeof config.server.hmr === 'object' && config.server.hmr.channels) {
    config.server.hmr.channels.forEach((channel) => hot.addChannel(channel))
  }

  if (httpServer) {
    setClientErrorHandler(httpServer, config.logger)
  }

  // eslint-disable-next-line eqeqeq
  const watchEnabled = serverConfig.watch !== null
  const watcher = watchEnabled
    ? (chokidar.watch(
        // config file dependencies and env file might be outside of root
        [
          root,
          ...config.configFileDependencies,
          ...getEnvFilesForMode(config.mode, config.envDir),
        ],
        resolvedWatchOptions,
      ) as FSWatcher)
    : createNoopWatcher(resolvedWatchOptions)

  const environments = new Map()

  // We need the () => server indirection here so the correct server is referenced when
  // after a restart where newServer._setInternalServer(server) is called

  const browserEnvironment = new ModuleExecutionEnvironment(
    () => server,
    'browser',
    {
      type: 'browser',
      hot: ws,
    },
  )
  environments.set('browser', browserEnvironment)

  const nodeEnvironment = new ModuleExecutionEnvironment(() => server, 'node', {
    type: 'node',
    hot: ssrHotChannel,
  })
  environments.set('node', nodeEnvironment)

  const moduleGraph = new ModuleGraph({
    browser: browserEnvironment.moduleGraph,
    node: nodeEnvironment.moduleGraph,
  })

  // The global environment is used for buildStart, buildEnd, watchChange, and writeBundle hooks
  // that are called once and not per environment.
  // The Vite server has always passed the mixed module graph. Passing the browserEnvironment
  // should give us the best backward compatibility for now.
  // We can review this in the next Vite major.
  const defaultEnvironment = browserEnvironment
  const ssrEnvironment = nodeEnvironment
  const pluginContainer = await createPluginContainer(
    config,
    watcher,
    defaultEnvironment,
    ssrEnvironment,
  )
  const closeHttpServer = createServerCloseFn(httpServer)

  let exitProcess: () => void

  const devHtmlTransformFn = createDevHtmlTransformFn(config)

  const onCrawlEndCallbacks: (() => void)[] = []
  const crawlEndFinder = setupOnCrawlEnd(() => {
    onCrawlEndCallbacks.forEach((cb) => cb())
  })
  function waitForRequestsIdle(ignoredId?: string): Promise<void> {
    return crawlEndFinder.waitForRequestsIdle(ignoredId)
  }
  function _registerRequestProcessing(id: string, done: () => Promise<any>) {
    crawlEndFinder.registerRequestProcessing(id, done)
  }
  function _onCrawlEnd(cb: () => void) {
    onCrawlEndCallbacks.push(cb)
  }

  let server: ViteDevServer = {
    config,
    middlewares,
    httpServer,
    watcher,
    pluginContainer,
    ws,
    hot,
    environments,
    browserEnvironment,
    nodeEnvironment,
    moduleGraph,
    resolvedUrls: null, // will be set on listen
    ssrTransform(
      code: string,
      inMap: SourceMap | { mappings: '' } | null,
      url: string,
      originalCode = code,
    ) {
      return ssrTransform(code, inMap, url, originalCode, server.config)
    },
    // environment.transformRequest and .warmupRequest don't take an options param for now,
    // so the logic and error handling needs to be duplicated here.
    // The only param in options that could be important is `html`, but we may remove it as
    // that is part of the internal control flow for the vite dev server to be able to bail
    // out and do the html fallback
    transformRequest(url, options) {
      const environment = options?.ssr ? nodeEnvironment : browserEnvironment
      return transformRequest(url, server, options, environment)
    },
    async warmupRequest(url, options) {
      const environment = options?.ssr ? nodeEnvironment : browserEnvironment
      await transformRequest(url, server, options, environment).catch((e) => {
        if (
          e?.code === ERR_OUTDATED_OPTIMIZED_DEP ||
          e?.code === ERR_CLOSED_SERVER
        ) {
          // these are expected errors
          return
        }
        // Unexpected error, log the issue but avoid an unhandled exception
        server.config.logger.error(`Pre-transform error: ${e.message}`, {
          error: e,
          timestamp: true,
        })
      })
    },
    transformIndexHtml(url, html, originalUrl) {
      return devHtmlTransformFn(server, url, html, originalUrl)
    },
    async ssrLoadModule(url, opts?: { fixStacktrace?: boolean }) {
      return ssrLoadModule(
        url,
        server,
        undefined,
        undefined,
        opts?.fixStacktrace,
      )
    },
    async ssrFetchModule(url: string, importer?: string) {
      return ssrFetchModule(server, url, importer)
    },
    ssrFixStacktrace(e) {
      ssrFixStacktrace(e, moduleGraph)
    },
    ssrRewriteStacktrace(stack: string) {
      return ssrRewriteStacktrace(stack, moduleGraph)
    },
    async reloadModule(module) {
      if (serverConfig.hmr !== false && module.file) {
        // TODO: Should we also update the node moduleGraph for backward compatibility?
        const environmentModule = (module._browserModule ?? module._nodeModule)!
        updateModules(
          environments.get(environmentModule.environment),
          module.file,
          [environmentModule],
          Date.now(),
          server,
        )
      }
    },
    async reloadEnvironmentModule(module) {
      // TODO: Should this be reloadEnvironmentModule(environment, module) ?
      if (serverConfig.hmr !== false && module.file) {
        updateModules(
          environments.get(module.environment),
          module.file,
          [module],
          Date.now(),
          server,
        )
      }
    },
    async listen(port?: number, isRestart?: boolean) {
      await startServer(server, port)
      if (httpServer) {
        server.resolvedUrls = await resolveServerUrls(
          httpServer,
          config.server,
          config,
        )
        if (!isRestart && config.server.open) server.openBrowser()
      }
      return server
    },
    openBrowser() {
      const options = server.config.server
      const url =
        server.resolvedUrls?.local[0] ?? server.resolvedUrls?.network[0]
      if (url) {
        const path =
          typeof options.open === 'string'
            ? new URL(options.open, url).href
            : url

        // We know the url that the browser would be opened to, so we can
        // start the request while we are awaiting the browser. This will
        // start the crawling of static imports ~500ms before.
        // preTransformRequests needs to be enabled for this optimization.
        if (server.config.server.preTransformRequests) {
          setTimeout(() => {
            const getMethod = path.startsWith('https:') ? httpsGet : httpGet

            getMethod(
              path,
              {
                headers: {
                  // Allow the history middleware to redirect to /index.html
                  Accept: 'text/html',
                },
              },
              (res) => {
                res.on('end', () => {
                  // Ignore response, scripts discovered while processing the entry
                  // will be preprocessed (server.config.server.preTransformRequests)
                })
              },
            )
              .on('error', () => {
                // Ignore errors
              })
              .end()
          }, 0)
        }

        _openBrowser(path, true, server.config.logger)
      } else {
        server.config.logger.warn('No URL available to open in browser')
      }
    },
    async close() {
      if (!middlewareMode) {
        process.off('SIGTERM', exitProcess)
        if (process.env.CI !== 'true') {
          process.stdin.off('end', exitProcess)
        }
      }
      await Promise.allSettled([
        watcher.close(),
        hot.close(),
<<<<<<< HEAD
        pluginContainer.close(),
=======
        container.close(),
        crawlEndFinder?.cancel(),
>>>>>>> 20bf97d6
        getDepsOptimizer(server.config)?.close(),
        getDepsOptimizer(server.config, true)?.close(),
        closeHttpServer(),
      ])
      // Await pending requests. We throw early in transformRequest
      // and in hooks if the server is closing for non-ssr requests,
      // so the import analysis plugin stops pre-transforming static
      // imports and this block is resolved sooner.
      // During SSR, we let pending requests finish to avoid exposing
      // the server closed error to the users.
      while (server._pendingRequests.size > 0) {
        await Promise.allSettled(
          [...server._pendingRequests.values()].map(
            (pending) => pending.request,
          ),
        )
      }
      server.resolvedUrls = null
    },
    printUrls() {
      if (server.resolvedUrls) {
        printServerUrls(
          server.resolvedUrls,
          serverConfig.host,
          config.logger.info,
        )
      } else if (middlewareMode) {
        throw new Error('cannot print server URLs in middleware mode.')
      } else {
        throw new Error(
          'cannot print server URLs before server.listen is called.',
        )
      }
    },
    bindCLIShortcuts(options) {
      bindCLIShortcuts(server, options)
    },
    async restart(forceOptimize?: boolean) {
      if (!server._restartPromise) {
        server._forceOptimizeOnRestart = !!forceOptimize
        server._restartPromise = restartServer(server).finally(() => {
          server._restartPromise = null
          server._forceOptimizeOnRestart = false
        })
      }
      return server._restartPromise
    },

    waitForRequestsIdle,
    _registerRequestProcessing,
    _onCrawlEnd,

    _setInternalServer(_server: ViteDevServer) {
      // Rebind internal the server variable so functions reference the user
      // server instance after a restart
      server = _server
    },
    _restartPromise: null,
    _importGlobMap: new Map(),
    _forceOptimizeOnRestart: false,
    _pendingRequests: new Map(),
    _safeModulesPath: new Set(),
    _fsDenyGlob: picomatch(config.server.fs.deny, {
      matchBase: true,
      nocase: true,
    }),
    _shortcutsOptions: undefined,
  }

  // maintain consistency with the server instance after restarting.
  const reflexServer = new Proxy(server, {
    get: (_, property: keyof ViteDevServer) => {
      return server[property]
    },
    set: (_, property: keyof ViteDevServer, value: never) => {
      server[property] = value
      return true
    },
  })

  if (!middlewareMode) {
    exitProcess = async () => {
      try {
        await server.close()
      } finally {
        process.exit()
      }
    }
    process.once('SIGTERM', exitProcess)
    if (process.env.CI !== 'true') {
      process.stdin.on('end', exitProcess)
    }
  }

  const publicFiles = await initPublicFilesPromise

  const onHMRUpdate = async (file: string, configOnly: boolean) => {
    if (serverConfig.hmr !== false) {
      try {
        await handleHMRUpdate(file, server, configOnly)
      } catch (err) {
        hot.send({
          type: 'error',
          err: prepareError(err),
        })
      }
    }
  }

  const { publicDir } = config

  const onFileAddUnlink = async (file: string, isUnlink: boolean) => {
    file = normalizePath(file)
    await pluginContainer.watchChange(file, {
      event: isUnlink ? 'delete' : 'create',
    })

    if (publicDir && publicFiles) {
      if (file.startsWith(publicDir)) {
        const path = file.slice(publicDir.length)
        publicFiles[isUnlink ? 'delete' : 'add'](path)
        if (!isUnlink) {
          const moduleWithSamePath =
            await browserEnvironment.moduleGraph.getModuleByUrl(path)
          const etag = moduleWithSamePath?.transformResult?.etag
          if (etag) {
            // The public file should win on the next request over a module with the
            // same path. Prevent the transform etag fast path from serving the module
            browserEnvironment.moduleGraph.etagToModuleMap.delete(etag)
          }
        }
      }
    }
    await handleFileAddUnlink(file, server, isUnlink)
    await onHMRUpdate(file, true)
  }

  watcher.on('change', async (file) => {
    file = normalizePath(file)
    await pluginContainer.watchChange(file, { event: 'update' })
    // invalidate module graph cache on file change
    environments.forEach((environment) =>
      environment.moduleGraph.onFileChange(file),
    )
    await onHMRUpdate(file, false)
  })

  getFsUtils(config).initWatcher?.(watcher)

  watcher.on('add', (file) => {
    onFileAddUnlink(file, false)
  })
  watcher.on('unlink', (file) => {
    onFileAddUnlink(file, true)
  })

  function invalidateModule(
    environment: ModuleExecutionEnvironment,
    m: {
      path: string
      message?: string
    },
  ) {
    const mod = environment.moduleGraph.urlToModuleMap.get(m.path)
    if (mod && mod.isSelfAccepting && mod.lastHMRTimestamp > 0) {
      config.logger.info(
        colors.yellow(`hmr invalidate `) +
          colors.dim(m.path) +
          (m.message ? ` ${m.message}` : ''),
        { timestamp: true },
      )
      const file = getShortName(mod.file!, config.root)
      updateModules(
        environment,
        file,
        [...mod.importers],
        mod.lastHMRTimestamp,
        server,
        true,
      )
    }
  }

  hot.on('vite:invalidate', async ({ path, message, environment }) => {
    if (environment) {
      invalidateModule(environments.get(environment), { path, message })
    } else {
      environments.forEach((environment) => {
        invalidateModule(environment, { path, message })
      })
    }
  })

  if (!middlewareMode && httpServer) {
    httpServer.once('listening', () => {
      // update actual port since this may be different from initial value
      serverConfig.port = (httpServer.address() as net.AddressInfo).port
    })
  }

  // apply server configuration hooks from plugins
  const postHooks: ((() => void) | void)[] = []
  for (const hook of config.getSortedPluginHooks('configureServer')) {
    postHooks.push(await hook(reflexServer))
  }

  // Internal middlewares ------------------------------------------------------

  // request timer
  if (process.env.DEBUG) {
    middlewares.use(timeMiddleware(root))
  }

  // cors (enabled by default)
  const { cors } = serverConfig
  if (cors !== false) {
    middlewares.use(corsMiddleware(typeof cors === 'boolean' ? {} : cors))
  }

  middlewares.use(cachedTransformMiddleware(server))

  // proxy
  const { proxy } = serverConfig
  if (proxy) {
    const middlewareServer =
      (isObject(middlewareMode) ? middlewareMode.server : null) || httpServer
    middlewares.use(proxyMiddleware(middlewareServer, proxy, config))
  }

  // base
  if (config.base !== '/') {
    middlewares.use(baseMiddleware(config.rawBase, !!middlewareMode))
  }

  // open in editor support
  middlewares.use('/__open-in-editor', launchEditorMiddleware())

  // ping request handler
  // Keep the named function. The name is visible in debug logs via `DEBUG=connect:dispatcher ...`
  middlewares.use(function viteHMRPingMiddleware(req, res, next) {
    if (req.headers['accept'] === 'text/x-vite-ping') {
      res.writeHead(204).end()
    } else {
      next()
    }
  })

  // serve static files under /public
  // this applies before the transform middleware so that these files are served
  // as-is without transforms.
  if (publicDir) {
    middlewares.use(servePublicMiddleware(server, publicFiles))
  }

  // main transform middleware
  middlewares.use(transformMiddleware(server))

  // serve static files
  middlewares.use(serveRawFsMiddleware(server))
  middlewares.use(serveStaticMiddleware(server))

  // html fallback
  if (config.appType === 'spa' || config.appType === 'mpa') {
    middlewares.use(
      htmlFallbackMiddleware(
        root,
        config.appType === 'spa',
        getFsUtils(config),
      ),
    )
  }

  // run post config hooks
  // This is applied before the html middleware so that user middleware can
  // serve custom content instead of index.html.
  postHooks.forEach((fn) => fn && fn())

  if (config.appType === 'spa' || config.appType === 'mpa') {
    // transform index.html
    middlewares.use(indexHtmlMiddleware(root, server))

    // handle 404s
    middlewares.use(notFoundMiddleware())
  }

  // error handler
  middlewares.use(errorMiddleware(server, !!middlewareMode))

  // call configureDevEnvironments hooks
  for (const hook of config.getSortedPluginHooks('configureDevEnvironments')) {
    await hook(environments, config, server)
  }

  // httpServer.listen can be called multiple times
  // when port when using next port number
  // this code is to avoid calling buildStart multiple times
  let initingServer: Promise<void> | undefined
  let serverInited = false
  const initServer = async () => {
    if (serverInited) return
    if (initingServer) return initingServer

    initingServer = (async function () {
      await pluginContainer.buildStart({})
      // start deps optimizer after all container plugins are ready
      if (isDepsOptimizerEnabled(config, false)) {
        await initDepsOptimizer(config, server)
      }
      warmupFiles(server)
      initingServer = undefined
      serverInited = true
    })()
    return initingServer
  }

  if (!middlewareMode && httpServer) {
    // overwrite listen to init optimizer before server start
    const listen = httpServer.listen.bind(httpServer)
    httpServer.listen = (async (port: number, ...args: any[]) => {
      try {
        // ensure ws server started
        hot.listen()
        await initServer()
      } catch (e) {
        httpServer.emit('error', e)
        return
      }
      return listen(port, ...args)
    }) as any
  } else {
    if (options.hotListen) {
      hot.listen()
    }
    await initServer()
  }

  return server
}

async function startServer(
  server: ViteDevServer,
  inlinePort?: number,
): Promise<void> {
  const httpServer = server.httpServer
  if (!httpServer) {
    throw new Error('Cannot call server.listen in middleware mode.')
  }

  const options = server.config.server
  const hostname = await resolveHostname(options.host)
  const configPort = inlinePort ?? options.port
  // When using non strict port for the dev server, the running port can be different from the config one.
  // When restarting, the original port may be available but to avoid a switch of URL for the running
  // browser tabs, we enforce the previously used port, expect if the config port changed.
  const port =
    (!configPort || configPort === server._configServerPort
      ? server._currentServerPort
      : configPort) ?? DEFAULT_DEV_PORT
  server._configServerPort = configPort

  const serverPort = await httpServerStart(httpServer, {
    port,
    strictPort: options.strictPort,
    host: hostname.host,
    logger: server.config.logger,
  })
  server._currentServerPort = serverPort
}

export function createServerCloseFn(
  server: HttpServer | null,
): () => Promise<void> {
  if (!server) {
    return () => Promise.resolve()
  }

  let hasListened = false
  const openSockets = new Set<net.Socket>()

  server.on('connection', (socket) => {
    openSockets.add(socket)
    socket.on('close', () => {
      openSockets.delete(socket)
    })
  })

  server.once('listening', () => {
    hasListened = true
  })

  return () =>
    new Promise<void>((resolve, reject) => {
      openSockets.forEach((s) => s.destroy())
      if (hasListened) {
        server.close((err) => {
          if (err) {
            reject(err)
          } else {
            resolve()
          }
        })
      } else {
        resolve()
      }
    })
}

function resolvedAllowDir(root: string, dir: string): string {
  return normalizePath(path.resolve(root, dir))
}

export function resolveServerOptions(
  root: string,
  raw: ServerOptions | undefined,
  logger: Logger,
): ResolvedServerOptions {
  const server: ResolvedServerOptions = {
    preTransformRequests: true,
    ...(raw as Omit<ResolvedServerOptions, 'sourcemapIgnoreList'>),
    sourcemapIgnoreList:
      raw?.sourcemapIgnoreList === false
        ? () => false
        : raw?.sourcemapIgnoreList || isInNodeModules,
    middlewareMode: raw?.middlewareMode || false,
  }
  let allowDirs = server.fs?.allow
  const deny = server.fs?.deny || ['.env', '.env.*', '*.{crt,pem}']

  if (!allowDirs) {
    allowDirs = [searchForWorkspaceRoot(root)]
  }

  if (process.versions.pnp) {
    try {
      const enableGlobalCache =
        execSync('yarn config get enableGlobalCache', { cwd: root })
          .toString()
          .trim() === 'true'
      const yarnCacheDir = execSync(
        `yarn config get ${enableGlobalCache ? 'globalFolder' : 'cacheFolder'}`,
        { cwd: root },
      )
        .toString()
        .trim()
      allowDirs.push(yarnCacheDir)
    } catch (e) {
      logger.warn(`Get yarn cache dir error: ${e.message}`, {
        timestamp: true,
      })
    }
  }

  allowDirs = allowDirs.map((i) => resolvedAllowDir(root, i))

  // only push client dir when vite itself is outside-of-root
  const resolvedClientDir = resolvedAllowDir(root, CLIENT_DIR)
  if (!allowDirs.some((dir) => isParentDirectory(dir, resolvedClientDir))) {
    allowDirs.push(resolvedClientDir)
  }

  server.fs = {
    strict: server.fs?.strict ?? true,
    allow: allowDirs,
    deny,
    cachedChecks: server.fs?.cachedChecks,
  }

  if (server.origin?.endsWith('/')) {
    server.origin = server.origin.slice(0, -1)
    logger.warn(
      colors.yellow(
        `${colors.bold('(!)')} server.origin should not end with "/". Using "${
          server.origin
        }" instead.`,
      ),
    )
  }

  return server
}

async function restartServer(server: ViteDevServer) {
  global.__vite_start_time = performance.now()
  const shortcutsOptions = server._shortcutsOptions

  let inlineConfig = server.config.inlineConfig
  if (server._forceOptimizeOnRestart) {
    inlineConfig = mergeConfig(inlineConfig, {
      optimizeDeps: {
        force: true,
      },
    })
  }

  // Reinit the server by creating a new instance using the same inlineConfig
  // This will triger a reload of the config file and re-create the plugins and
  // middlewares. We then assign all properties of the new server to the existing
  // server instance and set the user instance to be used in the new server.
  // This allows us to keep the same server instance for the user.
  {
    let newServer = null
    try {
      // delay ws server listen
      newServer = await _createServer(inlineConfig, { hotListen: false })
    } catch (err: any) {
      server.config.logger.error(err.message, {
        timestamp: true,
      })
      server.config.logger.error('server restart failed', { timestamp: true })
      return
    }

    await server.close()

    // Assign new server props to existing server instance
    const middlewares = server.middlewares
    newServer._configServerPort = server._configServerPort
    newServer._currentServerPort = server._currentServerPort
    Object.assign(server, newServer)

    // Keep the same connect instance so app.use(vite.middlewares) works
    // after a restart in middlewareMode (.route is always '/')
    middlewares.stack = newServer.middlewares.stack
    server.middlewares = middlewares

    // Rebind internal server variable so functions reference the user server
    newServer._setInternalServer(server)
  }

  const {
    logger,
    server: { port, middlewareMode },
  } = server.config
  if (!middlewareMode) {
    await server.listen(port, true)
  } else {
    server.hot.listen()
  }
  logger.info('server restarted.', { timestamp: true })

  if (shortcutsOptions) {
    shortcutsOptions.print = false
    bindCLIShortcuts(server, shortcutsOptions)
  }
}

/**
 * Internal function to restart the Vite server and print URLs if changed
 */
export async function restartServerWithUrls(
  server: ViteDevServer,
): Promise<void> {
  if (server.config.server.middlewareMode) {
    await server.restart()
    return
  }

  const { port: prevPort, host: prevHost } = server.config.server
  const prevUrls = server.resolvedUrls

  await server.restart()

  const {
    logger,
    server: { port, host },
  } = server.config
  if (
    (port ?? DEFAULT_DEV_PORT) !== (prevPort ?? DEFAULT_DEV_PORT) ||
    host !== prevHost ||
    diffDnsOrderChange(prevUrls, server.resolvedUrls)
  ) {
    logger.info('')
    server.printUrls()
  }
}

const callCrawlEndIfIdleAfterMs = 50

interface CrawlEndFinder {
  registerRequestProcessing: (id: string, done: () => Promise<any>) => void
  waitForRequestsIdle: (ignoredId?: string) => Promise<void>
  cancel: () => void
}

function setupOnCrawlEnd(onCrawlEnd: () => void): CrawlEndFinder {
  const registeredIds = new Set<string>()
  const seenIds = new Set<string>()
  const onCrawlEndPromiseWithResolvers = promiseWithResolvers<void>()

  let timeoutHandle: NodeJS.Timeout | undefined

  let cancelled = false
  function cancel() {
    cancelled = true
  }

  let crawlEndCalled = false
  function callOnCrawlEnd() {
    if (!cancelled && !crawlEndCalled) {
      crawlEndCalled = true
      onCrawlEnd()
    }
    onCrawlEndPromiseWithResolvers.resolve()
  }

  function registerRequestProcessing(
    id: string,
    done: () => Promise<any>,
  ): void {
    if (!seenIds.has(id)) {
      seenIds.add(id)
      registeredIds.add(id)
      done()
        .catch(() => {})
        .finally(() => markIdAsDone(id))
    }
  }

  function waitForRequestsIdle(ignoredId?: string): Promise<void> {
    if (ignoredId) {
      seenIds.add(ignoredId)
      markIdAsDone(ignoredId)
    }
    return onCrawlEndPromiseWithResolvers.promise
  }

  function markIdAsDone(id: string): void {
    if (registeredIds.has(id)) {
      registeredIds.delete(id)
      checkIfCrawlEndAfterTimeout()
    }
  }

  function checkIfCrawlEndAfterTimeout() {
    if (cancelled || registeredIds.size > 0) return

    if (timeoutHandle) clearTimeout(timeoutHandle)
    timeoutHandle = setTimeout(
      callOnCrawlEndWhenIdle,
      callCrawlEndIfIdleAfterMs,
    )
  }
  async function callOnCrawlEndWhenIdle() {
    if (cancelled || registeredIds.size > 0) return
    callOnCrawlEnd()
  }

  return {
    registerRequestProcessing,
    waitForRequestsIdle,
    cancel,
  }
}<|MERGE_RESOLUTION|>--- conflicted
+++ resolved
@@ -713,12 +713,8 @@
       await Promise.allSettled([
         watcher.close(),
         hot.close(),
-<<<<<<< HEAD
         pluginContainer.close(),
-=======
-        container.close(),
         crawlEndFinder?.cancel(),
->>>>>>> 20bf97d6
         getDepsOptimizer(server.config)?.close(),
         getDepsOptimizer(server.config, true)?.close(),
         closeHttpServer(),
