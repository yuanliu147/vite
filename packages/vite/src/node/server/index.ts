--- conflicted
+++ resolved
@@ -570,16 +570,12 @@
       return transformRequest(url, server, options, environment)
     },
     async warmupRequest(url, options) {
-<<<<<<< HEAD
-      const environment = options?.ssr
-        ? server.ssrEnvironment
-        : server.clientEnvironment
-      await transformRequest(url, server, options, environment).catch((e) => {
-=======
       try {
-        await transformRequest(url, server, options)
+        const environment = options?.ssr
+          ? server.ssrEnvironment
+          : server.clientEnvironment
+        await transformRequest(url, server, options, environment)
       } catch (e) {
->>>>>>> a67f9f69
         if (
           e?.code === ERR_OUTDATED_OPTIMIZED_DEP ||
           e?.code === ERR_CLOSED_SERVER
